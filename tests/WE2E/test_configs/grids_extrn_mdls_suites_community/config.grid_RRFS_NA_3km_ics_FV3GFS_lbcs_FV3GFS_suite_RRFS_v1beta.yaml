--- conflicted
+++ resolved
@@ -15,13 +15,8 @@
   DATE_LAST_CYCL: '2019070100'
   FCST_LEN_HRS: 3
   PREEXISTING_DIR_METHOD: rename
-<<<<<<< HEAD
-=======
-workflow_switches:
-  RUN_TASK_RUN_PRDGEN: true
 task_make_orog:
   OMP_NUM_THREADS_MAKE_OROG: 24
->>>>>>> bd80d942
 task_get_extrn_ics:
   EXTRN_MDL_NAME_ICS: FV3GFS
   USE_USER_STAGED_EXTRN_FILES: true
@@ -30,22 +25,10 @@
   LBC_SPEC_INTVL_HRS: 3
   USE_USER_STAGED_EXTRN_FILES: true
 task_make_ics:
-<<<<<<< HEAD
-=======
-  NNODES_MAKE_ICS: 16
-  PPN_MAKE_ICS: 4
->>>>>>> bd80d942
   OMP_STACKSIZE_MAKE_ICS: 2048m
 task_run_fcst:
   OMP_STACKSIZE_RUN_FCST: 2048m
-<<<<<<< HEAD
-=======
   DT_ATMOS: 40
-  WTIME_RUN_FCST: 01:00:00
-task_run_post:
-  NNODES_RUN_POST: 8
-  PPN_RUN_POST: 12
->>>>>>> bd80d942
 task_run_prdgen:
   DO_PARALLEL_PRDGEN: true
 rocoto:
@@ -54,12 +37,14 @@
     task_make_orog:
       walltime: 01:00:00
     task_make_ics_#mem#:
-      nnodes: 12
+      nnodes: 16
       ppn: 4
     task_make_lbcs_#mem#:
       nnodes: 12
       ppn: 4
       walltime: 01:00:00
+    task_run_fcst_mem#mem#:
+      walltime: 01:00:00
     task_run_post_mem#mem#_f#fhr#:
       ppn: 12
       nnodes: 8
