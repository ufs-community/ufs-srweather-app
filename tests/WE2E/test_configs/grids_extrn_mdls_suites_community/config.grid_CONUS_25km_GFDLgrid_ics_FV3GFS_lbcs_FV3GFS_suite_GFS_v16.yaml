metadata:
  description: |-
    This test is to ensure that the workflow running in community mode
    completes successfully on the CONUS_25km_GFDLgrid grid (which is a
    GFDLgrid type of grid) using the GFS_v16 suite with ICs and LBCs
    derived from the FV3GFS.
user:
  RUN_ENVIR: community
workflow:
  CCPP_PHYS_SUITE: FV3_GFS_v16
<<<<<<< HEAD
=======
  PREDEF_GRID_NAME: CONUS_25km_GFDLgrid
>>>>>>> bf075422
  DATE_FIRST_CYCL: '2019070100'
  DATE_LAST_CYCL: '2019070100'
  FCST_LEN_HRS: 6
  PREEXISTING_DIR_METHOD: rename
task_get_extrn_ics:
  EXTRN_MDL_NAME_ICS: FV3GFS
  USE_USER_STAGED_EXTRN_FILES: true
task_get_extrn_lbcs:
  EXTRN_MDL_NAME_LBCS: FV3GFS
  LBC_SPEC_INTVL_HRS: 3
  USE_USER_STAGED_EXTRN_FILES: true<|MERGE_RESOLUTION|>--- conflicted
+++ resolved
@@ -8,11 +8,7 @@
   RUN_ENVIR: community
 workflow:
   CCPP_PHYS_SUITE: FV3_GFS_v16
-<<<<<<< HEAD
-=======
   PREDEF_GRID_NAME: CONUS_25km_GFDLgrid
->>>>>>> bf075422
-  DATE_FIRST_CYCL: '2019070100'
   DATE_LAST_CYCL: '2019070100'
   FCST_LEN_HRS: 6
   PREEXISTING_DIR_METHOD: rename
