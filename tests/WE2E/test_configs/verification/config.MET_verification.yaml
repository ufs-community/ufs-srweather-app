--- conflicted
+++ resolved
@@ -1,38 +1 @@
-<<<<<<< HEAD
-metadata:
-  description: |-
-    This test is to ensure that the workflow running in community mode
-    completes successfully with MET deterministic verification.
-
-user:
-  RUN_ENVIR: community
-
-workflow:
-  CCPP_PHYS_SUITE: FV3_GFS_v15p2
-  PREDEF_GRID_NAME: RRFS_CONUS_25km
-  DATE_FIRST_CYCL: '2019061500'
-  DATE_LAST_CYCL: '2019061500'
-  FCST_LEN_HRS: 6
-  PREEXISTING_DIR_METHOD: rename
-rocoto:
-  tasks:
-    taskgroups: '{{ ["parm/wflow/prep.yaml", "parm/wflow/coldstart.yaml", "parm/wflow/post.yaml", "parm/wflow/verify.yaml"]|include }}'
-    metatask_run_ensemble:
-      task_run_fcst_mem#mem#:
-        walltime: 01:00:00
-
-task_get_extrn_ics:
-  EXTRN_MDL_NAME_ICS: FV3GFS
-  FV3GFS_FILE_FMT_ICS: grib2
-  USE_USER_STAGED_EXTRN_FILES: true
-
-task_get_extrn_lbcs:
-  EXTRN_MDL_NAME_LBCS: FV3GFS
-  LBC_SPEC_INTVL_HRS: 6
-  FV3GFS_FILE_FMT_LBCS: grib2
-  USE_USER_STAGED_EXTRN_FILES: true
-verification:
-  VX_FCST_MODEL_NAME: FV3_GFS_v15p2_CONUS_25km
-=======
-../grids_extrn_mdls_suites_community/config.grid_RRFS_CONUS_25km_ics_FV3GFS_lbcs_RAP_suite_HRRR.yaml
->>>>>>> bd80d942
+../grids_extrn_mdls_suites_community/config.grid_RRFS_CONUS_25km_ics_FV3GFS_lbcs_RAP_suite_HRRR.yaml