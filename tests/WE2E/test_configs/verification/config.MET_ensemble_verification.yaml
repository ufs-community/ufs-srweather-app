--- conflicted
+++ resolved
@@ -12,22 +12,12 @@
   DATE_LAST_CYCL: '2019061500'
   FCST_LEN_HRS: 6
   PREEXISTING_DIR_METHOD: rename
-<<<<<<< HEAD
 rocoto:
   tasks:
     taskgroups: '{{ ["parm/wflow/prep.yaml", "parm/wflow/coldstart.yaml", "parm/wflow/post.yaml", "parm/wflow/verify.yaml", "parm/wflow/verify_ensgrid.yaml"]|include }}'
     metatask_run_ensemble:
       task_run_fcst_mem#mem#:
         walltime: 01:00:00
-=======
-
-workflow_switches:
-  RUN_TASK_VX_GRIDSTAT: true
-  RUN_TASK_VX_POINTSTAT: true
-  RUN_TASK_VX_ENSGRID: true
-  RUN_TASK_VX_ENSPOINT: true
-
->>>>>>> 4018b005
 task_get_extrn_ics:
   EXTRN_MDL_NAME_ICS: FV3GFS
   FV3GFS_FILE_FMT_ICS: grib2
@@ -38,18 +28,9 @@
   LBC_SPEC_INTVL_HRS: 6
   FV3GFS_FILE_FMT_LBCS: grib2
   USE_USER_STAGED_EXTRN_FILES: true
-<<<<<<< HEAD
-=======
-
-task_run_fcst:
-  WTIME_RUN_FCST: 01:00:00
-
->>>>>>> 4018b005
 global:
   DO_ENSEMBLE: true
   NUM_ENS_MEMBERS: 2
 
 verification:
-  RUN_TASKS_METVX_DET: true
-  RUN_TASKS_METVX_ENS: true
   VX_FCST_MODEL_NAME: FV3_GFS_v15p2_CONUS_25km