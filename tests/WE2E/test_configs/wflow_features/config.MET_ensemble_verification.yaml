--- conflicted
+++ resolved
@@ -8,10 +8,7 @@
   MODEL: FV3_GFS_v15p2_CONUS_25km
 workflow:
   CCPP_PHYS_SUITE: FV3_GFS_v15p2
-<<<<<<< HEAD
-=======
   PREDEF_GRID_NAME: RRFS_CONUS_25km
->>>>>>> bf075422
   DATE_FIRST_CYCL: '2019061500'
   DATE_LAST_CYCL: '2019061500'
   FCST_LEN_HRS: 6
