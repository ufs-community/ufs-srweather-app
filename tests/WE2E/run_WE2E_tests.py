--- conflicted
+++ resolved
@@ -339,18 +339,10 @@
     # without a value
     taskgroups = cfg.get('rocoto', {}).get('taskgroups')
     if taskgroups is not None and "coldstart.yaml" not in taskgroups:
-<<<<<<< HEAD
-        return cfg_bcs
-    rocoto_tasks = cfg.get('rocoto', {}).get('tasks',{})
-    if rocoto_tasks.get(f"task_get_extrn_{ics_or_lbcs}", "NA") is None:
-=======
->>>>>>> 26b8d7e7
         return cfg_bcs
     rocoto_tasks = cfg.get('rocoto', {}).get('tasks',{})
     if rocoto_tasks.get(f"task_get_extrn_{ics_or_lbcs}", "NA") is None:
         return cfg_bcs
-
-    I_OR_L = ics_or_lbcs.upper()
 
     I_OR_L = ics_or_lbcs.upper()
 
@@ -404,10 +396,6 @@
 
     return cfg_bcs
 
-<<<<<<< HEAD
-
-=======
->>>>>>> 26b8d7e7
 def setup_logging(logfile: str = "log.run_WE2E_tests", debug: bool = False) -> None:
     """
     Sets up logging, printing high-priority (INFO and higher) messages to screen, and printing all
