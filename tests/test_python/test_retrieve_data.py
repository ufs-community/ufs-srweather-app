--- conflicted
+++ resolved
@@ -460,12 +460,8 @@
                 '--output_path', tmp_dir,
                 '--ics_or_lbcs', 'ICS',
                 '--debug',
-<<<<<<< HEAD
                 '--file_fmt', 'nemsio',
-=======
-                '--file_type', 'nemsio',
                 '--check_file',
->>>>>>> b72ab14b
             ]
             # fmt: on
 
@@ -490,11 +486,12 @@
                 '--output_path', tmp_dir,
                 '--ics_or_lbcs', 'LBCS',
                 '--debug',
-<<<<<<< HEAD
                 '--file_fmt', 'nemsio',
-            ]
-            # fmt: on
-
+                '--check_file',
+            ]
+            # fmt: on
+
+            # Testing that there is no failure
             retrieve_data.main(args)
 
             # Verify files exist in temp dir
@@ -559,13 +556,4 @@
 
             path = os.path.join(tmp_dir, "*")
             files_on_disk = glob.glob(path)
-            self.assertEqual(len(files_on_disk), 37)
-=======
-                '--file_type', 'nemsio',
-                '--check_file',
-            ]
-            # fmt: on
-
-            # Testing that there is no failure
-            retrieve_data.main(args)
->>>>>>> b72ab14b
+            self.assertEqual(len(files_on_disk), 37)