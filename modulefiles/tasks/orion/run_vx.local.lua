--- conflicted
+++ resolved
@@ -18,18 +18,11 @@
 setenv("METPLUS_ROOT",    base_metplus)
 setenv("METPLUS_PATH",    base_metplus)
 
-<<<<<<< HEAD
+
 if (mode() == "unload") then
   unload(pathJoin("met", met_ver))
   unload(pathJoin("metplus",metplus_ver))
 end
-load("ufs-pyenv")
-=======
-
-if (mode() == "unload") then 
-  unload(pathJoin("met", met_ver))
-  unload(pathJoin("metplus",metplus_ver))
-end
-load("stack-python/3.9.7")
-load("python_srw")
->>>>>>> eecfbdd0
+--load("ufs-pyenv")
+load("stack-python/3.10.8")
+load("python_srw")