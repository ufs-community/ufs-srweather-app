#!/usr/bin/env python3

"""
This file provides utilities for processing different configuration file formats.
Supported formats include:
    a) YAML
    b) JSON
    c) SHELL
    d) INI
    e) XML

Typical usage involves first loading the config file, then using the dictionary
returnded by load_config to make queries.

"""

import argparse
import configparser
import datetime
import json
import os
import pathlib
import re
from textwrap import dedent
import xml.etree.ElementTree as ET
from xml.dom import minidom

import jinja2
#
# Note: yaml may not be available in which case we suppress
# the exception, so that we can have other functionality
# provided by this module.
#
try:
    import yaml
except ModuleNotFoundError:
    pass

from .environment import list_to_str, str_to_list, str_to_type
from .run_command import run_command

##########
# YAML
##########
def load_yaml_config(config_file):
    """Safe load a yaml file"""

    with open(config_file, "r") as f:
        cfg = yaml.safe_load(f)

    return cfg


try:

    class custom_dumper(yaml.Dumper):
        """Custom yaml dumper to correct list indentation"""

        def increase_indent(self, flow=False, indentless=False):
            return super(custom_dumper, self).increase_indent(flow, False)

    def str_presenter(dumper, data):
        if len(data.splitlines()) > 1:
            return dumper.represent_scalar("tag:yaml.org,2002:str", data, style="|")
        return dumper.represent_scalar("tag:yaml.org,2002:str", data)

    yaml.add_representer(str, str_presenter)

except NameError:
    pass


def cfg_to_yaml_str(cfg):
    """Get contents of config file as a yaml string"""

    return yaml.dump(
        cfg, sort_keys=False, default_flow_style=False
    )

def cycstr(loader, node):

    ''' Returns a cyclestring Element whose content corresponds to the
    input node argument '''

    arg = loader.construct_scalar(node)
    return f'<cyclestr>{arg}</cyclestr>'

def include(filepaths):

    ''' Returns a dictionary that includes the contents of the referenced
    YAML file(s). '''

    srw_path = pathlib.Path(__file__).resolve().parents[0].parents[0]

    cfg = {}
    for filepath in filepaths:
        abs_path = filepath
        if not os.path.isabs(filepath):
            abs_path = os.path.join(os.path.dirname(srw_path), filepath)
        with open(abs_path, 'r') as fp:
            contents = yaml.load(fp, Loader=yaml.SafeLoader)
        for key, value in contents.items():
            cfg[key] = value
    return yaml.dump(cfg, sort_keys=False)

def join_str(loader, node):
    """Custom tag hangler to join strings"""
    seq = loader.construct_sequence(node)
    return "".join([str(i) for i in seq])

def startstopfreq(loader, node):

    ''' Returns a Rocoto-formatted string for the contents of a cycledef
    tag. Assume that the items in the node are env variables, and return
    a Rocoto-formatted string'''

    args = loader.construct_sequence(node)

    # Try to fill the values from environment values, default to the
    # value provided in the entry.
    start, stop, freq = (os.environ.get(arg, arg) for arg in args)

    return f'{start}00 {stop}00 {freq}:00:00'

def nowtimestamp(loader, node):
    return "id_" + str(int(datetime.datetime.now().timestamp()))

try:
    yaml.add_constructor("!cycstr", cycstr, Loader=yaml.SafeLoader)
    yaml.add_constructor("!include", include, Loader=yaml.SafeLoader)
    yaml.add_constructor("!join_str", join_str, Loader=yaml.SafeLoader)
    yaml.add_constructor("!startstopfreq", startstopfreq, Loader=yaml.SafeLoader)
    yaml.add_constructor("!nowtimestamp", nowtimestamp ,Loader=yaml.SafeLoader)
except NameError:
    pass



def path_join(arg):
    """A filter for jinja2 that joins paths"""

    return os.path.join(*arg)

def days_ago(arg):
    """A filter for jinja2 that gives us a date string for x number of
    days ago"""

    return (datetime.date.today() -
            datetime.timedelta(days=arg)).strftime("%Y%m%d00")

def extend_yaml(yaml_dict, full_dict=None, parent=None):
    """
    Updates yaml_dict inplace by rendering any existing Jinja2 templates
    that exist in a value.
    """

    if full_dict is None:
        full_dict = yaml_dict

    if parent is None:
        full_dict = yaml_dict

    if not isinstance(yaml_dict, dict):
        return

    for k, val in yaml_dict.items():

        if isinstance(val, dict):
            extend_yaml(val, full_dict, yaml_dict)
        else:

            if not isinstance(val, list):
                val = [val]

            for v_idx, v in enumerate(val):
                # Save a bit of compute and only do this part for strings that
                # contain the jinja double brackets.
                v_str = str(v.text) if isinstance(v, ET.Element) else str(v)
                if isinstance(v, ET.Element):
                    print('ELEMENT VSTR', v_str, v.text, yaml_dict)
                is_a_template = any((ele for ele in ["{{", "{%"] if ele in v_str))
                if is_a_template:
                    # Find expressions first, and process them as a single template
                    # if they exist
                    # Find individual double curly brace template in the string
                    # otherwise. We need one substitution template at a time so that
                    # we can opt to leave some un-filled when they are not yet set.
                    # For example, we can save cycle-dependent templates to fill in
                    # at run time.
                    if "{%" in v_str:
                        templates = [v_str]
                    else:
                        # Separates out all the double curly bracket pairs
                        templates = [m.group() for m in
                                re.finditer(r"{{[^}]*}}|\S", v_str)  if '{{'
                                in m.group()]
                    data = []
                    for template in templates:
                        j2env = jinja2.Environment(
                            loader=jinja2.BaseLoader, undefined=jinja2.StrictUndefined
                        )
                        j2env.filters["path_join"] = path_join
                        j2env.filters["days_ago"] = days_ago
                        j2env.filters["include"] = include
                        try:
                            j2tmpl = j2env.from_string(template)
                        except:
                            print(f"ERROR filling template: {template}, {v_str}")
                            raise
                        try:
                            # Fill in a template that has the appropriate variables
                            # set.
                            template = j2tmpl.render(parent=parent, **yaml_dict, **full_dict)
                        except jinja2.exceptions.UndefinedError as e:
                            # Leave a templated field as-is in the resulting dict
                            pass
                        except ValueError:
                            pass
                        except TypeError:
                            pass
                        except ZeroDivisionError:
                            pass
                        except:
                            print(f"{k}: {template}")
                            raise

                        data.append(template)

                    convert_type = True
                    for tmpl, rendered in zip(templates, data):
                        v_str = v_str.replace(tmpl, rendered)
                        if "string" in tmpl:
                            convert_type = False

                    if convert_type:
<<<<<<< HEAD
                        v_str = str_to_type(v_str)
=======
                        v_str = str_to_type(v_str, return_string=2)
>>>>>>> 26b8d7e7

                    if isinstance(v, ET.Element):
                        print('Replacing ET text with', v_str)
                        v.text = v_str
                    elif isinstance(yaml_dict[k], list):
                        yaml_dict[k][v_idx] = v_str
                    else:
                        # Put the full template line back together as it was,
                        # filled or not
                        yaml_dict[k] = v_str


##########
# JSON
##########
def load_json_config(config_file):
    """Load json config file"""

    try:
        with open(config_file, "r") as f:
            cfg = json.load(f)
    except json.JSONDecodeError as e:
        raise Exception(f"Unable to load json file {config_file}")

    return cfg


def cfg_to_json_str(cfg):
    """Get contents of config file as a json string"""

    return json.dumps(cfg, sort_keys=False, indent=4) + "\n"


##########
# SHELL
##########
def load_shell_as_ini_config(file_name, return_string=1):
    """Load shell config file with embedded structure in comments"""

    # read contents and replace comments as sections
    with open(file_name, "r") as file:
        cfg = file.read()
        cfg = cfg.replace("# [", "[")
        cfg = cfg.replace("\\\n", " ")

    # write content to temp file and load it as ini
    temp_file = os.path.join(os.getcwd(), "_temp." + str(os.getpid()) + ".ini")
    with open(temp_file, "w") as file:
        file.write(cfg)

    # load it as a structured ini file
    try:
        cfg = load_ini_config(temp_file, return_string)
    finally:
        os.remove(temp_file)

    return cfg


def load_shell_config(config_file, return_string=0):
    """Loads old style shell config files.
    We source the config script in a subshell and gets the variables it sets

    Args:
         config_file: path to config file script
    Returns:
         dictionary that should be equivalent to one obtained from parsing a yaml file.
    """

    # First try to load it as a structured shell config file
    try:
        cfg = load_shell_as_ini_config(config_file, return_string)
        return cfg
    except:
        pass

    # Save env vars before and after sourcing the scipt and then
    # do a diff to get variables specifically defined/updated in the script
    # Method sounds brittle but seems to work ok so far
    pid = os.getpid()
    code = dedent(
        f"""      #!/bin/bash
      t1="./t1.{pid}"
      t2="./t2.{pid}"
      (set -o posix; set) > $t1
      {{ . {config_file}; set +x; }} &>/dev/null
      (set -o posix; set) > $t2
      diff $t1 $t2 | grep "> " | cut -c 3-
      rm -rf $t1 $t2
    """
    )
    (_, config_str, _) = run_command(code)
    lines = config_str.splitlines()

    # build the dictionary
    cfg = {}
    for l in lines:
        idx = l.find("=")
        k = l[:idx]
        v = str_to_list(l[idx + 1 :], return_string)
        cfg[k] = v
    return cfg


def cfg_to_shell_str(cfg, kname=None):
    """Get contents of config file as shell script string"""

    shell_str = ""
    for k, v in cfg.items():
        if isinstance(v, dict):
            if kname:
                n_kname = f"{kname}.{k}"
            else:
                n_kname = f"{k}"
            shell_str += f"# [{n_kname}]\n"
            shell_str += cfg_to_shell_str(v, n_kname)
            shell_str += "\n"
            continue
        # others
        v1 = list_to_str(v)
        if isinstance(v, list):
            shell_str += f"{k}={v1}\n"
        else:
            # replace some problematic chars
            v1 = v1.replace("'", '"')
            v1 = v1.replace("\n", " ")
            # end problematic
            shell_str += f"{k}='{v1}'\n"
    return shell_str


##########
# INI
##########
def load_ini_config(config_file, return_string=0):
    """Load a config file with a format similar to Microsoft's INI files"""

    if not os.path.exists(config_file):
        raise FileNotFoundError(
            dedent(
                f"""
                The specified configuration file does not exist:
                '{config_file}'"""
            )
        )

    config = configparser.RawConfigParser()
    config.optionxform = str
    config.read(config_file)
    config_dict = {s: dict(config.items(s)) for s in config.sections()}
    for _, vs in config_dict.items():
        for k, v in vs.items():
            vs[k] = str_to_list(v, return_string)
    return config_dict


def get_ini_value(config, section, key):
    """Finds the value of a property in a given section"""

    if not section in config:
        raise KeyError(f"Section not found: {section}")
    else:
        return config[section][key]

    return None


def cfg_to_ini_str(cfg, kname=None):
    """Get contents of config file as ini string"""

    ini_str = ""
    for k, v in cfg.items():
        if isinstance(v, dict):
            if kname:
                n_kname = f"{kname}.{k}"
            else:
                n_kname = f"{k}"
            ini_str += f"[{n_kname}]\n"
            ini_str += cfg_to_ini_str(v, n_kname)
            ini_str += "\n"
            continue
        v1 = list_to_str(v, True)
        if isinstance(v, list):
            ini_str += f"{k}={v1}\n"
        else:
            ini_str += f"{k}='{v1}'\n"
    return ini_str


##########
# XML
##########
def xml_to_dict(root, return_string):
    """Convert an xml tree to dictionary"""

    cfg = {}
    for child in root:
        if len(list(child)) > 0:
            r = xml_to_dict(child, return_string)
            cfg[child.tag] = r
        else:
            cfg[child.tag] = str_to_list(child.text, return_string)
    return cfg


def dict_to_xml(d, tag):
    """Convert dictionary to an xml tree"""

    elem = ET.Element(tag)
    for k, v in d.items():
        if isinstance(v, dict):
            r = dict_to_xml(v, k)
            elem.append(r)
        else:
            child = ET.Element(k)
            child.text = list_to_str(v, True)
            elem.append(child)

    return elem


def load_xml_config(config_file, return_string=0):
    """Load xml config file"""

    tree = ET.parse(config_file)
    root = tree.getroot()
    cfg = xml_to_dict(root, return_string)
    return cfg


def cfg_to_xml_str(cfg):
    """Get contents of config file as a xml string"""

    root = dict_to_xml(cfg, "root")
    r = ET.tostring(root, encoding="unicode")
    r = minidom.parseString(r)
    r = r.toprettyxml(indent="  ")
    r = r.replace("&quot;", '"')
    return r


##################
# CONFIG utils
##################
def flatten_dict(dictionary, keys=None):
    """Flatten a recursive dictionary (e.g.yaml/json) to be one level deep

    Args:
        dictionary: the source dictionary
        keys: list of keys on top level whose contents to flatten, if None all of them
    Returns:
        A one-level deep dictionary for the selected set of keys
    """
    flat_dict = {}
    for k, v in dictionary.items():
        if not keys or k in keys:
            if isinstance(v, dict):
                r = flatten_dict(v)
                flat_dict.update(r)
            else:
                flat_dict[k] = v
    return flat_dict


def structure_dict(dict_o, dict_t):
    """Structure a dictionary based on a template dictionary

    Args:
        dict_o: dictionary to structure (flat one level structure)
        dict_t: template dictionary used for structuring
    Returns:
        A dictionary with contents of dict_o following structure of dict_t
    """
    struct_dict = {}
    for k, v in dict_t.items():
        if isinstance(v, dict):
            r = structure_dict(dict_o, v)
            if r:
                struct_dict[k] = r
        elif k in dict_o.keys():
            struct_dict[k] = dict_o[k]
    return struct_dict


def update_dict(dict_o, dict_t, provide_default=False):
    """Update a dictionary with another

    Args:
        dict_o: flat dictionary used as source
        dict_t: target dictionary to update
    Returns:
        None
    """
    for k, v in dict_o.copy().items():
        if isinstance(v, dict):
            if isinstance(dict_t.get(k), dict):
                update_dict(v, dict_t[k], provide_default)
            else:
                dict_t[k] = v
        elif v is None and k in dict_t.keys():
            # remove the key if the source dict has null entry
            del dict_t[k]
        elif k in dict_t.keys():
            if (
                (not provide_default)
                or (dict_t[k] is None)
                or (len(dict_t[k]) == 0)
                or ("{{" in dict_t[k])
            ):
                dict_t[k] = v
        elif k not in dict_t.keys():
            dict_t[k] = v


def check_structure_dict(dict_o, dict_t):
    """Check if a dictionary's structure follows a template.
    The invalid entries are returned as a dictionary.
    If all entries are valid, returns an empty dictionary

    Args:
        dict_o: target dictionary
        dict_t: template dictionary to compare structure to
    Returns:
        dict:  Invalid key-value pairs.
    """
    inval = {}
    for k, v in dict_o.items():
        if k in dict_t.keys():
            v1 = dict_t[k]
            if isinstance(v, dict) and isinstance(v1, dict):
                r = check_structure_dict(v, v1)
                if r:
                    inval.update(r)
        else:
            inval[k] = v
    return inval


def filter_dict(dict_o, keys_regex):
    """Filter dictionary keys based on a list of keys
    Args:
        dict_o: the source dictionary
        keys_regex: list of keys to retain (could be regex exp.)
    """

    keys = []
    for k in keys_regex:
        r = re.compile(k)
        keys += list(filter(r.match, dict_o.keys()))
    dict_t = {k: dict_o[k] for k in keys}
    return dict_t


##################
# CONFIG loader
##################
def load_config_file(file_name, return_string=0):
    """Load config file based on file name extension"""

    ext = os.path.splitext(file_name)[1][1:]
    if ext == "sh":
        return load_shell_config(file_name, return_string)
    if ext == "ini":
        return load_ini_config(file_name, return_string)
    if ext == "json":
        return load_json_config(file_name)
    if ext in ["yaml", "yml"]:
        return load_yaml_config(file_name)
    if ext == "xml":
        return load_xml_config(file_name, return_string)
    return None


##################
# CONFIG main
##################
def cfg_main():
    """Main function for converting and formatting between different config file formats"""

    parser = argparse.ArgumentParser(
        description="Utility for managing different config formats."
    )
    parser.add_argument(
        "--cfg", "-c", dest="cfg", required=True, help="Config file to parse"
    )
    parser.add_argument(
        "--output-type",
        "-o",
        dest="out_type",
        required=False,
        help='Output format: can be any of ["shell", "yaml", "ini", "json", "xml"]',
    )
    parser.add_argument(
        "--flatten",
        "-f",
        dest="flatten",
        action="store_true",
        required=False,
        help="Flatten resulting dictionary",
    )
    parser.add_argument(
        "--template-cfg",
        "-t",
        dest="template",
        required=False,
        help="Template config file used to structure a given config file",
    )
    parser.add_argument(
        "--keys",
        "-k",
        dest="keys",
        nargs="+",
        required=False,
        help="Include only these keys of dictionary for processing.\
                              Keys can be python regex expression.",
    )
    parser.add_argument(
        "--validate-cfg",
        "-v",
        dest="validate",
        required=False,
        help="Validation config file used to validate a given config file",
    )

    args = parser.parse_args()
    cfg = load_config_file(args.cfg, 2)

    if args.validate:
        cfg_t = load_config_file(args.validate, 1)
        r = check_structure_dict(cfg, cfg_t)
        if r:
            for k in r:
                print(f"INVALID ENTRY: {k}={r[k]}")
            print("FAILURE")
        else:
            print("SUCCESS")
    else:
        if args.template:
            cfg = flatten_dict(cfg)
            cfg_t = load_config_file(args.template, 1)
            cfg = structure_dict(cfg, cfg_t)

        if args.keys:
            cfg = filter_dict(cfg, args.keys)

        if args.flatten:
            cfg = flatten_dict(cfg)

        # convert to string and print
        if args.out_type in ["shell", "sh"]:
            print(cfg_to_shell_str(cfg), end="")
        elif args.out_type == "ini":
            print(cfg_to_ini_str(cfg), end="")
        elif args.out_type == "json":
            print(cfg_to_json_str(cfg), end="")
        elif args.out_type in ["yaml", "yml"]:
            print(cfg_to_yaml_str(cfg), end="")
        elif args.out_type == "xml":
            print(cfg_to_xml_str(cfg), end="")
        else:
            parser.print_help()
            parser.exit()<|MERGE_RESOLUTION|>--- conflicted
+++ resolved
@@ -233,11 +233,7 @@
                             convert_type = False
 
                     if convert_type:
-<<<<<<< HEAD
-                        v_str = str_to_type(v_str)
-=======
                         v_str = str_to_type(v_str, return_string=2)
->>>>>>> 26b8d7e7
 
                     if isinstance(v, ET.Element):
                         print('Replacing ET text with', v_str)
