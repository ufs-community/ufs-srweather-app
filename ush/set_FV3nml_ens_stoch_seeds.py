#!/usr/bin/env python3

import os
import sys
import argparse
from textwrap import dedent
from datetime import datetime

from python_utils import (
    print_input_args,
    print_info_msg,
    print_err_msg_exit,
    date_to_str,
    mkdir_vrfy,
    cp_vrfy,
    cd_vrfy,
    str_to_type,
    import_vars,
    set_env_var,
    define_macos_utilities,
    cfg_to_yaml_str,
    load_shell_config,
    flatten_dict,
)

from set_namelist import set_namelist


def set_FV3nml_ens_stoch_seeds(cdate):
    """
    This function, for an ensemble-enabled experiment
    (i.e. for an experiment for which the workflow configuration variable
    DO_ENSEMBLE has been set to "TRUE"), creates new namelist files with
    unique stochastic "seed" parameters, using a base namelist file in the
    ${EXPTDIR} directory as a template. These new namelist files are stored
    within each member directory housed within each cycle directory. Files
    of any two ensemble members differ only in their stochastic "seed"
    parameter values.  These namelist files are generated when this file is
    called as part of the TN_RUN_FCST task.

    Args:
        cdate
    Returns:
        None
    """

    print_input_args(locals())

    # import all environment variables
    import_vars()

    #
    # -----------------------------------------------------------------------
    #
    # For a given cycle and member, generate a namelist file with unique
    # seed values.
    #
    # -----------------------------------------------------------------------
    #
    fv3_nml_ensmem_fp = f"{os.getcwd()}{os.sep}{FV3_NML_FN}_base"

    ensmem_num = ENSMEM_INDX

    cdate_i = int(cdate.strftime("%Y%m%d%H"))

    settings = {}
    nam_stochy_dict = {}

    if DO_SPPT:
        iseed_sppt = cdate_i * 1000 + ensmem_num * 10 + 1
        nam_stochy_dict.update({"iseed_sppt": iseed_sppt})

    if DO_SHUM:
        iseed_shum = cdate_i * 1000 + ensmem_num * 10 + 2
        nam_stochy_dict.update({"iseed_shum": iseed_shum})

    if DO_SKEB:
        iseed_skeb = cdate_i * 1000 + ensmem_num * 10 + 3
        nam_stochy_dict.update({"iseed_skeb": iseed_skeb})

    settings["nam_stochy"] = nam_stochy_dict

    if DO_SPP:
        num_iseed_spp = len(ISEED_SPP)
        iseed_spp = [None] * num_iseed_spp
        for i in range(num_iseed_spp):
            iseed_spp[i] = cdate_i * 1000 + ensmem_num * 10 + ISEED_SPP[i]

        settings["nam_sppperts"] = {"iseed_spp": iseed_spp}
    else:
        settings["nam_sppperts"] = {}

    if DO_LSM_SPP:
        iseed_lsm_spp = cdate_i * 1000 + ensmem_num * 10 + 9

        settings["nam_sppperts"] = {"iseed_lndp": [iseed_lsm_spp]}

    settings_str = cfg_to_yaml_str(settings)

    print_info_msg(
        dedent(
            f"""
            The variable 'settings' specifying seeds in '{FV3_NML_FP}'
            has been set as follows:

            settings =\n\n"""
        )
        + settings_str,
        verbose=VERBOSE,
    )

    try:
        set_namelist(
            ["-q", "-n", FV3_NML_FP, "-u", settings_str, "-o", fv3_nml_ensmem_fp]
        )
    except:
        print_err_msg_exit(
            dedent(
                f"""
                Call to python script set_namelist.py to set the variables in the FV3
                namelist file that specify the paths to the surface climatology files
                failed.  Parameters passed to this script are:
                  Full path to base namelist file:
                    FV3_NML_FP = '{FV3_NML_FP}'
                  Full path to output namelist file:
                    fv3_nml_ensmem_fp = '{fv3_nml_ensmem_fp}'
                  Namelist settings specified on command line (these have highest precedence):\n
                    settings =\n\n"""
            )
            + settings_str
        )


def parse_args(argv):
    """Parse command line arguments"""
    parser = argparse.ArgumentParser(
        description="Creates stochastic seeds for an ensemble experiment."
    )

    parser.add_argument("-c", "--cdate", dest="cdate", required=True, help="Date.")

    parser.add_argument(
        "-p",
        "--path-to-defns",
        dest="path_to_defns",
        required=True,
        help="Path to var_defns file.",
    )

    return parser.parse_args(argv)


if __name__ == "__main__":
    args = parse_args(sys.argv[1:])
    cfg = load_shell_config(args.path_to_defns)
    cfg = flatten_dict(cfg)
    import_vars(dictionary=cfg)
<<<<<<< HEAD
    set_FV3nml_ens_stoch_seeds(str_to_type(args.cdate))


class Testing(unittest.TestCase):
    def test_set_FV3nml_ens_stoch_seeds(self):
        set_FV3nml_ens_stoch_seeds(cdate=self.cdate)

    def setUp(self):
        define_macos_utilities()
        set_env_var("DEBUG", True)
        set_env_var("VERBOSE", True)
        self.cdate = datetime(2021, 1, 1)
        USHdir = os.path.dirname(os.path.abspath(__file__))
        PARMdir = os.path.join(USHdir, "..", "parm")
        EXPTDIR = os.path.join(USHdir, "test_data", "expt")
        mkdir_vrfy("-p", EXPTDIR)
        cp_vrfy(
            os.path.join(PARMdir, "input.nml.FV3"),
            os.path.join(EXPTDIR, "input.nml_base"),
        )
        for i in range(2):
            mkdir_vrfy(
                "-p",
                os.path.join(
                    EXPTDIR,
                    f"{date_to_str(self.cdate,format='%Y%m%d%H')}{os.sep}mem{i+1}",
                ),
            )

        cd_vrfy(
            f"{EXPTDIR}{os.sep}{date_to_str(self.cdate,format='%Y%m%d%H')}{os.sep}mem2"
        )

        set_env_var("USHdir", USHdir)
        set_env_var("ENSMEM_INDX", 2)
        set_env_var("FV3_NML_FN", "input.nml")
        set_env_var("FV3_NML_FP", os.path.join(EXPTDIR, "input.nml_base"))
        set_env_var("DO_SHUM", True)
        set_env_var("DO_SKEB", True)
        set_env_var("DO_SPPT", True)
        set_env_var("DO_SPP", True)
        set_env_var("DO_LSM_SPP", True)
        ISEED_SPP = [4, 5, 6, 7, 8]
        set_env_var("ISEED_SPP", ISEED_SPP)
=======
    set_FV3nml_ens_stoch_seeds(str_to_type(args.cdate))
>>>>>>> 26b8d7e7
<|MERGE_RESOLUTION|>--- conflicted
+++ resolved
@@ -155,51 +155,4 @@
     cfg = load_shell_config(args.path_to_defns)
     cfg = flatten_dict(cfg)
     import_vars(dictionary=cfg)
-<<<<<<< HEAD
-    set_FV3nml_ens_stoch_seeds(str_to_type(args.cdate))
-
-
-class Testing(unittest.TestCase):
-    def test_set_FV3nml_ens_stoch_seeds(self):
-        set_FV3nml_ens_stoch_seeds(cdate=self.cdate)
-
-    def setUp(self):
-        define_macos_utilities()
-        set_env_var("DEBUG", True)
-        set_env_var("VERBOSE", True)
-        self.cdate = datetime(2021, 1, 1)
-        USHdir = os.path.dirname(os.path.abspath(__file__))
-        PARMdir = os.path.join(USHdir, "..", "parm")
-        EXPTDIR = os.path.join(USHdir, "test_data", "expt")
-        mkdir_vrfy("-p", EXPTDIR)
-        cp_vrfy(
-            os.path.join(PARMdir, "input.nml.FV3"),
-            os.path.join(EXPTDIR, "input.nml_base"),
-        )
-        for i in range(2):
-            mkdir_vrfy(
-                "-p",
-                os.path.join(
-                    EXPTDIR,
-                    f"{date_to_str(self.cdate,format='%Y%m%d%H')}{os.sep}mem{i+1}",
-                ),
-            )
-
-        cd_vrfy(
-            f"{EXPTDIR}{os.sep}{date_to_str(self.cdate,format='%Y%m%d%H')}{os.sep}mem2"
-        )
-
-        set_env_var("USHdir", USHdir)
-        set_env_var("ENSMEM_INDX", 2)
-        set_env_var("FV3_NML_FN", "input.nml")
-        set_env_var("FV3_NML_FP", os.path.join(EXPTDIR, "input.nml_base"))
-        set_env_var("DO_SHUM", True)
-        set_env_var("DO_SKEB", True)
-        set_env_var("DO_SPPT", True)
-        set_env_var("DO_SPP", True)
-        set_env_var("DO_LSM_SPP", True)
-        ISEED_SPP = [4, 5, 6, 7, 8]
-        set_env_var("ISEED_SPP", ISEED_SPP)
-=======
-    set_FV3nml_ens_stoch_seeds(str_to_type(args.cdate))
->>>>>>> 26b8d7e7
+    set_FV3nml_ens_stoch_seeds(str_to_type(args.cdate))