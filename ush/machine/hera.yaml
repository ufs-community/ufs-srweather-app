platform:
  WORKFLOW_MANAGER: rocoto
  NCORES_PER_NODE: 40
  SCHED: slurm
  CCPA_OBS_DIR: /scratch2/BMC/det/UFS_SRW_App/develop/obs_data/ccpa/proc
  MRMS_OBS_DIR: /scratch2/BMC/det/UFS_SRW_App/develop/obs_data/mrms/proc
  NDAS_OBS_DIR: /scratch2/BMC/det/UFS_SRW_App/develop/obs_data/ndas/proc
  METPLUS_PATH: /contrib/METplus/METplus-4.1.1
  MET_BIN_EXEC: bin
  MET_INSTALL_DIR: /contrib/met/10.1.1
  DOMAIN_PREGEN_BASEDIR: /scratch2/BMC/det/UFS_SRW_App/develop/FV3LAM_pregen
  PARTITION_DEFAULT: hera
  QUEUE_DEFAULT: batch
  PARTITION_FCST: hera
  QUEUE_FCST: batch
  PARTITION_HPSS: service
  QUEUE_HPSS: batch
  RUN_CMD_FCST: srun --export=ALL
  RUN_CMD_POST: srun --export=ALL
  RUN_CMD_SERIAL: time
  RUN_CMD_UTILS: srun --export=ALL
  RUN_CMD_AQM: srun -n ${nprocs} --export=ALL
  SCHED_NATIVE_CMD: --export=NONE
  PRE_TASK_CMDS: '{ ulimit -s unlimited; ulimit -a; }'
  TEST_EXTRN_MDL_SOURCE_BASEDIR: /scratch2/BMC/det/UFS_SRW_App/develop/input_model_data
  TEST_PREGEN_BASEDIR: /scratch2/BMC/det/UFS_SRW_App/develop/FV3LAM_pregen
  TEST_ALT_EXTRN_MDL_SYSBASEDIR_ICS: /scratch2/BMC/det/UFS_SRW_app/develop/dummy_FV3GFS_sys_dir
  TEST_ALT_EXTRN_MDL_SYSBASEDIR_LBCS: /scratch2/BMC/det/UFS_SRW_app/develop/dummy_FV3GFS_sys_dir
  TEST_VX_FCST_INPUT_BASEDIR: '/scratch2/BMC/det/UFS_SRW_App/develop/output_data/fcst_det/{{workflow.PREDEF_GRID_NAME}}'
  FIXaer: /scratch2/BMC/det/UFS_SRW_App/develop/fix/fix_aer
  FIXgsm: /scratch2/BMC/det/UFS_SRW_App/develop/fix/fix_am
  FIXlut: /scratch2/BMC/det/UFS_SRW_App/develop/fix/fix_lut
  FIXorg: /scratch2/BMC/det/UFS_SRW_App/develop/fix/fix_orog
  FIXsfc: /scratch2/BMC/det/UFS_SRW_App/develop/fix/fix_sfc_climo
  FIXshp: /scratch2/BMC/det/UFS_SRW_App/develop/NaturalEarth
  EXTRN_MDL_DATA_STORES: hpss aws nomads

<<<<<<< HEAD
rocoto:
  tasks:
    metatask_run_ensemble:
      task_run_fcst_#mem#:
        cores: '{{ task_run_fcst.PE_MEMBER01 // 1 }}'
        native: '--cpus-per-task {{ task_run_fcst.OMP_NUM_THREADS_RUN_FCST|int }} --exclusive'
        nodes:
        nnodes:
        nodesize:
        ppn:
=======
data:
  obs:
    RAP_obs: /scratch2/BMC/public/data/grids/rap/obs
cpl_aqm_parm:
  AQM_CONFIG_DIR: /scratch2/NCEPDEV/naqfc/RRFS_CMAQ/aqm/epa/data
  AQM_BIO_DIR: /scratch2/NCEPDEV/naqfc/RRFS_CMAQ/aqm/bio
  AQM_DUST_DIR: /scratch2/NCEPDEV/naqfc/RRFS_CMAQ/FENGSHA
  AQM_CANOPY_DIR: /scratch2/NCEPDEV/naqfc/RRFS_CMAQ/canopy
  AQM_FIRE_DIR: /scratch2/NCEPDEV/naqfc/RRFS_CMAQ/emissions/GSCE/RAVE.in.793/RAVE_RT
  AQM_LBCS_DIR: /scratch2/NCEPDEV/naqfc/RRFS_CMAQ/LBCS/AQM_NA13km_AM4_v1
  AQM_GEFS_DIR: /scratch2/NCEPDEV/naqfc/RRFS_CMAQ/GEFS_DATA
  NEXUS_INPUT_DIR: /scratch2/NCEPDEV/naqfc/RRFS_CMAQ/emissions/nexus
  NEXUS_FIX_DIR: /scratch2/NCEPDEV/naqfc/RRFS_CMAQ/nexus/fix
  PT_SRC_BASEDIR: /scratch1/RDARCH/rda-arl-gpu/YouHua.Tang/nei2016v1-pt
>>>>>>> 57745b98
<|MERGE_RESOLUTION|>--- conflicted
+++ resolved
@@ -35,7 +35,7 @@
   FIXshp: /scratch2/BMC/det/UFS_SRW_App/develop/NaturalEarth
   EXTRN_MDL_DATA_STORES: hpss aws nomads
 
-<<<<<<< HEAD
+
 rocoto:
   tasks:
     metatask_run_ensemble:
@@ -46,7 +46,7 @@
         nnodes:
         nodesize:
         ppn:
-=======
+
 data:
   obs:
     RAP_obs: /scratch2/BMC/public/data/grids/rap/obs
@@ -61,4 +61,4 @@
   NEXUS_INPUT_DIR: /scratch2/NCEPDEV/naqfc/RRFS_CMAQ/emissions/nexus
   NEXUS_FIX_DIR: /scratch2/NCEPDEV/naqfc/RRFS_CMAQ/nexus/fix
   PT_SRC_BASEDIR: /scratch1/RDARCH/rda-arl-gpu/YouHua.Tang/nei2016v1-pt
->>>>>>> 57745b98
+
