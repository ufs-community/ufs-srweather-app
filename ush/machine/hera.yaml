platform:
  WORKFLOW_MANAGER: rocoto
  NCORES_PER_NODE: 40
  SCHED: slurm
  CCPA_OBS_DIR: /scratch1/NCEPDEV/nems/role.epic/UFS_SRW_data/develop/obs_data/ccpa/proc
  MRMS_OBS_DIR: /scratch1/NCEPDEV/nems/role.epic/UFS_SRW_data/develop/obs_data/mrms/proc
  NDAS_OBS_DIR: /scratch1/NCEPDEV/nems/role.epic/UFS_SRW_data/develop/obs_data/ndas/proc
  METPLUS_PATH: /contrib/METplus/METplus-4.1.1
  MET_BIN_EXEC: bin
  MET_INSTALL_DIR: /contrib/met/10.1.1
  DOMAIN_PREGEN_BASEDIR: /scratch1/NCEPDEV/nems/role.epic/UFS_SRW_data/develop/FV3LAM_pregen
  PARTITION_DEFAULT: hera
  QUEUE_DEFAULT: batch
  PARTITION_FCST: hera
  QUEUE_FCST: batch
  PARTITION_HPSS: service
  QUEUE_HPSS: batch
  PARTITION_GRAPHICS: hera
  QUEUE_GRAPHICS: batch
  PARTITION_ANALYSIS: hera
  QUEUE_ANALYSIS: batch
  PARTITION_PRDGEN: hera
  QUEUE_PRDGEN: batch
  PARTITION_POST: hera
  QUEUE_POST: batch
  RUN_CMD_FCST: srun --export=ALL
  RUN_CMD_POST: srun --export=ALL
  RUN_CMD_PRDGEN: srun --export=ALL
  RUN_CMD_SERIAL: time
  RUN_CMD_UTILS: srun --export=ALL
  RUN_CMD_AQM: srun -n ${nprocs} --export=ALL
  RUN_CMD_AQMLBC: srun --export=ALL -n ${NUMTS}
  SCHED_NATIVE_CMD: --export=NONE
  PRE_TASK_CMDS: '{ ulimit -s unlimited; ulimit -a; }'
  TEST_EXTRN_MDL_SOURCE_BASEDIR: /scratch1/NCEPDEV/nems/role.epic/UFS_SRW_data/develop/input_model_data
  TEST_PREGEN_BASEDIR: /scratch1/NCEPDEV/nems/role.epic/UFS_SRW_data/develop/FV3LAM_pregen
  TEST_ALT_EXTRN_MDL_SYSBASEDIR_ICS: /scratch1/NCEPDEV/nems/role.epic/UFS_SRW_data/develop/dummy_FV3GFS_sys_dir
  TEST_ALT_EXTRN_MDL_SYSBASEDIR_LBCS: /scratch1/NCEPDEV/nems/role.epic/UFS_SRW_data/develop/dummy_FV3GFS_sys_dir
  TEST_VX_FCST_INPUT_DIR: '{{ "/scratch1/NCEPDEV/nems/role.epic/UFS_SRW_data/develop/output_data/fcst_" }}{{ "ens" if (global.NUM_ENS_MEMBERS > 0) else "det" }}{{ "/{{workflow.PREDEF_GRID_NAME}}/${CDATE}/postprd" }}{% raw %}{% endraw %}'
  FIXaer: /scratch1/NCEPDEV/nems/role.epic/UFS_SRW_data/develop/fix/fix_aer
  FIXgsi: /scratch1/NCEPDEV/nems/role.epic/UFS_SRW_data/develop/fix/fix_gsi
  FIXgsm: /scratch1/NCEPDEV/nems/role.epic/UFS_SRW_data/develop/fix/fix_am
  FIXlut: /scratch1/NCEPDEV/nems/role.epic/UFS_SRW_data/develop/fix/fix_lut
  FIXorg: /scratch1/NCEPDEV/nems/role.epic/UFS_SRW_data/develop/fix/fix_orog
  FIXsfc: /scratch1/NCEPDEV/nems/role.epic/UFS_SRW_data/develop/fix/fix_sfc_climo
  FIXshp: /scratch1/NCEPDEV/nems/role.epic/UFS_SRW_data/develop/NaturalEarth
  EXTRN_MDL_DATA_STORES: hpss aws nomads
<<<<<<< HEAD
=======


rocoto:
  tasks:
    metatask_run_ensemble:
      task_run_fcst_mem#mem#:
        cores: '{{ task_run_fcst.PE_MEMBER01 // 1 }}'
        native: '--cpus-per-task {{ task_run_fcst.OMP_NUM_THREADS_RUN_FCST|int }} --exclusive {{ platform.SCHED_NATIVE_CMD }}'
        nodes:
        nnodes:
        nodesize:
        ppn:

>>>>>>> 276bdd67
data:
  obs:
    RAP_obs: /scratch2/BMC/public/data/grids/rap/obs
  rrfs:
    retro:
      OBSPATH: "/scratch2/BMC/zrtrr/rli/data/obs_rap"
      OBSPATH_NSSLMOSIAC: "/scratch2/BMC/zrtrr/rli/data/reflectivity"
      LIGHTNING_ROOT: "/scratch1/NCEPDEV/nems/role.epic/UFS_SRW_data/develop/rrfs_retro_data/lightning"
      ENKF_FCST: "/scratch2/BMC/zrtrr/rli/data/enkf/atm"
      FFG_DIR: ""
      SST_ROOT: "/scratch2/BMC/zrtrr/rli/data/highres_sst"
      GVF_ROOT: "/scratch2/BMC/zrtrr/rli/data/gvf/grib2"
      IMSSNOW_ROOT: "/scratch2/BMC/zrtrr/rli/data/snow/ims96/grib2"
      RAPHRR_SOIL_ROOT: ""
      FIRE_RAVE_DIR: ""
      AIRCRAFT_REJECT: "/scratch2/BMC/zrtrr/rli/data/amdar_reject_lists"
      SFCOBS_USELIST: "/scratch2/BMC/zrtrr/rli/data/mesonet_uselists"
    real:
      OBSPATH: "/scratch2/BMC/public/data/grids/rap/obs"
      OBSPATH_NSSLMOSIAC: "/scratch2/BMC/public/data/radar/nssl/mrms/conus"
      LIGHTNING_ROOT: "/scratch2/BMC/public/data/lightning"
      ENKF_FCST: "/scratch1/NCEPDEV/rstprod/com/gfs/prod"
      FFG_DIR: ""
      SST_ROOT: "/scratch2/BMC/zrtrr/rli/data/highres_sst"
      GVF_ROOT: "/scratch2/BMC/zrtrr/rli/data/gvf/grib2"
      IMSSNOW_ROOT: "/scratch2/BMC/zrtrr/rli/data/snow/ims96/grib2"
      RAPHRR_SOIL_ROOT: ""
      FIRE_RAVE_DIR: ""
      AIRCRAFT_REJECT: "/scratch2/BMC/zrtrr/rli/data/amdar_reject_lists"
      SFCOBS_USELIST: "/scratch2/BMC/zrtrr/rli/data/mesonet_uselists"
cpl_aqm_parm:
  AQM_CONFIG_DIR: /scratch2/NCEPDEV/naqfc/RRFS_CMAQ/aqm/epa/data
  AQM_BIO_DIR: /scratch2/NCEPDEV/naqfc/RRFS_CMAQ/aqm/bio
  AQM_DUST_DIR: /scratch2/NCEPDEV/naqfc/RRFS_CMAQ/FENGSHA
  AQM_CANOPY_DIR: /scratch2/NCEPDEV/naqfc/RRFS_CMAQ/canopy
  AQM_FIRE_DIR: /scratch2/NCEPDEV/naqfc/RRFS_CMAQ/RAVE_fire
  AQM_LBCS_DIR: /scratch2/NCEPDEV/naqfc/RRFS_CMAQ/LBCS/AQM_NA13km_AM4_v1
  AQM_GEFS_DIR: /scratch2/NCEPDEV/naqfc/RRFS_CMAQ/GEFS_DATA
  NEXUS_INPUT_DIR: /scratch2/NCEPDEV/naqfc/RRFS_CMAQ/emissions/nexus
  NEXUS_FIX_DIR: /scratch2/NCEPDEV/naqfc/RRFS_CMAQ/nexus/fix
<<<<<<< HEAD
  PT_SRC_BASEDIR: /scratch1/RDARCH/rda-arl-gpu/YouHua.Tang/nei2016v1-pt
=======
  PT_SRC_BASEDIR: /scratch1/RDARCH/rda-arl-gpu/YouHua.Tang/nei2016v1-pt

>>>>>>> 276bdd67
<|MERGE_RESOLUTION|>--- conflicted
+++ resolved
@@ -45,22 +45,6 @@
   FIXsfc: /scratch1/NCEPDEV/nems/role.epic/UFS_SRW_data/develop/fix/fix_sfc_climo
   FIXshp: /scratch1/NCEPDEV/nems/role.epic/UFS_SRW_data/develop/NaturalEarth
   EXTRN_MDL_DATA_STORES: hpss aws nomads
-<<<<<<< HEAD
-=======
-
-
-rocoto:
-  tasks:
-    metatask_run_ensemble:
-      task_run_fcst_mem#mem#:
-        cores: '{{ task_run_fcst.PE_MEMBER01 // 1 }}'
-        native: '--cpus-per-task {{ task_run_fcst.OMP_NUM_THREADS_RUN_FCST|int }} --exclusive {{ platform.SCHED_NATIVE_CMD }}'
-        nodes:
-        nnodes:
-        nodesize:
-        ppn:
-
->>>>>>> 276bdd67
 data:
   obs:
     RAP_obs: /scratch2/BMC/public/data/grids/rap/obs
@@ -91,6 +75,16 @@
       FIRE_RAVE_DIR: ""
       AIRCRAFT_REJECT: "/scratch2/BMC/zrtrr/rli/data/amdar_reject_lists"
       SFCOBS_USELIST: "/scratch2/BMC/zrtrr/rli/data/mesonet_uselists"
+rocoto:
+  tasks:
+    metatask_run_ensemble:
+      task_run_fcst_mem#mem#:
+        cores: '{{ task_run_fcst.PE_MEMBER01 // 1 }}'
+        native: '--cpus-per-task {{ task_run_fcst.OMP_NUM_THREADS_RUN_FCST|int }} --exclusive {{ platform.SCHED_NATIVE_CMD }}'
+        nodes:
+        nnodes:
+        nodesize:
+        ppn:
 cpl_aqm_parm:
   AQM_CONFIG_DIR: /scratch2/NCEPDEV/naqfc/RRFS_CMAQ/aqm/epa/data
   AQM_BIO_DIR: /scratch2/NCEPDEV/naqfc/RRFS_CMAQ/aqm/bio
@@ -101,9 +95,4 @@
   AQM_GEFS_DIR: /scratch2/NCEPDEV/naqfc/RRFS_CMAQ/GEFS_DATA
   NEXUS_INPUT_DIR: /scratch2/NCEPDEV/naqfc/RRFS_CMAQ/emissions/nexus
   NEXUS_FIX_DIR: /scratch2/NCEPDEV/naqfc/RRFS_CMAQ/nexus/fix
-<<<<<<< HEAD
-  PT_SRC_BASEDIR: /scratch1/RDARCH/rda-arl-gpu/YouHua.Tang/nei2016v1-pt
-=======
-  PT_SRC_BASEDIR: /scratch1/RDARCH/rda-arl-gpu/YouHua.Tang/nei2016v1-pt
-
->>>>>>> 276bdd67
+  PT_SRC_BASEDIR: /scratch1/RDARCH/rda-arl-gpu/YouHua.Tang/nei2016v1-pt