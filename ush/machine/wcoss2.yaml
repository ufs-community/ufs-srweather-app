--- conflicted
+++ resolved
@@ -52,10 +52,7 @@
   NEXUS_INPUT_DIR: /lfs/h2/emc/lam/noscrub/RRFS_CMAQ/nexus_emissions
   NEXUS_FIX_DIR: /lfs/h2/emc/lam/noscrub/RRFS_CMAQ/nexus/fix
   NEXUS_GFS_SFC_DIR: /lfs/h2/emc/lam/noscrub/RRFS_CMAQ/GFS_DATA
-<<<<<<< HEAD
   PT_SRC_BASEDIR: /lfs/h2/emc/physics/noscrub/Youhua.Tang/nei2016v1-pt/v2023-01-PT
-=======
-  PT_SRC_BASEDIR: /lfs/h2/emc/physics/noscrub/Youhua.Tang/nei2016v1-pt
 
 rocoto:
   tasks:
@@ -75,5 +72,4 @@
       task_nexus_emission_#nspt#:
         nodes: '{{ nnodes }}:ppn={{ ppn }}:tpp={{ task_nexus_emission.OMP_NUM_THREADS_NEXUS_EMISSION }}'
     task_fire_emission:
-      native:
->>>>>>> ff9eddd0
+      native: