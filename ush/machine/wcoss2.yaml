platform:
  WORKFLOW_MANAGER: rocoto
  NCORES_PER_NODE: 128
  SCHED: pbspro
  CCPA_OBS_DIR: /lfs/h2/emc/lam/noscrub/UFS_SRW_App/develop/obs_data/ccpa/proc
  MRMS_OBS_DIR: /lfs/h2/emc/lam/noscrub/UFS_SRW_App/develop/obs_data/mrms/proc
  NDAS_OBS_DIR: /lfs/h2/emc/lam/noscrub/UFS_SRW_App/develop/obs_data/ndas/proc
  METPLUS_PATH: /apps/ops/para/libs/intel/19.1.3.304/metplus/4.1.1
  MET_BIN_EXEC: bin
  MET_INSTALL_DIR: /apps/ops/para/libs/intel/19.1.3.304/met/10.1.1
  DOMAIN_PREGEN_BASEDIR: /lfs/h2/emc/lam/noscrub/UFS_SRW_App/develop/FV3LAM_pregen
  QUEUE_DEFAULT: dev
  QUEUE_FCST: dev
  QUEUE_HPSS: dev_transfer
  RUN_CMD_FCST: mpiexec -n ${PE_MEMBER01} -ppn ${PPN_RUN_FCST} --cpu-bind core -depth ${OMP_NUM_THREADS_RUN_FCST}
  RUN_CMD_POST: mpiexec -n ${nprocs}
  RUN_CMD_PRDGEN: mpiexec -n ${nprocs} --cpu-bind core cfp
  RUN_CMD_SERIAL: time
  RUN_CMD_UTILS: mpiexec -n ${nprocs}
  RUN_CMD_NEXUS: mpiexec -n ${nprocs} -ppn ${PPN_NEXUS_EMISSION} --cpu-bind core -depth ${OMP_NUM_THREADS_NEXUS_EMISSION}
  RUN_CMD_AQMLBC: mpiexec -n ${NUMTS}
  SCHED_NATIVE_CMD: -l place=excl
  PRE_TASK_CMDS: '{ ulimit -s unlimited; ulimit -a; }'
  TEST_EXTRN_MDL_SOURCE_BASEDIR: /lfs/h2/emc/lam/noscrub/UFS_SRW_App/develop/input_model_data
  TEST_PREGEN_BASEDIR: /lfs/h2/emc/lam/noscrub/UFS_SRW_App/develop/FV3LAM_pregen
  FIXaer: /lfs/h2/emc/lam/noscrub/UFS_SRW_App/develop/fix/fix_aer
  FIXgsm: /lfs/h2/emc/lam/noscrub/UFS_SRW_App/develop/fix/fix_am
  FIXlut: /lfs/h2/emc/lam/noscrub/UFS_SRW_App/develop/fix/fix_lut
  FIXorg: /lfs/h2/emc/lam/noscrub/UFS_SRW_App/develop/fix/fix_orog
  FIXsfc: /lfs/h2/emc/lam/noscrub/UFS_SRW_App/develop/fix/fix_sfc_climo
  FIXshp: /lfs/h2/emc/lam/noscrub/UFS_SRW_App/develop/NaturalEarth
  EXTRN_MDL_DATA_STORES: hpss aws nomads
  COMINgfs: /lfs/h1/ops/prod/com/gfs/v16.3
  COMINgefs: /lfs/h1/ops/prod/com/gefs/v12.3
  COMINairnow: /lfs/h1/ops/prod/dcom
task_process_radarref:
  OBS_SUFFIX: grib2.gz
task_process_bufr:
  OBSPATH_TEMPLATE: '${OBSPATH}/${obs_source}.${YYYYMMDD}/${obs_source}'
task_analysis_gsi:
  OBSPATH_TEMPLATE: '${OBSPATH}/${obs_source}.${YYYYMMDD}/${obs_source}'
data:
  ics_lbcs:
    GSMGFS: compath.py ${envir}/gsmgfs/${gsmgfs_ver}/gsmgfs.${PDYext}
    FV3GFS: compath.py ${envir}/gfs/${gfs_ver}/gfs.${PDYext}/${cycext}/atmos
    RAP: compath.py ${envir}/rap/${rap_ver}/rap.${PDYext}
    NAM: compath.py ${envir}/nam/${nam_ver}/nam.${PDYext}
    HRRR: compath.py ${envir}/hrrr/${hrrr_ver}/hrrr.${PDYext}/conus
cpl_aqm_parm:
  AQM_CONFIG_DIR: /lfs/h2/emc/lam/noscrub/RRFS_CMAQ/aqm/epa/data
  AQM_BIO_DIR: /lfs/h2/emc/lam/noscrub/RRFS_CMAQ/aqm/bio
  AQM_DUST_DIR: /lfs/h2/emc/lam/noscrub/RRFS_CMAQ/FENGSHA
  AQM_CANOPY_DIR: /lfs/h2/emc/lam/noscrub/RRFS_CMAQ/canopy
  AQM_FIRE_DIR: /lfs/h2/emc/aqmtemp/RAVE_NA
  AQM_LBCS_DIR: /lfs/h2/emc/lam/noscrub/RRFS_CMAQ/LBCS/AQM_NA13km_AM4_v1
  AQM_GEFS_DIR: /lfs/h2/emc/lam/noscrub/RRFS_CMAQ/GEFS_DATA
  AQM_AIRNOW_HIST_DIR: /lfs/h2/emc/physics/noscrub/jianping.huang/Bias_correction/aqmv7.0
  NEXUS_INPUT_DIR: /lfs/h2/emc/lam/noscrub/RRFS_CMAQ/nexus_emissions
  NEXUS_FIX_DIR: /lfs/h2/emc/lam/noscrub/RRFS_CMAQ/nexus/fix
  NEXUS_GFS_SFC_DIR: /lfs/h2/emc/lam/noscrub/RRFS_CMAQ/GFS_DATA
<<<<<<< HEAD
  PT_SRC_BASEDIR: /lfs/h2/emc/physics/noscrub/Youhua.Tang/nei2016v1-pt
=======
  PT_SRC_BASEDIR: /lfs/h2/emc/physics/noscrub/Youhua.Tang/nei2016v1-pt/v2023-01-PT
>>>>>>> 26b8d7e7

rocoto:
  tasks:
    task_get_extrn_ics:
      native:
    task_get_extrn_lbcs:
      native:
    task_plot_allvars:
      native:
    metatask_run_ensemble:
      task_run_fcst_mem#mem#:
        cores:
        native: '{{ platform.SCHED_NATIVE_CMD }}'
<<<<<<< HEAD
        nodes: '{{ parent.nnodes }}:ppn={{ parent.ppn }}:tpp={{ task_run_fcst.OMP_NUM_THREADS_RUN_FCST }}'
        nodesize: '{{ platform.NCORES_PER_NODE }}'
    task_nexus_emission_#nspt#:
      nodes: '{{ parent.nnodes }}:ppn={{ parent.ppn }}:tpp={{ task_nexus_emission.OMP_NUM_THREADS_NEXUS_EMISSION }}'
    task_fire_emission:
      native:
=======
        nodes: '{{ nnodes }}:ppn={{ ppn }}:tpp={{ task_run_fcst.OMP_NUM_THREADS_RUN_FCST }}'
        nodesize: '{{ platform.NCORES_PER_NODE }}'
    metatask_nexus_emission:
      task_nexus_emission_#nspt#:
        nodes: '{{ nnodes }}:ppn={{ ppn }}:tpp={{ task_nexus_emission.OMP_NUM_THREADS_NEXUS_EMISSION }}'
    task_fire_emission:
      native:
    task_bias_correction_o3:
      nodes: '{{ nnodes }}:ppn={{ ppn }}:tpp={{ task_bias_correction_o3.OMP_NUM_THREADS_BIAS_CORRECTION_O3 }}'
    task_bias_correction_pm25:
      nodes: '{{ nnodes }}:ppn={{ ppn }}:tpp={{ task_bias_correction_pm25.OMP_NUM_THREADS_BIAS_CORRECTION_PM25 }}'
>>>>>>> 26b8d7e7
<|MERGE_RESOLUTION|>--- conflicted
+++ resolved
@@ -58,11 +58,7 @@
   NEXUS_INPUT_DIR: /lfs/h2/emc/lam/noscrub/RRFS_CMAQ/nexus_emissions
   NEXUS_FIX_DIR: /lfs/h2/emc/lam/noscrub/RRFS_CMAQ/nexus/fix
   NEXUS_GFS_SFC_DIR: /lfs/h2/emc/lam/noscrub/RRFS_CMAQ/GFS_DATA
-<<<<<<< HEAD
-  PT_SRC_BASEDIR: /lfs/h2/emc/physics/noscrub/Youhua.Tang/nei2016v1-pt
-=======
   PT_SRC_BASEDIR: /lfs/h2/emc/physics/noscrub/Youhua.Tang/nei2016v1-pt/v2023-01-PT
->>>>>>> 26b8d7e7
 
 rocoto:
   tasks:
@@ -76,14 +72,6 @@
       task_run_fcst_mem#mem#:
         cores:
         native: '{{ platform.SCHED_NATIVE_CMD }}'
-<<<<<<< HEAD
-        nodes: '{{ parent.nnodes }}:ppn={{ parent.ppn }}:tpp={{ task_run_fcst.OMP_NUM_THREADS_RUN_FCST }}'
-        nodesize: '{{ platform.NCORES_PER_NODE }}'
-    task_nexus_emission_#nspt#:
-      nodes: '{{ parent.nnodes }}:ppn={{ parent.ppn }}:tpp={{ task_nexus_emission.OMP_NUM_THREADS_NEXUS_EMISSION }}'
-    task_fire_emission:
-      native:
-=======
         nodes: '{{ nnodes }}:ppn={{ ppn }}:tpp={{ task_run_fcst.OMP_NUM_THREADS_RUN_FCST }}'
         nodesize: '{{ platform.NCORES_PER_NODE }}'
     metatask_nexus_emission:
@@ -94,5 +82,4 @@
     task_bias_correction_o3:
       nodes: '{{ nnodes }}:ppn={{ ppn }}:tpp={{ task_bias_correction_o3.OMP_NUM_THREADS_BIAS_CORRECTION_O3 }}'
     task_bias_correction_pm25:
-      nodes: '{{ nnodes }}:ppn={{ ppn }}:tpp={{ task_bias_correction_pm25.OMP_NUM_THREADS_BIAS_CORRECTION_PM25 }}'
->>>>>>> 26b8d7e7
+      nodes: '{{ nnodes }}:ppn={{ ppn }}:tpp={{ task_bias_correction_pm25.OMP_NUM_THREADS_BIAS_CORRECTION_PM25 }}'