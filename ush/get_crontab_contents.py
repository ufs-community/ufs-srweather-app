--- conflicted
+++ resolved
@@ -35,11 +35,7 @@
     # themselves being called as cron jobs.  In that case, we must instead
     # call the system version of crontab at /usr/bin/crontab.
     #
-<<<<<<< HEAD
     if MACHINE == "CHEYENNE" or MACHINE == "DERECHO":
-=======
-    if machine == "CHEYENNE":
->>>>>>> 98c4106a
         if called_from_cron:
             crontab_cmd = "/usr/bin/crontab"
     else:
