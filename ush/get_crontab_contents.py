#!/usr/bin/env python3

import os
import sys
import argparse
from datetime import datetime
from python_utils import (
    log_info,
    run_command,
    print_info_msg,
)


def get_crontab_contents(called_from_cron, machine, debug):
    """
    This function returns the contents of the user's cron table, as well as the command used to
    manipulate the cron table. Typically this latter value will be `crontab`, but on some 
    platforms the version or location of this may change depending on other circumstances, e.g. on
    Cheyenne, this depends on whether a script that wants to call `crontab` is itself being called
    from a cron job.

    Args:
        called_from_cron  (bool): Set this to True if script is called from within a crontab
        machine           (str) : The name of the current machine
        debug             (bool): True will give more verbose output
    Returns:
        crontab_cmd       (str) : String containing the "crontab" command for this machine
        crontab_contents  (str) : String containing the contents of the user's cron table.
    """

    #
    # On Cheyenne, simply typing "crontab" will launch the crontab command
    # at "/glade/u/apps/ch/opt/usr/bin/crontab".  This is a containerized
    # version of crontab that will not work if called from scripts that are
    # themselves being called as cron jobs.  In that case, we must instead
    # call the system version of crontab at /usr/bin/crontab.
    #
    crontab_cmd = "crontab"
<<<<<<< HEAD
    if machine == "CHEYENNE" or machine == "DERECHO":
=======
    if machine == "CHEYENNE":
>>>>>>> 89b59ec4
        if called_from_cron:
            crontab_cmd = "/usr/bin/crontab"

    print_info_msg(
        f"""
        Getting crontab content with command:
        =========================================================
          {crontab_cmd} -l
        =========================================================""",
        verbose=debug,
    )

    (_, crontab_contents, _) = run_command(f"{crontab_cmd} -l")

    if crontab_contents.startswith('no crontab for'):
        crontab_contents=''

    print_info_msg(
        f"""
        Crontab contents:
        =========================================================
          {crontab_contents}
        =========================================================""",
        verbose=debug,
    )

    # replace single quotes (hopefully in comments) with double quotes
    crontab_contents = crontab_contents.replace("'", '"')

    return crontab_cmd, crontab_contents


def add_crontab_line(called_from_cron, machine, crontab_line, exptdir, debug):
    """Add crontab line to cron table"""

    #
    # Make a backup copy of the user's crontab file and save it in a file.
    #
    time_stamp = datetime.now().strftime("%F_%T")
    crontab_backup_fp = os.path.join(exptdir, f"crontab.bak.{time_stamp}")
    log_info(
        f"""
        Copying contents of user cron table to backup file:
          crontab_backup_fp = '{crontab_backup_fp}'""",
        verbose=debug,
    )

    # Get crontab contents
    crontab_cmd, crontab_contents = get_crontab_contents(called_from_cron, machine, debug)

    # Create backup
    run_command(f"""printf "%s" '{crontab_contents}' > '{crontab_backup_fp}'""")

    # Need to omit commented crontab entries for later logic
    lines = crontab_contents.split('\n')
    cronlines = []
    for line in lines:
        comment = False
        for char in line:
            if char == "#":
                comment = True
                break
            elif char.isspace():
                continue
            else:
                # If we find a character that isn't blank or comment, then this is a normal line
                break
        if not comment:
            cronlines.append(line)
    # Re-join all the separate lines into a multiline string again
    crontab_no_comments = """{}""".format("\n".join(cronlines))
    if crontab_line in crontab_no_comments:
        log_info(
            f"""
            The following line already exists in the cron table and thus will not be
            added:
              crontab_line = '{crontab_line}'"""
        )
    else:
        log_info(
            f"""
            Adding the following line to the user's cron table in order to automatically
            resubmit SRW workflow:
              crontab_line = '{crontab_line}'""",
            verbose=debug,
        )

        # add new line to crontab contents if it doesn't have one
        newline_char = ""
        if crontab_contents and crontab_contents[-1] != "\n":
            newline_char = "\n"

        # add the crontab line
        run_command(
            f"""printf "%s%b%s\n" '{crontab_contents}' '{newline_char}' '{crontab_line}' | {crontab_cmd}"""
        )


def delete_crontab_line(called_from_cron, machine, crontab_line, debug):
    """Delete crontab line after job is complete i.e. either SUCCESS/FAILURE
    but not IN PROGRESS status"""

    #
    # Get the full contents of the user's cron table.
    #
    (crontab_cmd, crontab_contents) = get_crontab_contents(called_from_cron, machine, debug)
    #
    # Remove the line in the contents of the cron table corresponding to the
    # current forecast experiment (if that line is part of the contents).
    # Then record the results back into the user's cron table.
    #
    print_info_msg(
        f"""
        Crontab contents before delete:
        =========================================================
          {crontab_contents}
        =========================================================""",
        verbose=debug,
    )

    if crontab_line in crontab_contents:
        #Try removing with a newline first, then fall back to without newline
        crontab_contents = crontab_contents.replace(crontab_line + "\n", "")
        crontab_contents = crontab_contents.replace(crontab_line, "")
    else:
        print(f"\nWARNING: line not found in crontab, nothing to remove:\n {crontab_line}\n")

    run_command(f"""echo '{crontab_contents}' | {crontab_cmd}""")

    print_info_msg(
        f"""
        Crontab contents after delete:
        =========================================================
          {crontab_contents}
        =========================================================""",
        verbose=debug,
    )


def parse_args(argv):
    """Parse command line arguments for deleting crontab line.
    This is needed because it is called from shell script.
    If 'delete' argument is not passed, print the crontab contents
    """
    parser = argparse.ArgumentParser(description="Crontab job manipulation program.")

    parser.add_argument(
        "-c",
        "--called_from_cron",
        action="store_true",
        help="Called from cron.",
    )

    parser.add_argument(
        "-d",
        "--debug",
        action="store_true",
        help="Print debug output",
    )

    parser.add_argument(
        "-r",
        "--remove",
        action="store_true",
        help="Remove specified crontab line.",
    )

    parser.add_argument(
        "-l",
        "--line",
        help="Line to remove from crontab. If --remove not specified, has no effect",
    )

    parser.add_argument(
        "-m",
        "--machine",
        help="Machine name",
        required=True
    )

    # Check that inputs are correct and consistent
    args = parser.parse_args(argv)

    if args.remove:
        if args.line is None:
            raise argparse.ArgumentTypeError("--line is a required argument if --remove is specified")

    return args


if __name__ == "__main__":
    args = parse_args(sys.argv[1:])
    if args.remove:
        delete_crontab_line(args.called_from_cron,args.machine,args.line,args.debug)
    else:
        _,out = get_crontab_contents(args.called_from_cron,args.machine,args.debug)
        print_info_msg(out)<|MERGE_RESOLUTION|>--- conflicted
+++ resolved
@@ -36,13 +36,6 @@
     # call the system version of crontab at /usr/bin/crontab.
     #
     crontab_cmd = "crontab"
-<<<<<<< HEAD
-    if machine == "CHEYENNE" or machine == "DERECHO":
-=======
-    if machine == "CHEYENNE":
->>>>>>> 89b59ec4
-        if called_from_cron:
-            crontab_cmd = "/usr/bin/crontab"
 
     print_info_msg(
         f"""
