#!/usr/bin/env python3

import unittest
import os
from textwrap import dedent

from python_utils import (
    load_config_file,
    flatten_dict,
)


<<<<<<< HEAD
def set_predef_grid_params(USHdir, fcst_config):
=======
def set_predef_grid_params(
    PREDEF_GRID_NAME,
    QUILTING,
    DT_ATMOS,
    LAYOUT_X,
    LAYOUT_Y,
    BLOCKSIZE,
):
>>>>>>> 474ab7dd
    """Sets grid parameters for the specified predfined grid

    Args:
        PREDEF_GRID_NAME,
        QUILTING,
        DT_ATMOS,
        LAYOUT_X,
        LAYOUT_Y,
        BLOCKSIZE,
    Returns:
        Dictionary of grid parameters
    """
<<<<<<< HEAD
    predef_grid_name = fcst_config['PREDEF_GRID_NAME']
    quilting = fcst_config['QUILTING']
=======
>>>>>>> 474ab7dd

    params_dict = load_config_file(os.path.join(USHdir, "predef_grid_params.yaml"))
    try:
        params_dict = params_dict[predef_grid_name]
    except KeyError:
<<<<<<< HEAD
        errmsg = dedent(f'''
                        PREDEF_GRID_NAME = {predef_grid_name} not found in predef_grid_params.yaml
                        Check your config file settings.''')
        raise Exception(errmsg) from None

    # We don't need the quilting section if user wants it turned off
    if not quilting:
=======
        errmsg = dedent(
            f"""
            PREDEF_GRID_NAME = {PREDEF_GRID_NAME} not found in predef_grid_params.yaml
            Check your config file settings."""
        )
        raise Exception(errmsg) from None

    # if QUILTING = False, remove key
    if not QUILTING:
>>>>>>> 474ab7dd
        params_dict.pop("QUILTING")
    else:
        params_dict = flatten_dict(params_dict)

<<<<<<< HEAD
=======
    # take care of special vars
    if DT_ATMOS is not None:
        params_dict["DT_ATMOS"] = DT_ATMOS
    if LAYOUT_X is not None:
        params_dict["LAYOUT_X"] = LAYOUT_X
    if LAYOUT_Y is not None:
        params_dict["LAYOUT_Y"] = LAYOUT_Y
    if BLOCKSIZE is not None:
        params_dict["BLOCKSIZE"] = BLOCKSIZE

>>>>>>> 474ab7dd
    return params_dict


class Testing(unittest.TestCase):
    def test_set_predef_grid_params(self):
        params_dict = set_predef_grid_params(
            PREDEF_GRID_NAME="RRFS_CONUS_3km",
            QUILTING=False,
            DT_ATMOS=36,
            LAYOUT_X=18,
            LAYOUT_Y=36,
            BLOCKSIZE=28,
        )
        self.assertEqual(params_dict["GRID_GEN_METHOD"], "ESGgrid")
        self.assertEqual(params_dict["ESGgrid_LON_CTR"], -97.5)
        params_dict = set_predef_grid_params(
            PREDEF_GRID_NAME="RRFS_CONUS_3km",
            QUILTING=True,
            DT_ATMOS=36,
            LAYOUT_X=18,
            LAYOUT_Y=36,
            BLOCKSIZE=28,
        )
        self.assertEqual(params_dict["WRTCMP_nx"], 1799)<|MERGE_RESOLUTION|>--- conflicted
+++ resolved
@@ -10,82 +10,42 @@
 )
 
 
-<<<<<<< HEAD
 def set_predef_grid_params(USHdir, fcst_config):
-=======
-def set_predef_grid_params(
-    PREDEF_GRID_NAME,
-    QUILTING,
-    DT_ATMOS,
-    LAYOUT_X,
-    LAYOUT_Y,
-    BLOCKSIZE,
-):
->>>>>>> 474ab7dd
     """Sets grid parameters for the specified predfined grid
 
     Args:
-        PREDEF_GRID_NAME,
-        QUILTING,
-        DT_ATMOS,
-        LAYOUT_X,
-        LAYOUT_Y,
-        BLOCKSIZE,
+        USHdir:      path to the SRW ush directory
+        fcst_config: dict containing grid settings
     Returns:
         Dictionary of grid parameters
     """
-<<<<<<< HEAD
     predef_grid_name = fcst_config['PREDEF_GRID_NAME']
     quilting = fcst_config['QUILTING']
-=======
->>>>>>> 474ab7dd
 
     params_dict = load_config_file(os.path.join(USHdir, "predef_grid_params.yaml"))
     try:
         params_dict = params_dict[predef_grid_name]
     except KeyError:
-<<<<<<< HEAD
-        errmsg = dedent(f'''
-                        PREDEF_GRID_NAME = {predef_grid_name} not found in predef_grid_params.yaml
-                        Check your config file settings.''')
+        errmsg = dedent(
+            f"""
+            PREDEF_GRID_NAME = {predef_grid_name} not found in predef_grid_params.yaml
+            Check your config file settings."""
+        )
         raise Exception(errmsg) from None
 
     # We don't need the quilting section if user wants it turned off
     if not quilting:
-=======
-        errmsg = dedent(
-            f"""
-            PREDEF_GRID_NAME = {PREDEF_GRID_NAME} not found in predef_grid_params.yaml
-            Check your config file settings."""
-        )
-        raise Exception(errmsg) from None
-
-    # if QUILTING = False, remove key
-    if not QUILTING:
->>>>>>> 474ab7dd
         params_dict.pop("QUILTING")
     else:
         params_dict = flatten_dict(params_dict)
 
-<<<<<<< HEAD
-=======
-    # take care of special vars
-    if DT_ATMOS is not None:
-        params_dict["DT_ATMOS"] = DT_ATMOS
-    if LAYOUT_X is not None:
-        params_dict["LAYOUT_X"] = LAYOUT_X
-    if LAYOUT_Y is not None:
-        params_dict["LAYOUT_Y"] = LAYOUT_Y
-    if BLOCKSIZE is not None:
-        params_dict["BLOCKSIZE"] = BLOCKSIZE
-
->>>>>>> 474ab7dd
     return params_dict
 
 
 class Testing(unittest.TestCase):
     def test_set_predef_grid_params(self):
-        params_dict = set_predef_grid_params(
+        ushdir = os.path.dirname(os.path.abspath(__file__))
+        fcst_config = dict(
             PREDEF_GRID_NAME="RRFS_CONUS_3km",
             QUILTING=False,
             DT_ATMOS=36,
@@ -93,9 +53,13 @@
             LAYOUT_Y=36,
             BLOCKSIZE=28,
         )
+        params_dict = set_predef_grid_params(
+            ushdir,
+            fcst_config,
+        )
         self.assertEqual(params_dict["GRID_GEN_METHOD"], "ESGgrid")
         self.assertEqual(params_dict["ESGgrid_LON_CTR"], -97.5)
-        params_dict = set_predef_grid_params(
+        fcst_config = dict(
             PREDEF_GRID_NAME="RRFS_CONUS_3km",
             QUILTING=True,
             DT_ATMOS=36,
@@ -103,4 +67,10 @@
             LAYOUT_Y=36,
             BLOCKSIZE=28,
         )
-        self.assertEqual(params_dict["WRTCMP_nx"], 1799)+        params_dict = set_predef_grid_params(
+            ushdir,
+            fcst_config,
+        )
+        self.assertEqual(params_dict["WRTCMP_nx"], 1799)
+
+    def setUp(self):