--- conflicted
+++ resolved
@@ -50,7 +50,6 @@
       user_config        (str): Path to the user-provided config YAML
 
     Returns:
-<<<<<<< HEAD
       Python dict of configuration settings from YAML files.
     """
 
@@ -62,56 +61,10 @@
     if not os.path.exists(user_config):
         raise FileNotFoundError(f'User config file not found:
                 user_config = {user_config}')
-=======
-      Dictionary of settings
-    """
-
-    logger = getLogger(__name__)
-    global USHdir
-    USHdir = os.path.dirname(os.path.abspath(__file__))
-    cd_vrfy(USHdir)
-
-    # print message
-    log_info(
-        f"""
-        ========================================================================
-        Starting function setup() in '{os.path.basename(__file__)}'...
-        ========================================================================"""
-    )
-    #
-    # -----------------------------------------------------------------------
-    #
-    # Step-1 of config
-    # ================
-    # Load the configuration file containing default values for the experiment.
-    #
-    # -----------------------------------------------------------------------
-    #
-    EXPT_DEFAULT_CONFIG_FN = "config_defaults.yaml"
-    cfg_d = load_config_file(os.path.join(USHdir, EXPT_DEFAULT_CONFIG_FN))
-    import_vars(
-        dictionary=flatten_dict(cfg_d),
-        env_vars=[
-            "EXPT_CONFIG_FN",
-            "EXTRN_MDL_NAME_ICS",
-            "EXTRN_MDL_NAME_LBCS",
-            "FV3GFS_FILE_FMT_ICS",
-            "FV3GFS_FILE_FMT_LBCS",
-        ],
-    )
-
-    # Load the user config file, then ensure all user-specified
-    # variables correspond to a default value.
-    if not os.path.exists(EXPT_CONFIG_FN):
-        raise FileNotFoundError(
-            f"User config file not found: EXPT_CONFIG_FN = {EXPT_CONFIG_FN}"
-        )
->>>>>>> 474ab7dd
 
     try:
         cfg_u = load_config_file(user_config)
     except:
-<<<<<<< HEAD
         errmsg = dedent(f'''\n
                         Could not load YAML config file:  {user_config}
                         Reference the above traceback for more information.
@@ -160,90 +113,6 @@
     update_dict(cfg_c, cfg_d)
 
     # Machine settings
-=======
-        errmsg = dedent(
-            f"""\n
-            Could not load YAML config file:  {EXPT_CONFIG_FN}
-            Reference the above traceback for more information.
-            """
-        )
-        raise Exception(errmsg)
-
-    cfg_u = flatten_dict(cfg_u)
-    for key in cfg_u:
-        if key not in flatten_dict(cfg_d):
-            raise Exception(
-                dedent(
-                    f"""
-                    User-specified variable "{key}" in {EXPT_CONFIG_FN} is not valid.
-                    Check {EXPT_DEFAULT_CONFIG_FN} for allowed user-specified variables.\n"""
-                )
-            )
-
-    # Mandatory variables *must* be set in the user's config; the default value is invalid
-    mandatory = ["MACHINE"]
-    for val in mandatory:
-        if val not in cfg_u:
-            raise Exception(
-                f"Mandatory variable '{val}' not found in user config file {EXPT_CONFIG_FN}"
-            )
-
-    import_vars(
-        dictionary=cfg_u,
-        env_vars=[
-            "MACHINE",
-            "EXTRN_MDL_NAME_ICS",
-            "EXTRN_MDL_NAME_LBCS",
-            "FV3GFS_FILE_FMT_ICS",
-            "FV3GFS_FILE_FMT_LBCS",
-        ],
-    )
-    #
-    # -----------------------------------------------------------------------
-    #
-    # Step-2 of config
-    # ================
-    # Source machine specific config file to set default values
-    #
-    # -----------------------------------------------------------------------
-    #
-    global MACHINE, EXTRN_MDL_SYSBASEDIR_ICS, EXTRN_MDL_SYSBASEDIR_LBCS
-    MACHINE_FILE = os.path.join(USHdir, "machine", f"{lowercase(MACHINE)}.yaml")
-    if not os.path.exists(MACHINE_FILE):
-        raise FileNotFoundError(
-            dedent(
-                f"""
-                The machine file {MACHINE_FILE} does not exist.
-                Check that you have specified the correct machine ({MACHINE}) in your config file {EXPT_CONFIG_FN}"""
-            )
-        )
-    machine_cfg = load_config_file(MACHINE_FILE)
-
-    # ics and lbcs
-    def get_location(xcs, fmt):
-        if ("data" in machine_cfg) and (xcs in machine_cfg["data"]):
-            v = machine_cfg["data"][xcs]
-            if not isinstance(v, dict):
-                return v
-            else:
-                return v[fmt]
-        else:
-            return ""
-
-    EXTRN_MDL_SYSBASEDIR_ICS = get_location(EXTRN_MDL_NAME_ICS, FV3GFS_FILE_FMT_ICS)
-    EXTRN_MDL_SYSBASEDIR_LBCS = get_location(EXTRN_MDL_NAME_LBCS, FV3GFS_FILE_FMT_LBCS)
-
-    # remove the data key and provide machine specific default values for cfg_d
-    if "data" in machine_cfg:
-        machine_cfg.pop("data")
-    machine_cfg.update(
-        {
-            "EXTRN_MDL_SYSBASEDIR_ICS": EXTRN_MDL_SYSBASEDIR_ICS,
-            "EXTRN_MDL_SYSBASEDIR_LBCS": EXTRN_MDL_SYSBASEDIR_LBCS,
-        }
-    )
-    machine_cfg = flatten_dict(machine_cfg)
->>>>>>> 474ab7dd
     update_dict(machine_cfg, cfg_d)
 
     # User settings (take precedence over all others)
@@ -256,7 +125,14 @@
                 cfg_d[sect][k] = str_to_list(v)
 
     # Mandatory variables *must* be set in the user's config or the machine file; the default value is invalid
-    mandatory = ['NCORES_PER_NODE', 'FIXgsm', 'FIXaer', 'FIXlut', 'TOPO_DIR', 'SFC_CLIMO_INPUT_DIR']
+    mandatory = [
+        'NCORES_PER_NODE',
+        'FIXgsm',
+        'FIXaer',
+        'FIXlut',
+        'TOPO_DIR',
+        'SFC_CLIMO_INPUT_DIR',
+    ]
     for val in mandatory:
         if not cfg_d.get('task_run_fcst', {}).get('val'):
             raise Exception(dedent(f'''
@@ -266,7 +142,6 @@
                             machine file {machine_file} 
                             '''))
 
-<<<<<<< HEAD
     # Check that input dates are in a date format
     dates = ['DATE_FIRST_CYCL', 'DATE_LAST_CYCL']
     for val in dates:
@@ -284,7 +159,7 @@
             raise Exception(f"\nMandatory variable '{val}' has not been set\n")
 
     # Check to make sure that mandatory forecast variables are set.
-    vlist = ['DT_ATMOS', 
+    vlist = ['DT_ATMOS',
              'LAYOUT_X',
              'LAYOUT_Y',
              'BLOCKSIZE',
@@ -320,190 +195,6 @@
     home_dir = os.path.abspath(
         os.path.dirname(__file__) + os.sep + os.pardir
     )
-=======
-    # Load fixed-files mapping file
-    cfg_f = load_config_file(
-        os.path.join(USHdir, os.pardir, "parm", "fixed_files_mapping.yaml")
-    )
-    import_vars(dictionary=flatten_dict(cfg_f))
-    cfg_d.update(cfg_f)
-
-    # Load constants file and save its contents to a variable for later
-    cfg_c = load_config_file(os.path.join(USHdir, CONSTANTS_FN))
-    import_vars(dictionary=flatten_dict(cfg_c))
-    cfg_d.update(cfg_c)
-
-    #
-    # -----------------------------------------------------------------------
-    #
-    # Generate a unique number for this workflow run. This may be used to
-    # get unique log file names for example
-    #
-    # -----------------------------------------------------------------------
-    #
-    global WORKFLOW_ID
-    WORKFLOW_ID = "id_" + str(int(datetime.datetime.now().timestamp()))
-    cfg_d["workflow"]["WORKFLOW_ID"] = WORKFLOW_ID
-    log_info(f"""WORKFLOW ID = {WORKFLOW_ID}""")
-
-    #
-    # -----------------------------------------------------------------------
-    #
-    # If PREDEF_GRID_NAME is set to a non-empty string, set or reset parameters
-    # according to the predefined domain specified.
-    #
-    # -----------------------------------------------------------------------
-    #
-
-    if PREDEF_GRID_NAME:
-        params_dict = set_predef_grid_params(
-            PREDEF_GRID_NAME,
-            QUILTING,
-            DT_ATMOS,
-            LAYOUT_X,
-            LAYOUT_Y,
-            BLOCKSIZE,
-        )
-        import_vars(dictionary=params_dict)
-
-    #
-    # -----------------------------------------------------------------------
-    #
-    # Make sure different variables are set to their corresponding valid value
-    #
-    # -----------------------------------------------------------------------
-    #
-    global VERBOSE
-    if DEBUG and not VERBOSE:
-        log_info(
-            """
-            Resetting VERBOSE to 'TRUE' because DEBUG has been set to 'TRUE'..."""
-        )
-        VERBOSE = True
-
-    #
-    # -----------------------------------------------------------------------
-    #
-    # Set magnitude of stochastic ad-hoc schemes to -999.0 if they are not
-    # being used. This is required at the moment, since "do_shum/sppt/skeb"
-    # does not override the use of the scheme unless the magnitude is also
-    # specifically set to -999.0.  If all "do_shum/sppt/skeb" are set to
-    # "false," then none will run, regardless of the magnitude values.
-    #
-    # -----------------------------------------------------------------------
-    #
-    global SHUM_MAG, SKEB_MAG, SPPT_MAG
-    if not DO_SHUM:
-        SHUM_MAG = -999.0
-    if not DO_SKEB:
-        SKEB_MAG = -999.0
-    if not DO_SPPT:
-        SPPT_MAG = -999.0
-    #
-    # -----------------------------------------------------------------------
-    #
-    # If running with SPP in MYNN PBL, MYNN SFC, GSL GWD, Thompson MP, or
-    # RRTMG, count the number of entries in SPP_VAR_LIST to correctly set
-    # N_VAR_SPP, otherwise set it to zero.
-    #
-    # -----------------------------------------------------------------------
-    #
-    global N_VAR_SPP
-    N_VAR_SPP = 0
-    if DO_SPP:
-        N_VAR_SPP = len(SPP_VAR_LIST)
-    #
-    # -----------------------------------------------------------------------
-    #
-    # If running with Noah or RUC-LSM SPP, count the number of entries in
-    # LSM_SPP_VAR_LIST to correctly set N_VAR_LNDP, otherwise set it to zero.
-    # Also set LNDP_TYPE to 2 for LSM SPP, otherwise set it to zero.  Finally,
-    # initialize an "FHCYC_LSM_SPP" variable to 0 and set it to 999 if LSM SPP
-    # is turned on.  This requirement is necessary since LSM SPP cannot run with
-    # FHCYC=0 at the moment, but FHCYC cannot be set to anything less than the
-    # length of the forecast either.  A bug fix will be submitted to
-    # ufs-weather-model soon, at which point, this requirement can be removed
-    # from regional_workflow.
-    #
-    # -----------------------------------------------------------------------
-    #
-    global N_VAR_LNDP, LNDP_TYPE, LNDP_MODEL_TYPE, FHCYC_LSM_SPP_OR_NOT
-    N_VAR_LNDP = 0
-    LNDP_TYPE = 0
-    LNDP_MODEL_TYPE = 0
-    FHCYC_LSM_SPP_OR_NOT = 0
-    if DO_LSM_SPP:
-        N_VAR_LNDP = len(LSM_SPP_VAR_LIST)
-        LNDP_TYPE = 2
-        LNDP_MODEL_TYPE = 2
-        FHCYC_LSM_SPP_OR_NOT = 999
-    #
-    # -----------------------------------------------------------------------
-    #
-    # If running with SPP, confirm that each SPP-related namelist value
-    # contains the same number of entries as N_VAR_SPP (set above to be equal
-    # to the number of entries in SPP_VAR_LIST).
-    #
-    # -----------------------------------------------------------------------
-    #
-    if DO_SPP:
-        if (
-            (len(SPP_MAG_LIST) != N_VAR_SPP)
-            or (len(SPP_LSCALE) != N_VAR_SPP)
-            or (len(SPP_TSCALE) != N_VAR_SPP)
-            or (len(SPP_SIGTOP1) != N_VAR_SPP)
-            or (len(SPP_SIGTOP2) != N_VAR_SPP)
-            or (len(SPP_STDDEV_CUTOFF) != N_VAR_SPP)
-            or (len(ISEED_SPP) != N_VAR_SPP)
-        ):
-            raise Exception(
-                f"""
-                All MYNN PBL, MYNN SFC, GSL GWD, Thompson MP, or RRTMG SPP-related namelist
-                variables set in {EXPT_CONFIG_FN} must be equal in number of entries to what is
-                found in SPP_VAR_LIST:
-                  SPP_VAR_LIST (length {len(SPP_VAR_LIST)})
-                  SPP_MAG_LIST (length {len(SPP_MAG_LIST)})
-                  SPP_LSCALE (length {len(SPP_LSCALE)})
-                  SPP_TSCALE (length {len(SPP_TSCALE)})
-                  SPP_SIGTOP1 (length {len(SPP_SIGTOP1)})
-                  SPP_SIGTOP2 (length {len(SPP_SIGTOP2)})
-                  SPP_STDDEV_CUTOFF (length {len(SPP_STDDEV_CUTOFF)})
-                  ISEED_SPP (length {len(ISEED_SPP)})
-                """
-            )
-    #
-    # -----------------------------------------------------------------------
-    #
-    # If running with LSM SPP, confirm that each LSM SPP-related namelist
-    # value contains the same number of entries as N_VAR_LNDP (set above to
-    # be equal to the number of entries in LSM_SPP_VAR_LIST).
-    #
-    # -----------------------------------------------------------------------
-    #
-    if DO_LSM_SPP:
-        if (
-            (len(LSM_SPP_MAG_LIST) != N_VAR_LNDP)
-            or (len(LSM_SPP_LSCALE) != N_VAR_LNDP)
-            or (len(LSM_SPP_TSCALE) != N_VAR_LNDP)
-        ):
-            raise Exception(
-                f"""
-                All Noah or RUC-LSM SPP-related namelist variables (except ISEED_LSM_SPP)
-                set in {EXPT_CONFIG_FN} must be equal in number of entries to what is found in
-                SPP_VAR_LIST:
-                  LSM_SPP_VAR_LIST (length {len(LSM_SPP_VAR_LIST)})
-                  LSM_SPP_MAG_LIST (length {len(LSM_SPP_MAG_LIST)})
-                  LSM_SPP_LSCALE (length {len(LSM_SPP_LSCALE)})
-                  LSM_SPP_TSCALE (length {len(LSM_SPP_TSCALE)})
-                """
-            )
-    #
-    # The current script should be located in the ush subdirectory of the
-    # workflow directory.  Thus, the workflow directory is the one above the
-    # directory of the current script.
-    #
-    HOMEdir = os.path.abspath(os.path.dirname(__file__) + os.sep + os.pardir)
->>>>>>> 474ab7dd
 
     # Read Externals.cfg
     mng_extrns_cfg_fn = os.path.join(home_dir, "Externals.cfg")
@@ -527,38 +218,19 @@
         )
         raise Exception(errmsg) from None
 
-<<<<<<< HEAD
-
     # Check that the model code has been downloaded
     ufs_wthr_mdl_dir = os.path.join(home_dir, ufs_wthr_mdl_dir)
     if not os.path.exists(ufs_wthr_mdl_dir):
-        raise FileNotFoundError(dedent(
-            f"""
-            The base directory in which the FV3 source code should be located
-            (UFS_WTHR_MDL_DIR) does not exist:
-              UFS_WTHR_MDL_DIR = \"{ufs_wthr_mdl_dir}\"
-            Please clone the external repository containing the code in this directory,
-            build the executable, and then rerun the workflow."""
-        ))
-=======
-    UFS_WTHR_MDL_DIR = os.path.join(HOMEdir, UFS_WTHR_MDL_DIR)
-    if not os.path.exists(UFS_WTHR_MDL_DIR):
         raise FileNotFoundError(
             dedent(
                 f"""
                 The base directory in which the FV3 source code should be located
                 (UFS_WTHR_MDL_DIR) does not exist:
-                  UFS_WTHR_MDL_DIR = '{UFS_WTHR_MDL_DIR}'
+                  UFS_WTHR_MDL_DIR = '{ufs_wthr_mdl_dir}'
                 Please clone the external repository containing the code in this directory,
                 build the executable, and then rerun the workflow."""
             )
         )
-    #
-    # Define some other useful paths
-    #
-    global SCRIPTSdir, JOBSdir, SORCdir, PARMdir, MODULESdir
-    global EXECdir, PARMdir, FIXdir, VX_CONFIG_DIR, METPLUS_CONF, MET_CONFIG
->>>>>>> 474ab7dd
 
     return dict(
         HOMEdir = home_dir,
@@ -616,8 +288,6 @@
     # -----------------------------------------------------------------------
     #
 
-
-<<<<<<< HEAD
     # Workflow
     workflow_config = expt_config["workflow"]
 
@@ -648,31 +318,6 @@
               FCST_LEN_HRS = {fcst_len_hrs}
               fcst_len_hrs_max = {fcst_len_hrs_max}"""
         )
-=======
-    # Mandatory variables *must* be set in the user's config or the machine file; the default value is invalid
-    mandatory = [
-        "NCORES_PER_NODE",
-        "FIXgsm",
-        "FIXaer",
-        "FIXlut",
-        "TOPO_DIR",
-        "SFC_CLIMO_INPUT_DIR",
-    ]
-    globalvars = globals()
-    for val in mandatory:
-        # globals() returns dictionary of global variables
-        if not globalvars[val]:
-            raise Exception(
-                dedent(
-                    f"""
-                    Mandatory variable '{val}' not found in:
-                    user config file {EXPT_CONFIG_FN}
-                                  OR
-                    machine file {MACHINE_FILE} 
-                    """
-                )
-            )
->>>>>>> 474ab7dd
 
     #
     # -----------------------------------------------------------------------
@@ -745,7 +390,6 @@
     #
     # -----------------------------------------------------------------------
     #
-<<<<<<< HEAD
     if workflow_config.get('USE_CRON_TO_RELAUNCH'):
         intvl_mnts = workflow_config.get('CRON_RELAUNCH_INTVL_MNTS')
         launch_script_fn = workflow_config.get('WFLOW_LAUNCH_SCRIPT_FN')
@@ -754,17 +398,6 @@
             f"""*/{intvl_mnts} * * * * cd {exptdir} && """
             f"""./{launch_script_fn} called_from_cron="TRUE" >> ./{launch_log_fn} 2>&1"""
         )
-=======
-    if WORKFLOW_MANAGER is not None:
-        if not ACCOUNT:
-            raise Exception(
-                dedent(
-                    f"""
-                    ACCOUNT must be specified in config or machine file if using a workflow manager.
-                    WORKFLOW_MANAGER = {WORKFLOW_MANAGER}\n"""
-                )
-            )
->>>>>>> 474ab7dd
     #
     # -----------------------------------------------------------------------
     #
@@ -773,115 +406,10 @@
     # -----------------------------------------------------------------------
     #
 
-<<<<<<< HEAD
     # Necessary tasks are turned on
     pregen_basedir = expt_config['platform'].get('DOMAIN_PREGEN_BASEDIR')
     if pregen_basedir is None and not \
             (run_task_make_grid and run_task_make_orog and run_task_make_sfc_climo):
-=======
-    # USE_MERRA_CLIMO must be True for the physics suite FV3_GFS_v15_thompson_mynn_lam3km"
-    global USE_MERRA_CLIMO
-    if CCPP_PHYS_SUITE == "FV3_GFS_v15_thompson_mynn_lam3km":
-        USE_MERRA_CLIMO = True
-    #
-    # -----------------------------------------------------------------------
-    #
-    # Set CPL to TRUE/FALSE based on FCST_MODEL.
-    #
-    # -----------------------------------------------------------------------
-    #
-    global CPL
-    if FCST_MODEL == "ufs-weather-model":
-        CPL = False
-    elif FCST_MODEL == "fv3gfs_aqm":
-        CPL = True
-    else:
-        raise Exception(
-            f"""
-            The coupling flag CPL has not been specified for this value of FCST_MODEL:
-              FCST_MODEL = '{FCST_MODEL}'"""
-        )
-
-    # Make sure RESTART_INTERVAL is set to an integer value
-    if not isinstance(RESTART_INTERVAL, int):
-        raise Exception(
-            f"\nRESTART_INTERVAL = {RESTART_INTERVAL}, must be an integer value\n"
-        )
-
-    # Check that input dates are in a date format
-
-    # get dictionary of all variables
-    allvars = dict(globals())
-    allvars.update(locals())
-    dates = ["DATE_FIRST_CYCL", "DATE_LAST_CYCL"]
-    for val in dates:
-        if not isinstance(allvars[val], datetime.date):
-            raise Exception(
-                dedent(
-                    f"""
-                    Date variable {val}={allvars[val]} is not in a valid date format
-
-                    For examples of valid formats, see the users guide.
-                    """
-                )
-            )
-
-    # If using a custom post configuration file, make sure that it exists.
-    if USE_CUSTOM_POST_CONFIG_FILE:
-        try:
-            # os.path.exists returns exception if passed an empty string or None, so use "try/except" as a 2-for-1 error catch
-            if not os.path.exists(CUSTOM_POST_CONFIG_FP):
-                raise
-        except:
-            raise FileNotFoundError(
-                dedent(
-                    f"""
-                    USE_CUSTOM_POST_CONFIG_FILE has been set, but the custom post configuration file
-                    CUSTOM_POST_CONFIG_FP = {CUSTOM_POST_CONFIG_FP}
-                    could not be found."""
-                )
-            ) from None
-
-    # If using external CRTM fix files to allow post-processing of synthetic
-    # satellite products from the UPP, make sure the CRTM fix file directory exists.
-    if USE_CRTM:
-        try:
-            # os.path.exists returns exception if passed an empty string or None, so use "try/except" as a 2-for-1 error catch
-            if not os.path.exists(CRTM_DIR):
-                raise
-        except:
-            raise FileNotFoundError(
-                dedent(
-                    f"""
-                    USE_CRTM has been set, but the external CRTM fix file directory:
-                    CRTM_DIR = {CRTM_DIR}
-                    could not be found."""
-                )
-            ) from None
-
-    # The forecast length (in integer hours) cannot contain more than 3 characters.
-    # Thus, its maximum value is 999.
-    fcst_len_hrs_max = 999
-    if FCST_LEN_HRS > fcst_len_hrs_max:
-        raise ValueError(
-            f"""
-            Forecast length is greater than maximum allowed length:
-              FCST_LEN_HRS = {FCST_LEN_HRS}
-              fcst_len_hrs_max = {fcst_len_hrs_max}"""
-        )
-    #
-    # -----------------------------------------------------------------------
-    #
-    # Check whether the forecast length (FCST_LEN_HRS) is evenly divisible
-    # by the BC update interval (LBC_SPEC_INTVL_HRS). If so, generate an
-    # array of forecast hours at which the boundary values will be updated.
-    #
-    # -----------------------------------------------------------------------
-    #
-    rem = FCST_LEN_HRS % LBC_SPEC_INTVL_HRS
-
-    if rem != 0:
->>>>>>> 474ab7dd
         raise Exception(
             f"""
             DOMAIN_PREGEN_BASEDIR must be set when any of the following
@@ -890,7 +418,6 @@
                 RUN_TASK_MAKE_OROG = {run_task_make_orog}
                 RUN_TASK_MAKE_SFC_CLIMO = {run_task_make_sfc_climo}"""
         )
-<<<<<<< HEAD
 
     # A batch system account is specified
     if expt_config['platform'].get('WORKFLOW_MANAGER') is not None:
@@ -900,500 +427,6 @@
                   WORKFLOW_MANAGER = {expt_config["platform"].get("WORKFLOW_MANAGER")}\n'''
             ))
 
-
-
-=======
-    #
-    # -----------------------------------------------------------------------
-    #
-    # Set the array containing the forecast hours at which the lateral
-    # boundary conditions (LBCs) need to be updated.  Note that this array
-    # does not include the 0-th hour (initial time).
-    #
-    # -----------------------------------------------------------------------
-    #
-    global LBC_SPEC_FCST_HRS
-    LBC_SPEC_FCST_HRS = [
-        i
-        for i in range(
-            LBC_SPEC_INTVL_HRS, LBC_SPEC_INTVL_HRS + FCST_LEN_HRS, LBC_SPEC_INTVL_HRS
-        )
-    ]
-    cfg_d["task_make_lbcs"]["LBC_SPEC_FCST_HRS"] = LBC_SPEC_FCST_HRS
-    #
-    # -----------------------------------------------------------------------
-    #
-    # Check to make sure that various computational parameters needed by the
-    # forecast model are set to non-empty values.  At this point in the
-    # experiment generation, all of these should be set to valid (non-empty)
-    # values.
-    #
-    # -----------------------------------------------------------------------
-    #
-    # get dictionary of all variables
-    allvars = dict(globals())
-    allvars.update(locals())
-    vlist = ["DT_ATMOS", "LAYOUT_X", "LAYOUT_Y", "BLOCKSIZE", "EXPT_SUBDIR"]
-    for val in vlist:
-        if not allvars[val]:
-            raise Exception(f"\nMandatory variable '{val}' has not been set\n")
-
-    #
-    # -----------------------------------------------------------------------
-    #
-    # If performing sub-hourly model output and post-processing, check that
-    # the output interval DT_SUBHOURLY_POST_MNTS (in minutes) is specified
-    # correctly.
-    #
-    # -----------------------------------------------------------------------
-    #
-    global SUB_HOURLY_POST
-
-    if SUB_HOURLY_POST:
-        #
-        # Check that DT_SUBHOURLY_POST_MNTS is between 0 and 59, inclusive.
-        #
-        if DT_SUBHOURLY_POST_MNTS < 0 or DT_SUBHOURLY_POST_MNTS > 59:
-            raise ValueError(
-                f"""
-                When performing sub-hourly post (i.e. SUB_HOURLY_POST set to 'TRUE'),
-                DT_SUBHOURLY_POST_MNTS must be set to an integer between 0 and 59,
-                inclusive but in this case is not:
-                  SUB_HOURLY_POST = '{SUB_HOURLY_POST}'
-                  DT_SUBHOURLY_POST_MNTS = '{DT_SUBHOURLY_POST_MNTS}'"""
-            )
-        #
-        # Check that DT_SUBHOURLY_POST_MNTS (after converting to seconds) is
-        # evenly divisible by the forecast model's main time step DT_ATMOS.
-        #
-        rem = DT_SUBHOURLY_POST_MNTS * 60 % DT_ATMOS
-        if rem != 0:
-            raise ValueError(
-                f"""
-                When performing sub-hourly post (i.e. SUB_HOURLY_POST set to 'TRUE'),
-                the time interval specified by DT_SUBHOURLY_POST_MNTS (after converting
-                to seconds) must be evenly divisible by the time step DT_ATMOS used in
-                the forecast model, i.e. the remainder (rem) must be zero.  In this case,
-                it is not:
-                  SUB_HOURLY_POST = '{SUB_HOURLY_POST}'
-                  DT_SUBHOURLY_POST_MNTS = '{DT_SUBHOURLY_POST_MNTS}'
-                  DT_ATMOS = '{DT_ATMOS}'
-                  rem = (DT_SUBHOURLY_POST_MNTS*60) %% DT_ATMOS = {rem}
-                Please reset DT_SUBHOURLY_POST_MNTS and/or DT_ATMOS so that this remainder
-                is zero."""
-            )
-        #
-        # If DT_SUBHOURLY_POST_MNTS is set to 0 (with SUB_HOURLY_POST set to
-        # True), then we're not really performing subhourly post-processing.
-        # In this case, reset SUB_HOURLY_POST to False and print out an
-        # informational message that such a change was made.
-        #
-        if DT_SUBHOURLY_POST_MNTS == 0:
-            logger.warning(
-                f"""
-                When performing sub-hourly post (i.e. SUB_HOURLY_POST set to 'TRUE'),
-                DT_SUBHOURLY_POST_MNTS must be set to a value greater than 0; otherwise,
-                sub-hourly output is not really being performed:
-                  SUB_HOURLY_POST = '{SUB_HOURLY_POST}'
-                  DT_SUBHOURLY_POST_MNTS = '{DT_SUBHOURLY_POST_MNTS}'
-                Resetting SUB_HOURLY_POST to 'FALSE'.  If you do not want this, you
-                must set DT_SUBHOURLY_POST_MNTS to something other than zero."""
-            )
-            SUB_HOURLY_POST = False
-    #
-    # -----------------------------------------------------------------------
-    #
-    # If the base directory (EXPT_BASEDIR) in which the experiment subdirectory
-    # (EXPT_SUBDIR) will be located does not start with a "/", then it is
-    # either set to a null string or contains a relative directory.  In both
-    # cases, prepend to it the absolute path of the default directory under
-    # which the experiment directories are placed.  If EXPT_BASEDIR was set
-    # to a null string, it will get reset to this default experiment directory,
-    # and if it was set to a relative directory, it will get reset to an
-    # absolute directory that points to the relative directory under the
-    # default experiment directory.  Then create EXPT_BASEDIR if it doesn't
-    # already exist.
-    #
-    # -----------------------------------------------------------------------
-    #
-    global EXPT_BASEDIR
-    if (not EXPT_BASEDIR) or (EXPT_BASEDIR[0] != "/"):
-        if not EXPT_BASEDIR:
-            EXPT_BASEDIR = ""
-        EXPT_BASEDIR = os.path.join(HOMEdir, "..", "expt_dirs", EXPT_BASEDIR)
-    try:
-        EXPT_BASEDIR = os.path.realpath(EXPT_BASEDIR)
-    except:
-        pass
-    EXPT_BASEDIR = os.path.abspath(EXPT_BASEDIR)
-
-    mkdir_vrfy(f" -p '{EXPT_BASEDIR}'")
-
-    #
-    # -----------------------------------------------------------------------
-    #
-    # Set the full path to the experiment directory.  Then check if it already
-    # exists and if so, deal with it as specified by PREEXISTING_DIR_METHOD.
-    #
-    # -----------------------------------------------------------------------
-    #
-    global EXPTDIR
-    EXPTDIR = os.path.join(EXPT_BASEDIR, EXPT_SUBDIR)
-    try:
-        check_for_preexist_dir_file(EXPTDIR, PREEXISTING_DIR_METHOD)
-    except ValueError:
-        logger.exception(
-            f"""
-            Check that the following values are valid:
-            EXPTDIR {EXPTDIR}
-            PREEXISTING_DIR_METHOD {PREEXISTING_DIR_METHOD}
-            """
-        )
-        raise
-    except FileExistsError:
-        errmsg = dedent(
-            f"""
-            EXPTDIR ({EXPTDIR}) already exists, and PREEXISTING_DIR_METHOD = {PREEXISTING_DIR_METHOD}
-
-            To ignore this error, delete the directory, or set 
-            PREEXISTING_DIR_METHOD = delete, or
-            PREEXISTING_DIR_METHOD = rename
-            in your config file.
-            """
-        )
-        raise FileExistsError(errmsg) from None
-    #
-    # -----------------------------------------------------------------------
-    #
-    # Set other directories, some of which may depend on EXPTDIR (depending
-    # on whether we're running in NCO or community mode, i.e. whether RUN_ENVIR
-    # is set to "nco" or "community").  Definitions:
-    #
-    # LOGDIR:
-    # Directory in which the log files from the workflow tasks will be placed.
-    #
-    # FIXam:
-    # This is the directory that will contain the fixed files or symlinks to
-    # the fixed files containing various fields on global grids (which are
-    # usually much coarser than the native FV3-LAM grid).
-    #
-    # FIXclim:
-    # This is the directory that will contain the MERRA2 aerosol climatology
-    # data file and lookup tables for optics properties
-    #
-    # FIXlam:
-    # This is the directory that will contain the fixed files or symlinks to
-    # the fixed files containing the grid, orography, and surface climatology
-    # on the native FV3-LAM grid.
-    #
-    # POST_OUTPUT_DOMAIN_NAME:
-    # The PREDEF_GRID_NAME is set by default.
-    #
-    # -----------------------------------------------------------------------
-    #
-    global LOGDIR, FIXam, FIXclim, FIXlam
-    global POST_OUTPUT_DOMAIN_NAME
-    global COMIN_BASEDIR, COMOUT_BASEDIR
-
-    global OPSROOT, COMROOT, PACKAGEROOT, DATAROOT, DCOMROOT, DBNROOT, EXTROOT
-    global SENDECF, SENDDBN, SENDDBN_NTC, SENDCOM, SENDWEB
-    global KEEPDATA, MAILTO, MAILCC
-
-    # Stuff to import from parent shell environment
-    IMPORTS = [
-        "OPSROOT",
-        "COMROOT",
-        "PACKAGEROOT",
-        "DATAROOT",
-        "DCOMROOT",
-        "DBNROOT",
-        "SENDECF",
-        "SENDDBN",
-        "SENDDBN_NTC",
-        "SENDCOM",
-        "SENDWEB",
-        "KEEPDATA",
-        "MAILTO",
-        "MAILCC",
-    ]
-    import_vars(env_vars=IMPORTS)
-
-    # Main directory locations
-    if RUN_ENVIR == "nco":
-
-        OPSROOT = (
-            os.path.abspath(f"{EXPT_BASEDIR}{os.sep}..{os.sep}nco_dirs")
-            if OPSROOT is None
-            else OPSROOT
-        )
-        if COMROOT is None:
-            COMROOT = os.path.join(OPSROOT, "com")
-        if PACKAGEROOT is None:
-            PACKAGEROOT = os.path.join(OPSROOT, "packages")
-        if DATAROOT is None:
-            DATAROOT = os.path.join(OPSROOT, "tmp")
-        if DCOMROOT is None:
-            DCOMROOT = os.path.join(OPSROOT, "dcom")
-        EXTROOT = os.path.join(OPSROOT, "ext")
-
-        COMIN_BASEDIR = os.path.join(COMROOT, NET, model_ver)
-        COMOUT_BASEDIR = os.path.join(COMROOT, NET, model_ver)
-
-        LOGDIR = os.path.join(OPSROOT, "output")
-
-    else:
-
-        COMIN_BASEDIR = EXPTDIR
-        COMOUT_BASEDIR = EXPTDIR
-        OPSROOT = EXPTDIR
-        COMROOT = EXPTDIR
-        PACKAGEROOT = EXPTDIR
-        DATAROOT = EXPTDIR
-        DCOMROOT = EXPTDIR
-        EXTROOT = EXPTDIR
-
-        LOGDIR = os.path.join(EXPTDIR, "log")
-
-    if DBNROOT is None:
-        DBNROOT = None
-    if SENDECF is None:
-        SENDECF = False
-    if SENDDBN is None:
-        SENDDBN = False
-    if SENDDBN_NTC is None:
-        SENDDBN_NTC = False
-    if SENDCOM is None:
-        SENDCOM = False
-    if SENDWEB is None:
-        SENDWEB = False
-    if KEEPDATA is None:
-        KEEPDATA = True
-
-    # create NCO directories
-    if RUN_ENVIR == "nco":
-        mkdir_vrfy(f" -p '{OPSROOT}'")
-        mkdir_vrfy(f" -p '{COMROOT}'")
-        mkdir_vrfy(f" -p '{PACKAGEROOT}'")
-        mkdir_vrfy(f" -p '{DATAROOT}'")
-        mkdir_vrfy(f" -p '{DCOMROOT}'")
-        mkdir_vrfy(f" -p '{EXTROOT}'")
-    if DBNROOT is not None:
-        mkdir_vrfy(f" -p '{DBNROOT}'")
-
-    #
-    # -----------------------------------------------------------------------
-    #
-    #
-    # If POST_OUTPUT_DOMAIN_NAME has not been specified by the user, set it
-    # to PREDEF_GRID_NAME (which won't be empty if using a predefined grid).
-    # Then change it to lowercase.  Finally, ensure that it does not end up
-    # getting set to an empty string.
-    #
-    # -----------------------------------------------------------------------
-    #
-    POST_OUTPUT_DOMAIN_NAME = POST_OUTPUT_DOMAIN_NAME or PREDEF_GRID_NAME
-
-    if type(POST_OUTPUT_DOMAIN_NAME) != int:
-        POST_OUTPUT_DOMAIN_NAME = lowercase(POST_OUTPUT_DOMAIN_NAME)
-
-    if POST_OUTPUT_DOMAIN_NAME is None:
-        if PREDEF_GRID_NAME is None:
-            raise Exception(
-                f"""
-                The domain name used in naming the run_post output files
-                (POST_OUTPUT_DOMAIN_NAME) has not been set:
-                POST_OUTPUT_DOMAIN_NAME = '{POST_OUTPUT_DOMAIN_NAME}'
-                If this experiment is not using a predefined grid (i.e. if
-                PREDEF_GRID_NAME is set to a null string), POST_OUTPUT_DOMAIN_NAME
-                must be set in the configuration file ('{EXPT_CONFIG_FN}'). """
-            )
-    #
-    # -----------------------------------------------------------------------
-    #
-    # The FV3 forecast model needs the following input files in the run di-
-    # rectory to start a forecast:
-    #
-    #   (1) The data table file
-    #   (2) The diagnostics table file
-    #   (3) The field table file
-    #   (4) The FV3 namelist file
-    #   (5) The model configuration file
-    #   (6) The NEMS configuration file
-    #   (7) The CCPP physics suite definition file
-    #
-    # The workflow contains templates for the first six of these files.
-    # Template files are versions of these files that contain placeholder
-    # (i.e. dummy) values for various parameters.  The experiment/workflow
-    # generation scripts copy these templates to appropriate locations in
-    # the experiment directory (either the top of the experiment directory
-    # or one of the cycle subdirectories) and replace the placeholders in
-    # these copies by actual values specified in the experiment/workflow
-    # configuration file (or derived from such values).  The scripts then
-    # use the resulting "actual" files as inputs to the forecast model.
-    #
-    # Note that the CCPP physics suite defintion file does not have a cor-
-    # responding template file because it does not contain any values that
-    # need to be replaced according to the experiment/workflow configura-
-    # tion.  If using CCPP, this file simply needs to be copied over from
-    # its location in the forecast model's directory structure to the ex-
-    # periment directory.
-    #
-    # Below, we first set the names of the templates for the first six files
-    # listed above.  We then set the full paths to these template files.
-    # Note that some of these file names depend on the physics suite while
-    # others do not.
-    #
-    # -----------------------------------------------------------------------
-    #
-    global DATA_TABLE_TMPL_FN, DIAG_TABLE_TMPL_FN, FIELD_TABLE_TMPL_FN, MODEL_CONFIG_TMPL_FN, NEMS_CONFIG_TMPL_FN
-    global DATA_TABLE_TMPL_FP, DIAG_TABLE_TMPL_FP, FIELD_TABLE_TMPL_FP, MODEL_CONFIG_TMPL_FP, NEMS_CONFIG_TMPL_FP
-    global FV3_NML_BASE_SUITE_FP, FV3_NML_YAML_CONFIG_FP, FV3_NML_BASE_ENS_FP
-
-    dot_ccpp_phys_suite_or_null = f".{CCPP_PHYS_SUITE}"
-
-    # Names of input files that the forecast model (ufs-weather-model) expects
-    # to read in.  These should only be changed if the input file names in the
-    # forecast model code are changed.
-    # ----------------------------------
-    DATA_TABLE_FN = "data_table"
-    DIAG_TABLE_FN = "diag_table"
-    FIELD_TABLE_FN = "field_table"
-    MODEL_CONFIG_FN = "model_configure"
-    NEMS_CONFIG_FN = "nems.configure"
-    # ----------------------------------
-
-    DATA_TABLE_TMPL_FN = DATA_TABLE_TMPL_FN or DATA_TABLE_FN
-    DIAG_TABLE_TMPL_FN = (
-        f"{DIAG_TABLE_TMPL_FN or DIAG_TABLE_FN}{dot_ccpp_phys_suite_or_null}"
-    )
-    FIELD_TABLE_TMPL_FN = (
-        f"{FIELD_TABLE_TMPL_FN or FIELD_TABLE_FN}{dot_ccpp_phys_suite_or_null}"
-    )
-    MODEL_CONFIG_TMPL_FN = MODEL_CONFIG_TMPL_FN or MODEL_CONFIG_FN
-    NEMS_CONFIG_TMPL_FN = NEMS_CONFIG_TMPL_FN or NEMS_CONFIG_FN
-
-    DATA_TABLE_TMPL_FP = os.path.join(PARMdir, DATA_TABLE_TMPL_FN)
-    DIAG_TABLE_TMPL_FP = os.path.join(PARMdir, DIAG_TABLE_TMPL_FN)
-    FIELD_TABLE_TMPL_FP = os.path.join(PARMdir, FIELD_TABLE_TMPL_FN)
-    FV3_NML_BASE_SUITE_FP = os.path.join(PARMdir, FV3_NML_BASE_SUITE_FN)
-    FV3_NML_YAML_CONFIG_FP = os.path.join(PARMdir, FV3_NML_YAML_CONFIG_FN)
-    FV3_NML_BASE_ENS_FP = os.path.join(EXPTDIR, FV3_NML_BASE_ENS_FN)
-    MODEL_CONFIG_TMPL_FP = os.path.join(PARMdir, MODEL_CONFIG_TMPL_FN)
-    NEMS_CONFIG_TMPL_FP = os.path.join(PARMdir, NEMS_CONFIG_TMPL_FN)
-    #
-    # -----------------------------------------------------------------------
-    #
-    # Set:
-    #
-    # 1) the variable CCPP_PHYS_SUITE_FN to the name of the CCPP physics
-    #    suite definition file.
-    # 2) the variable CCPP_PHYS_SUITE_IN_CCPP_FP to the full path of this
-    #    file in the forecast model's directory structure.
-    # 3) the variable CCPP_PHYS_SUITE_FP to the full path of this file in
-    #    the experiment directory.
-    #
-    # Note that the experiment/workflow generation scripts will copy this
-    # file from CCPP_PHYS_SUITE_IN_CCPP_FP to CCPP_PHYS_SUITE_FP.  Then, for
-    # each cycle, the forecast launch script will create a link in the cycle
-    # run directory to the copy of this file at CCPP_PHYS_SUITE_FP.
-    #
-    # -----------------------------------------------------------------------
-    #
-    global CCPP_PHYS_SUITE_FN, CCPP_PHYS_SUITE_IN_CCPP_FP, CCPP_PHYS_SUITE_FP
-    CCPP_PHYS_SUITE_FN = f"suite_{CCPP_PHYS_SUITE}.xml"
-    CCPP_PHYS_SUITE_IN_CCPP_FP = os.path.join(
-        UFS_WTHR_MDL_DIR, "FV3", "ccpp", "suites", CCPP_PHYS_SUITE_FN
-    )
-    CCPP_PHYS_SUITE_FP = os.path.join(EXPTDIR, CCPP_PHYS_SUITE_FN)
-    if not os.path.exists(CCPP_PHYS_SUITE_IN_CCPP_FP):
-        raise FileNotFoundError(
-            f"""
-            The CCPP suite definition file (CCPP_PHYS_SUITE_IN_CCPP_FP) does not exist
-            in the local clone of the ufs-weather-model:
-              CCPP_PHYS_SUITE_IN_CCPP_FP = '{CCPP_PHYS_SUITE_IN_CCPP_FP}'"""
-        )
-    #
-    # -----------------------------------------------------------------------
-    #
-    # Set:
-    #
-    # 1) the variable FIELD_DICT_FN to the name of the field dictionary
-    #    file.
-    # 2) the variable FIELD_DICT_IN_UWM_FP to the full path of this
-    #    file in the forecast model's directory structure.
-    # 3) the variable FIELD_DICT_FP to the full path of this file in
-    #    the experiment directory.
-    #
-    # -----------------------------------------------------------------------
-    #
-    global FIELD_DICT_FN, FIELD_DICT_IN_UWM_FP, FIELD_DICT_FP
-    FIELD_DICT_FN = "fd_nems.yaml"
-    FIELD_DICT_IN_UWM_FP = os.path.join(
-        UFS_WTHR_MDL_DIR, "tests", "parm", FIELD_DICT_FN
-    )
-    FIELD_DICT_FP = os.path.join(EXPTDIR, FIELD_DICT_FN)
-    if not os.path.exists(FIELD_DICT_IN_UWM_FP):
-        raise FileNotFoundError(
-            f"""
-            The field dictionary file (FIELD_DICT_IN_UWM_FP) does not exist
-            in the local clone of the ufs-weather-model:
-              FIELD_DICT_IN_UWM_FP = '{FIELD_DICT_IN_UWM_FP}'"""
-        )
-    #
-    # -----------------------------------------------------------------------
-    #
-    # Call the function that sets the ozone parameterization being used and
-    # modifies associated parameters accordingly.
-    #
-    # -----------------------------------------------------------------------
-    #
-
-    OZONE_PARAM = set_ozone_param(
-        CCPP_PHYS_SUITE_IN_CCPP_FP,
-        CYCLEDIR_LINKS_TO_FIXam_FILES_MAPPING,
-        FIXgsm_FILES_TO_COPY_TO_FIXam,
-        VERBOSE=VERBOSE,
-    )
-
-    #
-    # -----------------------------------------------------------------------
-    #
-    # Set the full paths to those forecast model input files that are cycle-
-    # independent, i.e. they don't include information about the cycle's
-    # starting day/time.  These are:
-    #
-    #   * The data table file [(1) in the list above)]
-    #   * The field table file [(3) in the list above)]
-    #   * The FV3 namelist file [(4) in the list above)]
-    #   * The NEMS configuration file [(6) in the list above)]
-    #
-    # Since they are cycle-independent, the experiment/workflow generation
-    # scripts will place them in the main experiment directory (EXPTDIR).
-    # The script that runs each cycle will then create links to these files
-    # in the run directories of the individual cycles (which are subdirecto-
-    # ries under EXPTDIR).
-    #
-    # The remaining two input files to the forecast model, i.e.
-    #
-    #   * The diagnostics table file [(2) in the list above)]
-    #   * The model configuration file [(5) in the list above)]
-    #
-    # contain parameters that depend on the cycle start date.  Thus, custom
-    # versions of these two files must be generated for each cycle and then
-    # placed directly in the run directories of the cycles (not EXPTDIR).
-    # For this reason, the full paths to their locations vary by cycle and
-    # cannot be set here (i.e. they can only be set in the loop over the
-    # cycles in the rocoto workflow XML file).
-    #
-    # -----------------------------------------------------------------------
-    #
-    global DATA_TABLE_FP, FIELD_TABLE_FP, FV3_NML_FN, FV3_NML_FP, NEMS_CONFIG_FP
-    DATA_TABLE_FP = os.path.join(EXPTDIR, DATA_TABLE_FN)
-    FIELD_TABLE_FP = os.path.join(EXPTDIR, FIELD_TABLE_FN)
-    FV3_NML_FN = os.path.splitext(FV3_NML_BASE_SUITE_FN)[0]
-    FV3_NML_FP = os.path.join(EXPTDIR, FV3_NML_FN)
-    NEMS_CONFIG_FP = os.path.join(EXPTDIR, NEMS_CONFIG_FN)
->>>>>>> 474ab7dd
     #
     # -----------------------------------------------------------------------
     #
@@ -1401,7 +434,6 @@
     #
     # -----------------------------------------------------------------------
     #
-<<<<<<< HEAD
     def get_location(xcs, fmt, expt_cfg):
         if ("data" in expt_cfg) and (xcs in expt_cfg["data"]):
            v = expt_cfg["data"][xcs]
@@ -1418,41 +450,14 @@
             get_extrn_ics.get('EXTRN_MDL_NAME_ICS'),
             get_extrn_ics.get('FV3GFS_FILE_FMT_ICS'),
             expt_config,
-=======
-    if USE_USER_STAGED_EXTRN_FILES:
-        # Check for the base directory up to the first templated field.
-        idx = EXTRN_MDL_SOURCE_BASEDIR_ICS.find("$")
-        if idx == -1:
-            idx = len(EXTRN_MDL_SOURCE_BASEDIR_ICS)
-
-        if not os.path.exists(EXTRN_MDL_SOURCE_BASEDIR_ICS[:idx]):
-            raise FileNotFoundError(
-                f"""
-                The directory (EXTRN_MDL_SOURCE_BASEDIR_ICS) in which the user-staged
-                external model files for generating ICs should be located does not exist:
-                  EXTRN_MDL_SOURCE_BASEDIR_ICS = '{EXTRN_MDL_SOURCE_BASEDIR_ICS}'"""
->>>>>>> 474ab7dd
             )
     get_extrn_ics["EXTRN_MDL_SYSBASEDIR_ICS"] = extrn_mdl_sysbasedir_ics
 
-<<<<<<< HEAD
     get_extrn_lbcs = expt_config.get('task_get_extrn_lbcs', {})
     extrn_mdl_sysbasedir_lbcs = get_location(
             get_extrn_lbcs.get('EXTRN_MDL_NAME_LBCS'),
             get_extrn_lbcs.get('FV3GFS_FILE_FMT_LBCS'),
             expt_config,
-=======
-        idx = EXTRN_MDL_SOURCE_BASEDIR_LBCS.find("$")
-        if idx == -1:
-            idx = len(EXTRN_MDL_SOURCE_BASEDIR_LBCS)
-
-        if not os.path.exists(EXTRN_MDL_SOURCE_BASEDIR_LBCS[:idx]):
-            raise FileNotFoundError(
-                f"""
-                The directory (EXTRN_MDL_SOURCE_BASEDIR_LBCS) in which the user-staged
-                external model files for generating LBCs should be located does not exist:
-                  EXTRN_MDL_SOURCE_BASEDIR_LBCS = '{EXTRN_MDL_SOURCE_BASEDIR_LBCS}'"""
->>>>>>> 474ab7dd
             )
     get_extrn_lbcs["EXTRN_MDL_SYSBASEDIR_LBCS"] = extrn_mdl_sysbasedir_lbcs
 
@@ -1460,7 +465,6 @@
     if "data" in expt_config:
         expt_config.pop("data")
 
-<<<<<<< HEAD
     # Check for the user-specified directories for external model files if
     # USE_USER_STAGED_EXTRN_FILES is set to TRUE
     task_keys = zip(
@@ -1486,171 +490,6 @@
                       {data_key} = \"{basedir}\"'''
                 )
 
-=======
-    # Ensemble verification can only be run in ensemble mode
-    if (not DO_ENSEMBLE) and (RUN_TASK_VX_ENSGRID or RUN_TASK_VX_ENSPOINT):
-        raise Exception(
-            f"""
-            Ensemble verification can not be run unless running in ensemble mode:
-               DO_ENSEMBLE = '{DO_ENSEMBLE}'
-               RUN_TASK_VX_ENSGRID = '{RUN_TASK_VX_ENSGRID}'
-               RUN_TASK_VX_ENSPOINT = '{RUN_TASK_VX_ENSPOINT}'"""
-        )
-
-    #
-    # -----------------------------------------------------------------------
-    #
-    # Define the various work subdirectories under the main work directory.
-    # Each of these corresponds to a different step/substep/task in the pre-
-    # processing, as follows:
-    #
-    # GRID_DIR:
-    # Directory in which the grid files will be placed (if RUN_TASK_MAKE_GRID
-    # is set to True) or searched for (if RUN_TASK_MAKE_GRID is set to
-    # False).
-    #
-    # OROG_DIR:
-    # Directory in which the orography files will be placed (if RUN_TASK_MAKE_OROG
-    # is set to True) or searched for (if RUN_TASK_MAKE_OROG is set to
-    # False).
-    #
-    # SFC_CLIMO_DIR:
-    # Directory in which the surface climatology files will be placed (if
-    # RUN_TASK_MAKE_SFC_CLIMO is set to True) or searched for (if
-    # RUN_TASK_MAKE_SFC_CLIMO is set to False).
-    #
-    # ----------------------------------------------------------------------
-    #
-    global GRID_DIR, OROG_DIR, SFC_CLIMO_DIR
-
-    if DOMAIN_PREGEN_BASEDIR is None:
-        RUN_TASK_MAKE_GRID = True
-        RUN_TASK_MAKE_OROG = True
-        RUN_TASK_MAKE_SFC_CLIMO = True
-
-    #
-    # If RUN_TASK_MAKE_GRID is set to False, the workflow will look for
-    # the pregenerated grid files in GRID_DIR.  In this case, make sure that
-    # GRID_DIR exists.  Otherwise, set it to a predefined location under the
-    # experiment directory (EXPTDIR).
-    #
-    if not RUN_TASK_MAKE_GRID:
-        if GRID_DIR is None:
-            GRID_DIR = os.path.join(DOMAIN_PREGEN_BASEDIR, PREDEF_GRID_NAME)
-
-            msg = dedent(
-                f"""
-                GRID_DIR not specified!
-                Setting GRID_DIR = {GRID_DIR}
-                """
-            )
-            logger.warning(msg)
-
-        if not os.path.exists(GRID_DIR):
-            raise FileNotFoundError(
-                f"""
-                The directory (GRID_DIR) that should contain the pregenerated grid files
-                does not exist:
-                  GRID_DIR = '{GRID_DIR}'"""
-            )
-    else:
-        GRID_DIR = os.path.join(EXPTDIR, "grid")
-    #
-    # If RUN_TASK_MAKE_OROG is set to False, the workflow will look for
-    # the pregenerated orography files in OROG_DIR.  In this case, make sure
-    # that OROG_DIR exists.  Otherwise, set it to a predefined location under
-    # the experiment directory (EXPTDIR).
-    #
-    if not RUN_TASK_MAKE_OROG:
-        if OROG_DIR is None:
-            OROG_DIR = os.path.join(DOMAIN_PREGEN_BASEDIR, PREDEF_GRID_NAME)
-
-            msg = dedent(
-                f"""
-                OROG_DIR not specified!
-                Setting OROG_DIR = {OROG_DIR}
-                """
-            )
-            logger.warning(msg)
-
-        if not os.path.exists(OROG_DIR):
-            raise FileNotFoundError(
-                f"""
-                The directory (OROG_DIR) that should contain the pregenerated orography
-                files does not exist:
-                  OROG_DIR = '{OROG_DIR}'"""
-            )
-    else:
-        OROG_DIR = os.path.join(EXPTDIR, "orog")
-    #
-    # If RUN_TASK_MAKE_SFC_CLIMO is set to False, the workflow will look
-    # for the pregenerated surface climatology files in SFC_CLIMO_DIR.  In
-    # this case, make sure that SFC_CLIMO_DIR exists.  Otherwise, set it to
-    # a predefined location under the experiment directory (EXPTDIR).
-    #
-    if not RUN_TASK_MAKE_SFC_CLIMO:
-        if SFC_CLIMO_DIR is None:
-            SFC_CLIMO_DIR = os.path.join(DOMAIN_PREGEN_BASEDIR, PREDEF_GRID_NAME)
-
-            msg = dedent(
-                f"""
-                SFC_CLIMO_DIR not specified!
-                Setting SFC_CLIMO_DIR ={SFC_CLIMO_DIR}
-                """
-            )
-            logger.warning(msg)
-
-        if not os.path.exists(SFC_CLIMO_DIR):
-            raise FileNotFoundError(
-                f"""
-                The directory (SFC_CLIMO_DIR) that should contain the pregenerated surface
-                climatology files does not exist:
-                  SFC_CLIMO_DIR = '{SFC_CLIMO_DIR}'"""
-            )
-    else:
-        SFC_CLIMO_DIR = os.path.join(EXPTDIR, "sfc_climo")
-
-    #
-    # -----------------------------------------------------------------------
-    #
-    # Set EXTRN_MDL_LBCS_OFFSET_HRS, which is the number of hours to shift
-    # the starting time of the external model that provides lateral boundary
-    # conditions.
-    #
-    # -----------------------------------------------------------------------
-    #
-    global EXTRN_MDL_LBCS_OFFSET_HRS
-    if EXTRN_MDL_NAME_LBCS == "RAP":
-        EXTRN_MDL_LBCS_OFFSET_HRS = EXTRN_MDL_LBCS_OFFSET_HRS or "3"
-    else:
-        EXTRN_MDL_LBCS_OFFSET_HRS = EXTRN_MDL_LBCS_OFFSET_HRS or "0"
-
-    #
-    # -----------------------------------------------------------------------
-    #
-    # Set parameters according to the type of horizontal grid generation
-    # method specified.  First consider GFDL's global-parent-grid based
-    # method.
-    #
-    # -----------------------------------------------------------------------
-    #
-    global LON_CTR, LAT_CTR, NX, NY, NHW, STRETCH_FAC
-
-    if GRID_GEN_METHOD == "GFDLgrid":
-        grid_params = set_gridparams_GFDLgrid(
-            lon_of_t6_ctr=GFDLgrid_LON_T6_CTR,
-            lat_of_t6_ctr=GFDLgrid_LAT_T6_CTR,
-            res_of_t6g=GFDLgrid_NUM_CELLS,
-            stretch_factor=GFDLgrid_STRETCH_FAC,
-            refine_ratio_t6g_to_t7g=GFDLgrid_REFINE_RATIO,
-            istart_of_t7_on_t6g=GFDLgrid_ISTART_OF_RGNL_DOM_ON_T6G,
-            iend_of_t7_on_t6g=GFDLgrid_IEND_OF_RGNL_DOM_ON_T6G,
-            jstart_of_t7_on_t6g=GFDLgrid_JSTART_OF_RGNL_DOM_ON_T6G,
-            jend_of_t7_on_t6g=GFDLgrid_JEND_OF_RGNL_DOM_ON_T6G,
-            RUN_ENVIR=RUN_ENVIR,
-            VERBOSE=VERBOSE,
-        )
->>>>>>> 474ab7dd
     #
     # -----------------------------------------------------------------------
     #
@@ -1722,15 +561,8 @@
             "STRETCH_FAC": STRETCH_FAC,
         }
 
-<<<<<<< HEAD
     # Add a grid parameter section to the experiment config
     expt_config["grid_params"] = grid_params
-=======
-    # Extract the basic grid params from the dictionary
-    (LON_CTR, LAT_CTR, NX, NY, NHW, STRETCH_FAC) = (
-        grid_params[k] for k in ["LON_CTR", "LAT_CTR", "NX", "NY", "NHW", "STRETCH_FAC"]
-    )
->>>>>>> 474ab7dd
 
     # grid params
     cfg_d["grid_params"] = grid_params
@@ -1738,7 +570,6 @@
     #
     # -----------------------------------------------------------------------
     #
-<<<<<<< HEAD
     # Set magnitude of stochastic ad-hoc schemes to -999.0 if they are not
     # being used. This is required at the moment, since "do_shum/sppt/skeb"
     # does not override the use of the scheme unless the magnitude is also
@@ -1754,16 +585,6 @@
         global_sect['SKEB_MAG'] = -999.0
     if not global_sect.get('DO_SPPT'):
         global_sect['SPPT_MAG'] = -999.0
-=======
-    # Create a new experiment directory. For platforms with no workflow
-    # manager we need to create LOGDIR as well, since it won't be created
-    # later at runtime.
-    #
-    # -----------------------------------------------------------------------
-    #
-    mkdir_vrfy(f" -p '{EXPTDIR}'")
-    mkdir_vrfy(f" -p '{LOGDIR}'")
->>>>>>> 474ab7dd
     #
     # -----------------------------------------------------------------------
     #
@@ -1773,15 +594,10 @@
     #
     # -----------------------------------------------------------------------
     #
-<<<<<<< HEAD
     if global_sect.get('DO_SPP'):
         global_sect['N_VAR_SPP'] = len(global_sect['SPP_VAR_LIST'])
     else:
         global_sect['N_VAR_SPP'] = 0
-=======
-    mkdir_vrfy(f" -p '{FIXlam}'")
-    RES_IN_FIXLAM_FILENAMES = ""
->>>>>>> 474ab7dd
     #
     # -----------------------------------------------------------------------
     #
@@ -1800,7 +616,6 @@
                 'ISEED_SPP',
                 ]
 
-<<<<<<< HEAD
     if global_sect.get('DO_SPP'):
         for spp_var in spp_vars:
             if len(global_sect[spp_var]) != global_sect['N_VAR_SPP']:
@@ -1812,15 +627,6 @@
                       {spp_var} (length {len(global_sect[spp_var])})
                     '''
                 )
-=======
-    # link fix files
-    res_in_grid_fns = ""
-    if not RUN_TASK_MAKE_GRID:
-
-        res_in_grid_fns = link_fix(globals(), file_group="grid")
-
-        RES_IN_FIXLAM_FILENAMES = res_in_grid_fns
->>>>>>> 474ab7dd
     #
     # -----------------------------------------------------------------------
     #
@@ -1836,7 +642,6 @@
     #
     # -----------------------------------------------------------------------
     #
-<<<<<<< HEAD
     if global_sect.get('DO_LSM_SPP'):
         global_sect['N_VAR_LNDP'] = len(global_sect['LSM_SPP_VAR_LIST'])
         global_sect['LNDP_TYPE'] = 2
@@ -1847,24 +652,6 @@
         global_sect['LNDP_TYPE'] = 0
         global_sect['LNDP_MODEL_TYPE'] = 0
         global_sect['FHCYC_LSM_SPP_OR_NOT'] = 0
-=======
-    res_in_orog_fns = ""
-    if not RUN_TASK_MAKE_OROG:
-
-        res_in_orog_fns = link_fix(globals(), file_group="orog")
-
-        if not RES_IN_FIXLAM_FILENAMES and (res_in_orog_fns != RES_IN_FIXLAM_FILENAMES):
-            raise Exception(
-                f"""
-                The resolution extracted from the orography file names (res_in_orog_fns)
-                does not match the resolution in other groups of files already consi-
-                dered (RES_IN_FIXLAM_FILENAMES):
-                  res_in_orog_fns = {res_in_orog_fns}
-                  RES_IN_FIXLAM_FILENAMES = {RES_IN_FIXLAM_FILENAMES}"""
-            )
-        else:
-            RES_IN_FIXLAM_FILENAMES = res_in_orog_fns
->>>>>>> 474ab7dd
     #
     # -----------------------------------------------------------------------
     #
@@ -1892,10 +679,6 @@
                       '''
                 )
 
-<<<<<<< HEAD
-=======
-        res_in_sfc_climo_fns = link_fix(globals(), file_group="sfc_climo")
->>>>>>> 474ab7dd
 
     # Make sure RESTART_INTERVAL is set to an integer value
     restart_interval = fcst_config.get('RESTART_INTERVAL')
@@ -1929,7 +712,6 @@
     # -----------------------------------------------------------------------
     #
 
-<<<<<<< HEAD
     # If using a custom post configuration file, make sure that it exists.
     post_config = expt_config('task_run_post')
     if post_config.get('USE_CUSTOM_POST_CONFIG_FILE'):
@@ -1954,21 +736,6 @@
                 """)) from None
         except FileNotFoundError:
             raise
-=======
-    global RUN_TASK_RUN_POST
-    if WRITE_DOPOST:
-        # Turn off run_post
-        if RUN_TASK_RUN_POST:
-            logger.warning(
-                dedent(
-                    f"""
-                    Inline post is turned on, deactivating post-processing tasks:
-                    RUN_TASK_RUN_POST = False
-                    """
-                )
-            )
-            RUN_TASK_RUN_POST = False
->>>>>>> 474ab7dd
 
 
     # If using external CRTM fix files to allow post-processing of synthetic
@@ -2072,7 +839,6 @@
     # -----------------------------------------------------------------------
     #
 
-<<<<<<< HEAD
     run_envir = expt_config['user'].get('RUN_ENVIR', "")
 
     # These NCO variables need to be set based on the user's specificed
@@ -2110,17 +876,6 @@
     mkdir_vrfy(f' -p "{exptdir}"')
 
 
-=======
-    if VERBOSE:
-        log_info(
-            f"""
-            The number of MPI tasks for the forecast (including those for the write
-            component if it is being used) are:
-              PE_MEMBER01 = {PE_MEMBER01}""",
-            verbose=VERBOSE,
-        )
->>>>>>> 474ab7dd
-    #
     # -----------------------------------------------------------------------
     #
     # The FV3 forecast model needs the following input files in the run di-
@@ -2202,12 +957,18 @@
         f"""
         The list that sets the mapping between symlinks in the cycle
         directory, and the files in the FIXam directory has been updated
-        to include the ozone production/loss file.""", verbose=verbose)
+        to include the ozone production/loss file.
+        """,
+        verbose=verbose,
+    )
 
     log_info(
         f"""
         CYCLEDIR_LINKS_TO_FIXam_FILES_MAPPING = {list_to_str(ozone_link_mappings)}
-        """, verbose=verbose, _dedent=False)
+        """,
+        verbose=verbose,
+        _dedent=False,
+    )
 
     #
     # -----------------------------------------------------------------------
@@ -2316,7 +1077,6 @@
     #
     # -----------------------------------------------------------------------
     #
-<<<<<<< HEAD
     if fcst_config['WRITE_DOPOST']:
         # Turn off run_post
         if workflow_switches['RUN_TASK_RUN_POST']:
@@ -2395,22 +1155,6 @@
                 CYCLEDIR_LINKS_TO_FIXam_FILES_MAPPING = {list_to_str(CYCLEDIR_LINKS_TO_FIXam_FILES_MAPPING)}
             """
         )
-=======
-    SDF_USES_THOMPSON_MP = set_thompson_mp_fix_files(
-        EXTRN_MDL_NAME_ICS,
-        EXTRN_MDL_NAME_LBCS,
-        CCPP_PHYS_SUITE,
-        CCPP_PHYS_SUITE_IN_CCPP_FP,
-        THOMPSON_MP_CLIMO_FN,
-        CYCLEDIR_LINKS_TO_FIXam_FILES_MAPPING,
-        FIXgsm_FILES_TO_COPY_TO_FIXam,
-    )
-
-    # global variable definition file path
-    global GLOBAL_VAR_DEFNS_FP
-    GLOBAL_VAR_DEFNS_FP = os.path.join(EXPTDIR, GLOBAL_VAR_DEFNS_FN)
-
->>>>>>> 474ab7dd
     #
     # -----------------------------------------------------------------------
     #
@@ -2419,223 +1163,6 @@
     #
     # -----------------------------------------------------------------------
     #
-<<<<<<< HEAD
-
-    #
-    # -----------------------------------------------------------------------
-    #
-=======
-    settings = {
-        #
-        # -----------------------------------------------------------------------
-        #
-        # Full path to workflow (re)launch script, its log file, and the line
-        # that gets added to the cron table to launch this script if the flag
-        # USE_CRON_TO_RELAUNCH is set to 'TRUE'.
-        #
-        # -----------------------------------------------------------------------
-        #
-        "WFLOW_LAUNCH_SCRIPT_FP": WFLOW_LAUNCH_SCRIPT_FP,
-        "WFLOW_LAUNCH_LOG_FP": WFLOW_LAUNCH_LOG_FP,
-        "CRONTAB_LINE": CRONTAB_LINE,
-        #
-        # -----------------------------------------------------------------------
-        #
-        # Directories.
-        #
-        # -----------------------------------------------------------------------
-        #
-        "HOMEdir": HOMEdir,
-        "USHdir": USHdir,
-        "SCRIPTSdir": SCRIPTSdir,
-        "JOBSdir": JOBSdir,
-        "SORCdir": SORCdir,
-        "PARMdir": PARMdir,
-        "MODULESdir": MODULESdir,
-        "EXECdir": EXECdir,
-        "FIXdir": FIXdir,
-        "FIXam": FIXam,
-        "FIXclim": FIXclim,
-        "FIXlam": FIXlam,
-        "FIXgsm": FIXgsm,
-        "FIXaer": FIXaer,
-        "FIXlut": FIXlut,
-        "VX_CONFIG_DIR": VX_CONFIG_DIR,
-        "METPLUS_CONF": METPLUS_CONF,
-        "MET_CONFIG": MET_CONFIG,
-        "UFS_WTHR_MDL_DIR": UFS_WTHR_MDL_DIR,
-        "SFC_CLIMO_INPUT_DIR": SFC_CLIMO_INPUT_DIR,
-        "TOPO_DIR": TOPO_DIR,
-        "EXPTDIR": EXPTDIR,
-        "GRID_DIR": GRID_DIR,
-        "OROG_DIR": OROG_DIR,
-        "SFC_CLIMO_DIR": SFC_CLIMO_DIR,
-        "NDIGITS_ENSMEM_NAMES": NDIGITS_ENSMEM_NAMES,
-        "ENSMEM_NAMES": ENSMEM_NAMES,
-        "FV3_NML_ENSMEM_FPS": FV3_NML_ENSMEM_FPS,
-        #
-        # -----------------------------------------------------------------------
-        #
-        # Files.
-        #
-        # -----------------------------------------------------------------------
-        #
-        "GLOBAL_VAR_DEFNS_FP": GLOBAL_VAR_DEFNS_FP,
-        "DATA_TABLE_FN": DATA_TABLE_FN,
-        "DIAG_TABLE_FN": DIAG_TABLE_FN,
-        "FIELD_TABLE_FN": FIELD_TABLE_FN,
-        "MODEL_CONFIG_FN": MODEL_CONFIG_FN,
-        "NEMS_CONFIG_FN": NEMS_CONFIG_FN,
-        "DATA_TABLE_TMPL_FN": DATA_TABLE_TMPL_FN,
-        "DIAG_TABLE_TMPL_FN": DIAG_TABLE_TMPL_FN,
-        "FIELD_TABLE_TMPL_FN": FIELD_TABLE_TMPL_FN,
-        "MODEL_CONFIG_TMPL_FN": MODEL_CONFIG_TMPL_FN,
-        "NEMS_CONFIG_TMPL_FN": NEMS_CONFIG_TMPL_FN,
-        "DATA_TABLE_TMPL_FP": DATA_TABLE_TMPL_FP,
-        "DIAG_TABLE_TMPL_FP": DIAG_TABLE_TMPL_FP,
-        "FIELD_TABLE_TMPL_FP": FIELD_TABLE_TMPL_FP,
-        "FV3_NML_BASE_SUITE_FP": FV3_NML_BASE_SUITE_FP,
-        "FV3_NML_YAML_CONFIG_FP": FV3_NML_YAML_CONFIG_FP,
-        "FV3_NML_BASE_ENS_FP": FV3_NML_BASE_ENS_FP,
-        "MODEL_CONFIG_TMPL_FP": MODEL_CONFIG_TMPL_FP,
-        "NEMS_CONFIG_TMPL_FP": NEMS_CONFIG_TMPL_FP,
-        "CCPP_PHYS_SUITE_FN": CCPP_PHYS_SUITE_FN,
-        "CCPP_PHYS_SUITE_IN_CCPP_FP": CCPP_PHYS_SUITE_IN_CCPP_FP,
-        "CCPP_PHYS_SUITE_FP": CCPP_PHYS_SUITE_FP,
-        "FIELD_DICT_FN": FIELD_DICT_FN,
-        "FIELD_DICT_IN_UWM_FP": FIELD_DICT_IN_UWM_FP,
-        "FIELD_DICT_FP": FIELD_DICT_FP,
-        "DATA_TABLE_FP": DATA_TABLE_FP,
-        "FIELD_TABLE_FP": FIELD_TABLE_FP,
-        "FV3_NML_FN": FV3_NML_FN,  # This may not be necessary...
-        "FV3_NML_FP": FV3_NML_FP,
-        "NEMS_CONFIG_FP": NEMS_CONFIG_FP,
-        "FV3_EXEC_FP": FV3_EXEC_FP,
-        "LOAD_MODULES_RUN_TASK_FP": LOAD_MODULES_RUN_TASK_FP,
-        "THOMPSON_MP_CLIMO_FN": THOMPSON_MP_CLIMO_FN,
-        "THOMPSON_MP_CLIMO_FP": THOMPSON_MP_CLIMO_FP,
-        #
-        # -----------------------------------------------------------------------
-        #
-        # Flag for creating relative symlinks (as opposed to absolute ones).
-        #
-        # -----------------------------------------------------------------------
-        #
-        "RELATIVE_LINK_FLAG": RELATIVE_LINK_FLAG,
-        #
-        # -----------------------------------------------------------------------
-        #
-        # Parameters that indicate whether or not various parameterizations are
-        # included in and called by the physics suite.
-        #
-        # -----------------------------------------------------------------------
-        #
-        "SDF_USES_RUC_LSM": SDF_USES_RUC_LSM,
-        "SDF_USES_THOMPSON_MP": SDF_USES_THOMPSON_MP,
-        #
-        # -----------------------------------------------------------------------
-        #
-        # Grid configuration parameters needed regardless of grid generation
-        # method used.
-        #
-        # -----------------------------------------------------------------------
-        #
-        "GTYPE": GTYPE,
-        "TILE_RGNL": TILE_RGNL,
-        "RES_IN_FIXLAM_FILENAMES": RES_IN_FIXLAM_FILENAMES,
-        #
-        # If running the make_grid task, CRES will be set to a null string during
-        # the grid generation step.  It will later be set to an actual value after
-        # the make_grid task is complete.
-        #
-        "CRES": CRES,
-        #
-        # -----------------------------------------------------------------------
-        #
-        # Flag in the '{MODEL_CONFIG_FN}' file for coupling the ocean model to
-        # the weather model.
-        #
-        # -----------------------------------------------------------------------
-        #
-        "CPL": CPL,
-        #
-        # -----------------------------------------------------------------------
-        #
-        # Name of the ozone parameterization.  The value this gets set to depends
-        # on the CCPP physics suite being used.
-        #
-        # -----------------------------------------------------------------------
-        #
-        "OZONE_PARAM": OZONE_PARAM,
-        #
-        # -----------------------------------------------------------------------
-        #
-        # Computational parameters.
-        #
-        # -----------------------------------------------------------------------
-        #
-        "PE_MEMBER01": PE_MEMBER01,
-        #
-        # -----------------------------------------------------------------------
-        #
-        # IF DO_SPP is set to "TRUE", N_VAR_SPP specifies the number of physics
-        # parameterizations that are perturbed with SPP.  If DO_LSM_SPP is set to
-        # "TRUE", N_VAR_LNDP specifies the number of LSM parameters that are
-        # perturbed.  LNDP_TYPE determines the way LSM perturbations are employed
-        # and FHCYC_LSM_SPP_OR_NOT sets FHCYC based on whether LSM perturbations
-        # are turned on or not.
-        #
-        # -----------------------------------------------------------------------
-        #
-        "N_VAR_SPP": N_VAR_SPP,
-        "N_VAR_LNDP": N_VAR_LNDP,
-        "LNDP_TYPE": LNDP_TYPE,
-        "LNDP_MODEL_TYPE": LNDP_MODEL_TYPE,
-        "FHCYC_LSM_SPP_OR_NOT": FHCYC_LSM_SPP_OR_NOT,
-    }
-
-    # write derived settings
-    cfg_d["derived"] = settings
-
-    #
-    # -----------------------------------------------------------------------
-    #
-    # NCO specific settings
-    #
-    # -----------------------------------------------------------------------
-    #
-    settings = {
-        "COMIN_BASEDIR": COMIN_BASEDIR,
-        "COMOUT_BASEDIR": COMOUT_BASEDIR,
-        "OPSROOT": OPSROOT,
-        "COMROOT": COMROOT,
-        "PACKAGEROOT": PACKAGEROOT,
-        "DATAROOT": DATAROOT,
-        "DCOMROOT": DCOMROOT,
-        "DBNROOT": DBNROOT,
-        "EXTROOT": EXTROOT,
-        "SENDECF": SENDECF,
-        "SENDDBN": SENDDBN,
-        "SENDDBN_NTC": SENDDBN_NTC,
-        "SENDCOM": SENDCOM,
-        "SENDWEB": SENDWEB,
-        "KEEPDATA": KEEPDATA,
-        "MAILTO": MAILTO,
-        "MAILCC": MAILCC,
-    }
-
-    cfg_d["nco"].update(settings)
-    #
-    # -----------------------------------------------------------------------
-    #
->>>>>>> 474ab7dd
-    # Now write everything to var_defns.sh file
-    #
-    # -----------------------------------------------------------------------
-    #
-
-    # update dictionary with globals() values
-    update_dict(globals(), cfg_d)
 
     # print content of var_defns if DEBUG=True
     all_lines = cfg_to_yaml_str(expt_config)
@@ -2645,20 +1172,10 @@
     # print info message
     log_info(
         f"""
-<<<<<<< HEAD
         Generating the global experiment variable definitions file here:
-          GLOBAL_VAR_DEFNS_FP = \"{global_var_defns_fp}\"
-        For more detailed information, set DEBUG to \"TRUE\" in the experiment
-        configuration file (\"{user_config}\")."""
-=======
-        Generating the global experiment variable definitions file specified by
-        GLOBAL_VAR_DEFNS_FN:
-          GLOBAL_VAR_DEFNS_FN = '{GLOBAL_VAR_DEFNS_FN}'
-        Full path to this file is:
-          GLOBAL_VAR_DEFNS_FP = '{GLOBAL_VAR_DEFNS_FP}'
+          GLOBAL_VAR_DEFNS_FP = '{global_var_defns_fp}'
         For more detailed information, set DEBUG to 'TRUE' in the experiment
-        configuration file ('{EXPT_CONFIG_FN}')."""
->>>>>>> 474ab7dd
+        configuration file ('{user_config}')."""
     )
 
     with open(global_var_defns_fp, "a") as f:
@@ -2686,14 +1203,7 @@
                     {k} = {cfg_v[vkey]}"""
             )
 
-<<<<<<< HEAD
     return expt_config
-=======
-    # add LOGDIR and return flat dict
-    cfg_d.update({"LOGDIR": LOGDIR})
-    return cfg_d
-
->>>>>>> 474ab7dd
 
 #
 # -----------------------------------------------------------------------
