--- conflicted
+++ resolved
@@ -131,31 +131,19 @@
         first_file_time = date_first_cycl + timedelta(seconds=dt_atmos)
         fcst_threads = expt_config["task_run_fcst"]["OMP_NUM_THREADS_RUN_FCST"]
 
-        if DATE_FIRST_CYCL == DATE_LAST_CYCL:
-            CYCL_NEXT = date_to_str(DATE_FIRST_CYCL, format="%Y%m%d%H00")
+        if date_first_cycl == date_last_cycl:
+            cycl_next = date_to_str(date_first_cycl, format="%Y%m%d%H00")
         else:
-            CYCL_NEXT = date_to_str(DATE_FIRST_CYCL + timedelta(hours=INCR_CYCL_FREQ), format="%Y%m%d%H00")
+            cycl_next = date_to_str(date_first_cycl + timedelta(hours=expt_config['workflow']['INCR_CYCL_FREQ']), format="%Y%m%d%H00")
 
         settings.update(
             {
                 #
                 # Number of cores used for a task
                 #
-<<<<<<< HEAD
-                "ncores_run_fcst": PE_MEMBER01,
-                "native_run_fcst": f"--cpus-per-task {OMP_NUM_THREADS_RUN_FCST} --exclusive",
-                "native_nexus_emission": f"--cpus-per-task {OMP_NUM_THREADS_NEXUS_EMISSION}",
-                #
-                # Parameters that determine the set of cycles to run.
-                #
-                "date_first_cycl": date_to_str(DATE_FIRST_CYCL, format="%Y%m%d%H00"),
-                "date_last_cycl": date_to_str(DATE_LAST_CYCL, format="%Y%m%d%H00"),
-                "cdate_first_cycl": DATE_FIRST_CYCL,
-                "cycl_freq": f"{INCR_CYCL_FREQ:02d}:00:00",
-                "cycl_next": CYCL_NEXT,
-=======
                 "ncores_run_fcst": expt_config["task_run_fcst"]["PE_MEMBER01"],
                 "native_run_fcst": f"--cpus-per-task {fcst_threads} --exclusive",
+                "native_nexus_emission": f"--cpus-per-task {expt_config['cpl_aqm_parm']['OMP_NUM_THREADS_NEXUS_EMISSION']}",
                 #
                 # Parameters that determine the set of cycles to run.
                 #
@@ -163,7 +151,7 @@
                 "date_last_cycl": date_to_str(date_last_cycl, format="%Y%m%d%H00"),
                 "cdate_first_cycl": date_first_cycl,
                 "cycl_freq": f"{expt_config['workflow']['INCR_CYCL_FREQ']:02d}:00:00",
->>>>>>> bf075422
+                "cycl_next": cycl_next,
                 #
                 # Ensemble-related parameters.
                 #
