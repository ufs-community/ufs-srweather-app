--- conflicted
+++ resolved
@@ -68,15 +68,7 @@
 
     # The setup function reads the user configuration file and fills in
     # non-user-specified values from config_defaults.yaml
-<<<<<<< HEAD
     expt_config = setup(USHdir)
-=======
-    var_defs_dict = setup()
-
-    # export/import all environment variables
-    export_vars(source_dict=var_defs_dict)
-    import_vars(dictionary=var_defs_dict)
->>>>>>> 474ab7dd
 
     #
     # -----------------------------------------------------------------------
@@ -114,13 +106,8 @@
             f"""
             Creating rocoto workflow XML file (WFLOW_XML_FP) from jinja template XML
             file (template_xml_fp):
-<<<<<<< HEAD
-              template_xml_fp = \"{template_xml_fp}\"
-              WFLOW_XML_FP = \"{wflow_xml_fp}\"'''
-=======
               template_xml_fp = '{template_xml_fp}'
-              WFLOW_XML_FP = '{WFLOW_XML_FP}'"""
->>>>>>> 474ab7dd
+              WFLOW_XML_FP = '{wflow_xml_fp}'"""
         )
 
         #
