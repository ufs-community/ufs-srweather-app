#!/usr/bin/env python3

"""
User interface to create an experiment directory consistent with the
user-defined config.yaml file.
"""

# pylint: disable=invalid-name

import os
import logging
from textwrap import dedent

from python_utils import (
    log_info,
    import_vars,
    export_vars,
    cp_vrfy,
    ln_vrfy,
    mkdir_vrfy,
    mv_vrfy,
    create_symlink_to_file,
    check_for_preexist_dir_file,
    cfg_to_yaml_str,
    find_pattern_in_str,
    flatten_dict,
)

from setup import setup
from set_FV3nml_sfc_climo_filenames import set_FV3nml_sfc_climo_filenames
from get_crontab_contents import add_crontab_line
from set_namelist import set_namelist
from check_python_version import check_python_version
from scripts.templater import set_template

# pylint: disable=too-many-locals,too-many-branches, too-many-statements
def generate_FV3LAM_wflow(
        ushdir,
        logfile: str = "log.generate_FV3LAM_wflow",
        debug: bool = False) -> str:
    """Function to setup a forecast experiment and create a workflow
    (according to the parameters specified in the config file)

    Args:
        ushdir  (str) : The full path of the ush/ directory where this script is located
        logfile (str) : The name of the file where logging is written
        debug   (bool): Enable extra output for debugging
    Returns:
        EXPTDIR (str) : The full path of the directory where this experiment has been generated
    """

    # Set up logging to write to screen and logfile
    setup_logging(logfile, debug)

    # Check python version and presence of some non-standard packages
    check_python_version()

    # Note start of workflow generation
    log_info(
        """
        ========================================================================
        Starting experiment generation...
        ========================================================================"""
    )

    # The setup function reads the user configuration file and fills in
    # non-user-specified values from config_defaults.yaml
    expt_config = setup(ushdir,debug=debug)

    verbose = expt_config["workflow"]["VERBOSE"]
    #
    # -----------------------------------------------------------------------
    #
    # Set the full path to the experiment's rocoto workflow xml file.  This
    # file will be placed at the top level of the experiment directory and
    # then used by rocoto to run the workflow.
    #
    # -----------------------------------------------------------------------
    #
    wflow_xml_fn = expt_config["workflow"]["WFLOW_XML_FN"]
    wflow_xml_fp = os.path.join(
        expt_config["workflow"]["EXPTDIR"],
        wflow_xml_fn,
    )
    #
    # -----------------------------------------------------------------------
    #
    # Create a multiline variable that consists of a yaml-compliant string
    # specifying the values that the jinja variables in the template rocoto
    # XML should be set to.  These values are set either in the user-specified
    # workflow configuration file (EXPT_CONFIG_FN) or in the setup() function
    # called above.  Then call the python script that generates the XML.
    #
    # -----------------------------------------------------------------------
    #
    if expt_config["platform"]["WORKFLOW_MANAGER"] == "rocoto":

        template_xml_fp = os.path.join(
            expt_config["user"]["PARMdir"],
            wflow_xml_fn,
        )

        log_info(
            f"""
            Creating rocoto workflow XML file (WFLOW_XML_FP):
              WFLOW_XML_FP = '{wflow_xml_fp}'"""
        )

        #
        # Call the python script to generate the experiment's XML file
        #
        rocoto_yaml_fp = expt_config["workflow"]["ROCOTO_YAML_FP"]
        args = ["-o", wflow_xml_fp,
                "-i", template_xml_fp,
                "-c", rocoto_yaml_fp,
                ]
        set_template(args)
    #
    # -----------------------------------------------------------------------
    #
    # Create a symlink in the experiment directory that points to the workflow
    # (re)launch script.
    #
    # -----------------------------------------------------------------------
    #
    exptdir = expt_config["workflow"]["EXPTDIR"]
    wflow_launch_script_fp = expt_config["workflow"]["WFLOW_LAUNCH_SCRIPT_FP"]
    wflow_launch_script_fn = expt_config["workflow"]["WFLOW_LAUNCH_SCRIPT_FN"]
    log_info(
        f"""
        Creating symlink in the experiment directory (EXPTDIR) that points to the
        workflow launch script (WFLOW_LAUNCH_SCRIPT_FP):
          EXPTDIR = '{exptdir}'
          WFLOW_LAUNCH_SCRIPT_FP = '{wflow_launch_script_fp}'""",
        verbose=verbose,
    )

    create_symlink_to_file(
        wflow_launch_script_fp, os.path.join(exptdir, wflow_launch_script_fn), False
    )
    #
    # -----------------------------------------------------------------------
    #
    # If USE_CRON_TO_RELAUNCH is set to TRUE, add a line to the user's
    # cron table to call the (re)launch script every
    # CRON_RELAUNCH_INTVL_MNTS minutes.
    #
    # -----------------------------------------------------------------------
    #
    # From here on out, going back to setting variables for everything
    # in the flattened expt_config dictionary
    # TODO: Reference all these variables in their respective
    # dictionaries, instead.
    import_vars(dictionary=flatten_dict(expt_config))
    export_vars(source_dict=flatten_dict(expt_config))

    # pylint: disable=undefined-variable
    if USE_CRON_TO_RELAUNCH:
        add_crontab_line()

    #
    # Copy or symlink fix files
    #
    if SYMLINK_FIX_FILES:
        log_info(
            f"""
            Symlinking fixed files from system directory (FIXgsm) to a subdirectory (FIXam):
              FIXgsm = '{FIXgsm}'
              FIXam = '{FIXam}'""",
            verbose=verbose,
        )

        ln_vrfy(f"""-fsn '{FIXgsm}' '{FIXam}'""")
    else:

        log_info(
            f"""
            Copying fixed files from system directory (FIXgsm) to a subdirectory (FIXam):
              FIXgsm = '{FIXgsm}'
              FIXam = '{FIXam}'""",
            verbose=verbose,
        )

        check_for_preexist_dir_file(FIXam, "delete")
        mkdir_vrfy("-p", FIXam)
        mkdir_vrfy("-p", os.path.join(FIXam, "fix_co2_proj"))

        num_files = len(FIXgsm_FILES_TO_COPY_TO_FIXam)
        for i in range(num_files):
            fn = f"{FIXgsm_FILES_TO_COPY_TO_FIXam[i]}"
            cp_vrfy(os.path.join(FIXgsm, fn), os.path.join(FIXam, fn))
    #
    # -----------------------------------------------------------------------
    #
    # Copy MERRA2 aerosol climatology data.
    #
    # -----------------------------------------------------------------------
    #
    if USE_MERRA_CLIMO:
        log_info(
            f"""
            Copying MERRA2 aerosol climatology data files from system directory
            (FIXaer/FIXlut) to a subdirectory (FIXclim) in the experiment directory:
              FIXaer = '{FIXaer}'
              FIXlut = '{FIXlut}'
              FIXclim = '{FIXclim}'""",
            verbose=verbose,
        )

        check_for_preexist_dir_file(FIXclim, "delete")
        mkdir_vrfy("-p", FIXclim)

        if SYMLINK_FIX_FILES:
            ln_vrfy("-fsn", os.path.join(FIXaer, "merra2.aerclim*.nc"), FIXclim)
            ln_vrfy("-fsn", os.path.join(FIXlut, "optics*.dat"), FIXclim)
        else:
            cp_vrfy(os.path.join(FIXaer, "merra2.aerclim*.nc"), FIXclim)
            cp_vrfy(os.path.join(FIXlut, "optics*.dat"), FIXclim)
    #
    # -----------------------------------------------------------------------
    #
    # Copy templates of various input files to the experiment directory.
    #
    # -----------------------------------------------------------------------
    #
    log_info(
        """
        Copying templates of various input files to the experiment directory...""",
        verbose=verbose,
    )

    log_info(
        """
        Copying the template data table file to the experiment directory...""",
        verbose=verbose,
    )
    cp_vrfy(DATA_TABLE_TMPL_FP, DATA_TABLE_FP)

    log_info(
        """
        Copying the template field table file to the experiment directory...""",
        verbose=verbose,
    )
    cp_vrfy(FIELD_TABLE_TMPL_FP, FIELD_TABLE_FP)

    #
    # Copy the CCPP physics suite definition file from its location in the
    # clone of the FV3 code repository to the experiment directory (EXPT-
    # DIR).
    #
    log_info(
        """
        Copying the CCPP physics suite definition XML file from its location in
        the forecast model directory structure to the experiment directory...""",
        verbose=verbose,
    )
    cp_vrfy(CCPP_PHYS_SUITE_IN_CCPP_FP, CCPP_PHYS_SUITE_FP)
    #
    # Copy the field dictionary file from its location in the
    # clone of the FV3 code repository to the experiment directory (EXPT-
    # DIR).
    #
    log_info(
        """
        Copying the field dictionary file from its location in the
        forecast model directory structure to the experiment
        directory...""",
        verbose=verbose,
    )
    cp_vrfy(FIELD_DICT_IN_UWM_FP, FIELD_DICT_FP)
    #
    # -----------------------------------------------------------------------
    #
    # Set parameters in the FV3-LAM namelist file.
    #
    # -----------------------------------------------------------------------
    #
    log_info(
        f"""
        Setting parameters in weather model's namelist file (FV3_NML_FP):
        FV3_NML_FP = '{FV3_NML_FP}'"""
    )
    #
    # Set npx and npy, which are just NX plus 1 and NY plus 1, respectively.
    # These need to be set in the FV3-LAM Fortran namelist file.  They represen
    # the number of cell vertices in the x and y directions on the regional
    # grid.
    #
    npx = NX + 1
    npy = NY + 1
    #
    # For the physics suites that use RUC LSM, set the parameter kice to 9,
    # Otherwise, leave it unspecified (which means it gets set to the defaul
    # value in the forecast model).
    #
    kice = None
    if SDF_USES_RUC_LSM:
        kice = 9
    #
    # Set lsoil, which is the number of input soil levels provided in the
    # chgres_cube output NetCDF file.  This is the same as the parameter
    # nsoill_out in the namelist file for chgres_cube.  [On the other hand,
    # the parameter lsoil_lsm (not set here but set in input.nml.FV3 and/or
    # FV3.input.yml) is the number of soil levels that the LSM scheme in the
    # forecast model will run with.]  Here, we use the same approach to se
    # lsoil as the one used to set nsoill_out in exregional_make_ics.sh.
    # See that script for details.
    #
    # NOTE:
    # May want to remove lsoil from FV3.input.yml (and maybe input.nml.FV3).
    # Also, may want to set lsm here as well depending on SDF_USES_RUC_LSM.
    #
    lsoil = 4
    if EXTRN_MDL_NAME_ICS in ("HRRR", "RAP") and SDF_USES_RUC_LSM:
        lsoil = 9
    if CCPP_PHYS_SUITE == "FV3_GFS_v15_thompson_mynn_lam3km":
        lsoil = ""
    #
    # Create a multiline variable that consists of a yaml-compliant string
    # specifying the values that the namelist variables that are physics-
    # suite-independent need to be set to.  Below, this variable will be
    # passed to a python script that will in turn set the values of these
    # variables in the namelist file.
    #
    # IMPORTANT:
    # If we want a namelist variable to be removed from the namelist file,
    # in the "settings" variable below, we need to set its value to the
    # string "null".  This is equivalent to setting its value to
    #    !!python/none
    # in the base namelist file specified by FV3_NML_BASE_SUITE_FP or the
    # suite-specific yaml settings file specified by FV3_NML_YAML_CONFIG_FP.
    #
    # It turns out that setting the variable to an empty string also works
    # to remove it from the namelist!  Which is better to use??
    #
    settings = {}
    settings["atmos_model_nml"] = {
        "blocksize": BLOCKSIZE,
        "ccpp_suite": CCPP_PHYS_SUITE,
    }

    fv_core_nml_dict = {}
    fv_core_nml_dict.update({
        "target_lon": LON_CTR,
        "target_lat": LAT_CTR,
        "nrows_blend": HALO_BLEND,
        "regional_bcs_from_gsi": False,
        "write_restart_with_bcs": False,
        #
        # Question:
        # For a ESGgrid type grid, what should stretch_fac be set to?  This depends
        # on how the FV3 code uses the stretch_fac parameter in the namelist file.
        # Recall that for a ESGgrid, it gets set in the function set_gridparams_ESGgrid(.sh)
        # to something like 0.9999, but is it ok to set it to that here in the
        # FV3 namelist file?
        #
        "stretch_fac": STRETCH_FAC,
        "npx": npx,
        "npy": npy,
        "layout": [LAYOUT_X, LAYOUT_Y],
        "bc_update_interval": LBC_SPEC_INTVL_HRS,
    })
    if CCPP_PHYS_SUITE in ("FV3_GFS_2017_gfdl_mp",
                           "FV3_GFS_2017_gfdlmp_regional",
                           "FV3_GFS_v15p2",
                           ):
        if CPL_AQM:
            fv_core_nml_dict.update({
                "dnats": 5
            })
        else:
            fv_core_nml_dict.update({
                "dnats": 1
            })
    elif CCPP_PHYS_SUITE == "FV3_GFS_v16":
        if CPL_AQM:
            fv_core_nml_dict.update({
                "hord_tr": 8,
                "dnats": 5,
                "nord": 2
            })
        else:
            fv_core_nml_dict.update({
                "dnats": 1
            })
    elif CCPP_PHYS_SUITE == "FV3_GFS_v17_p8":
        if CPL_AQM:
            fv_core_nml_dict.update({
                "dnats": 4
            })
        else:
            fv_core_nml_dict.update({
                "dnats": 0
            })

    settings["fv_core_nml"] = fv_core_nml_dict

    gfs_physics_nml_dict = {}
    gfs_physics_nml_dict.update({
        "kice": kice or None,
        "lsoil": lsoil or None,
        "print_diff_pgr": PRINT_DIFF_PGR,
    })

    if CPL_AQM:
        gfs_physics_nml_dict.update({
            "cplaqm": True,
            "cplocn2atm": False,
            "fscav_aero": [
                "aacd:0.0", "acet:0.0", "acrolein:0.0", "acro_primary:0.0", "ald2:0.0",
                "ald2_primary:0.0", "aldx:0.0", "benzene:0.0", "butadiene13:0.0", "cat1:0.0",
                "cl2:0.0", "clno2:0.0", "co:0.0", "cres:0.0", "cron:0.0",
                "ech4:0.0", "epox:0.0", "eth:0.0", "etha:0.0", "ethy:0.0",
                "etoh:0.0", "facd:0.0", "fmcl:0.0", "form:0.0", "form_primary:0.0",
                "gly:0.0", "glyd:0.0", "h2o2:0.0", "hcl:0.0", "hg:0.0",
                "hgiigas:0.0", "hno3:0.0", "hocl:0.0", "hono:0.0", "hpld:0.0",
                "intr:0.0", "iole:0.0", "isop:0.0", "ispd:0.0", "ispx:0.0",
                "ket:0.0", "meoh:0.0", "mepx:0.0", "mgly:0.0", "n2o5:0.0",
                "naph:0.0", "no:0.0", "no2:0.0", "no3:0.0", "ntr1:0.0",
                "ntr2:0.0", "o3:0.0", "ole:0.0", "opan:0.0", "open:0.0",
                "opo3:0.0", "pacd:0.0", "pan:0.0", "panx:0.0", "par:0.0",
                "pcvoc:0.0", "pna:0.0", "prpa:0.0", "rooh:0.0", "sesq:0.0",
                "so2:0.0", "soaalk:0.0", "sulf:0.0", "terp:0.0", "tol:0.0",
                "tolu:0.0", "vivpo1:0.0", "vlvoo1:0.0", "vlvoo2:0.0", "vlvpo1:0.0",
                "vsvoo1:0.0", "vsvoo2:0.0", "vsvoo3:0.0", "vsvpo1:0.0", "vsvpo2:0.0",
                "vsvpo3:0.0", "xopn:0.0", "xylmn:0.0", "*:0.2" ]
        })
    settings["gfs_physics_nml"] = gfs_physics_nml_dict

    #
    # Add to "settings" the values of those namelist variables that specify
    # the paths to fixed files in the FIXam directory.  As above, these namelist
    # variables are physcs-suite-independent.
    #
    # Note that the array FV3_NML_VARNAME_TO_FIXam_FILES_MAPPING contains
    # the mapping between the namelist variables and the names of the files
    # in the FIXam directory.  Here, we loop through this array and process
    # each element to construct each line of "settings".
    #
    dummy_run_dir = os.path.join(EXPTDIR, "any_cyc")
    if DO_ENSEMBLE:
        dummy_run_dir = os.path.join(dummy_run_dir, "any_ensmem")

    regex_search = "^[ ]*([^| ]+)[ ]*[|][ ]*([^| ]+)[ ]*$"
    num_nml_vars = len(FV3_NML_VARNAME_TO_FIXam_FILES_MAPPING)
    namsfc_dict = {}
    for i in range(num_nml_vars):

        mapping = f"{FV3_NML_VARNAME_TO_FIXam_FILES_MAPPING[i]}"
        tup = find_pattern_in_str(regex_search, mapping)
        nml_var_name = tup[0]
        FIXam_fn = tup[1]

        fp = '""'
        if FIXam_fn:
            fp = os.path.join(FIXam, FIXam_fn)
            #
            # If not in NCO mode, for portability and brevity, change fp so that it
            # is a relative path (relative to any cycle directory immediately under
            # the experiment directory).
            #
            if RUN_ENVIR != "nco":
                fp = os.path.relpath(os.path.realpath(fp), start=dummy_run_dir)
        #
        # Add a line to the variable "settings" that specifies (in a yaml-compliant
        # format) the name of the current namelist variable and the value it should
        # be set to.
        #
        namsfc_dict[nml_var_name] = fp
    #
    # Add namsfc_dict to settings
    #
    settings["namsfc"] = namsfc_dict
    #
    # Use netCDF4 when running the North American 3-km domain due to file size.
    #
    if PREDEF_GRID_NAME == "RRFS_NA_3km":
        settings["fms2_io_nml"] = {"netcdf_default_format": "netcdf4"}

    settings_str = cfg_to_yaml_str(settings)

    log_info(
        f"""
        The variable 'settings' specifying values of the weather model's
        namelist variables has been set as follows:\n""",
        verbose=verbose,
    )
    log_info("\nsettings =\n\n" + settings_str, verbose=verbose)
    #
    # -----------------------------------------------------------------------
    #
    # Call the set_namelist.py script to create a new FV3 namelist file (full
    # path specified by FV3_NML_FP) using the file FV3_NML_BASE_SUITE_FP as
    # the base (i.e. starting) namelist file, with physics-suite-dependent
    # modifications to the base file specified in the yaml configuration file
    # FV3_NML_YAML_CONFIG_FP (for the physics suite specified by CCPP_PHYS_SUITE),
    # and with additional physics-suite-independent modifications specified
    # in the variable "settings" set above.
    #
    # -----------------------------------------------------------------------
    #
    try:
        set_namelist(
            [
                "-q",
                "-n",
                FV3_NML_BASE_SUITE_FP,
                "-c",
                FV3_NML_YAML_CONFIG_FP,
                CCPP_PHYS_SUITE,
                "-u",
                settings_str,
                "-o",
                FV3_NML_FP,
            ]
        )
    except:
        logging.exception(
            dedent(
                f"""
                Call to python script set_namelist.py to generate an FV3 namelist file
                failed.  Parameters passed to this script are:
                  Full path to base namelist file:
                    FV3_NML_BASE_SUITE_FP = '{FV3_NML_BASE_SUITE_FP}'
                  Full path to yaml configuration file for various physics suites:
                    FV3_NML_YAML_CONFIG_FP = '{FV3_NML_YAML_CONFIG_FP}'
                  Physics suite to extract from yaml configuration file:
                    CCPP_PHYS_SUITE = '{CCPP_PHYS_SUITE}'
                  Full path to output namelist file:
                    FV3_NML_FP = '{FV3_NML_FP}'
                  Namelist settings specified on command line:\n
                    settings =\n\n"""
            )
            + settings_str
        )
    #
    # If not running the TN_MAKE_GRID task (which implies the workflow will
    # use pregenerated grid files), set the namelist variables specifying
    # the paths to surface climatology files.  These files are located in
    # (or have symlinks that point to them) in the FIXlam directory.
    #
    # Note that if running the TN_MAKE_GRID task, this action usually cannot
    # be performed here but must be performed in that task because the names
    # of the surface climatology files depend on the CRES parameter (which is
    # the C-resolution of the grid), and this parameter is in most workflow
    # configurations is not known until the grid is created.
    #
    if not expt_config['rocoto']['tasks'].get('task_make_grid'):

        set_FV3nml_sfc_climo_filenames()

    #
    # -----------------------------------------------------------------------
    #
    # Generate namelist for surface cycle
    #  Deleted in newer RRFS_dev version so here for testing only
    #
    # -----------------------------------------------------------------------
    #
    if DO_SURFACE_CYCLE:
        if SDF_USES_RUC_LSM:
            lsoil=9
        settings = {}
        settings["gfs_physics_nml"] = {
            "lsoil": lsoil or None
        }

        settings_str = cfg_to_yaml_str(settings)
        #
        # populate the namelist file
        #
        try:
            set_namelist(
                [
                    "-q",
                    "-n",
                    FV3_NML_FP,
                    "-u",
                    settings_str,
                    "-o",
                    FV3_NML_CYCSFC_FP,
                ]
            )
        except:
            logging.exception(
                dedent(
                    f"""
                    Call to python script set_namelist.py to generate an FV3 namelist file
                    failed.  Parameters passed to this script are:
                      Full path to output namelist file:
                        FV3_NML_FP = '{FV3_NML_FP}'
                      Full path to output namelist file for DA:
                        FV3_NML_RESTART_FP = '{FV3_NML_CYCSFC_FP}'
                      Namelist settings specified on command line:\n
                        settings =\n\n"""
                )
                + settings_str
            )
      
    #
    # -----------------------------------------------------------------------
    #
    # Generate namelist for DA cycle
    #
    # -----------------------------------------------------------------------
    #
    if DO_DACYCLE or DO_ENKFUPDATE:

        if SDF_USES_RUC_LSM:
            lsoil = 9

        lupdatebc = False
        if DO_UPDATE_BC:
            lupdatebc = False   # not ready for setting this to true yet
        
        settings = {}
        settings["fv_core_nml"] = {
            "external_ic": False,
            "make_nh": False,
            "na_init": 0,
            "nggps_ic": False,
            "mountain": True,
            "regional_bcs_from_gsi": lupdatebc,
            "warm_start": True,
        }
        settings["gfs_physics_nml"] = {
            "lsoil": lsoil or None
            #"fh_dfi_radar": FH_DFI_RADAR # commented out untile develop gets radar tten code
        }

        settings_str = cfg_to_yaml_str(settings)
        #
        # populate the namelist file
        #
        try:
            set_namelist(
                [
                    "-q",
                    "-n",
                    FV3_NML_FP,
                    "-u",
                    settings_str,
                    "-o",
                    FV3_NML_RESTART_FP,
                ]
            )
        except:
            logging.exception(
                dedent(
                    f"""
                    Call to python script set_namelist.py to generate an FV3 namelist file
                    failed.  Parameters passed to this script are:
                      Full path to output namelist file:
                        FV3_NML_FP = '{FV3_NML_FP}'
                      Full path to output namelist file for DA:
                        FV3_NML_RESTART_FP = '{FV3_NML_RESTART_FP}'
                      Namelist settings specified on command line:\n
                        settings =\n\n"""
                )
                + settings_str
            )
    #
    # -----------------------------------------------------------------------
    #
    # Add the relevant tendency-based stochastic physics namelist variables to
    # "settings" when running with SPPT, SHUM, or SKEB turned on. If running
    # with SPP or LSM SPP, set the "new_lscale" variable.  Otherwise only
    # include an empty "nam_stochy" stanza.
    #
    # -----------------------------------------------------------------------
    #
    settings = {}
    settings["gfs_physics_nml"] = {
        "do_shum": DO_SHUM,
        "do_sppt": DO_SPPT,
        "do_skeb": DO_SKEB,
        "do_spp": DO_SPP,
        "n_var_spp": N_VAR_SPP,
        "n_var_lndp": N_VAR_LNDP,
        "lndp_type": LNDP_TYPE,
        "fhcyc": FHCYC_LSM_SPP_OR_NOT,
    }
    nam_stochy_dict = {}
    if DO_SPPT:
        nam_stochy_dict.update(
            {
                "iseed_sppt": ISEED_SPPT,
                "new_lscale": NEW_LSCALE,
                "sppt": SPPT_MAG,
                "sppt_logit": SPPT_LOGIT,
                "sppt_lscale": SPPT_LSCALE,
                "sppt_sfclimit": SPPT_SFCLIMIT,
                "sppt_tau": SPPT_TSCALE,
                "spptint": SPPT_INT,
                "use_zmtnblck": USE_ZMTNBLCK,
            }
        )

    if DO_SHUM:
        nam_stochy_dict.update(
            {
                "iseed_shum": ISEED_SHUM,
                "new_lscale": NEW_LSCALE,
                "shum": SHUM_MAG,
                "shum_lscale": SHUM_LSCALE,
                "shum_tau": SHUM_TSCALE,
                "shumint": SHUM_INT,
            }
        )

    if DO_SKEB:
        nam_stochy_dict.update(
            {
                "iseed_skeb": ISEED_SKEB,
                "new_lscale": NEW_LSCALE,
                "skeb": SKEB_MAG,
                "skeb_lscale": SKEB_LSCALE,
                "skebnorm": SKEBNORM,
                "skeb_tau": SKEB_TSCALE,
                "skebint": SKEB_INT,
                "skeb_vdof": SKEB_VDOF,
            }
        )

    if DO_SPP or DO_LSM_SPP:
        nam_stochy_dict.update({"new_lscale": NEW_LSCALE})

    settings["nam_stochy"] = nam_stochy_dict
    #
    # Add the relevant SPP namelist variables to "settings" when running with
    # SPP turned on.  Otherwise only include an empty "nam_sppperts" stanza.
    #
    nam_sppperts_dict = {}
    if DO_SPP:
        nam_sppperts_dict = {
            "iseed_spp": ISEED_SPP,
            "spp_lscale": SPP_LSCALE,
            "spp_prt_list": SPP_MAG_LIST,
            "spp_sigtop1": SPP_SIGTOP1,
            "spp_sigtop2": SPP_SIGTOP2,
            "spp_stddev_cutoff": SPP_STDDEV_CUTOFF,
            "spp_tau": SPP_TSCALE,
            "spp_var_list": SPP_VAR_LIST,
        }

    settings["nam_sppperts"] = nam_sppperts_dict
    #
    # Add the relevant LSM SPP namelist variables to "settings" when running with
    # LSM SPP turned on.
    #
    nam_sfcperts_dict = {}
    if DO_LSM_SPP:
        nam_sfcperts_dict = {
            "lndp_type": LNDP_TYPE,
            "lndp_model_type": LNDP_MODEL_TYPE,
            "lndp_tau": LSM_SPP_TSCALE,
            "lndp_lscale": LSM_SPP_LSCALE,
            "iseed_lndp": ISEED_LSM_SPP,
            "lndp_var_list": LSM_SPP_VAR_LIST,
            "lndp_prt_list": LSM_SPP_MAG_LIST,
        }

    settings["nam_sfcperts"] = nam_sfcperts_dict

    settings_str = cfg_to_yaml_str(settings)
<<<<<<< HEAD

    log_info(
        """
        The variable 'settings' specifying values of the weather model's
        namelist variables has been set as follows:\n""",
        verbose=verbose,
    )
    log_info("\nsettings =\n\n" + settings_str, verbose=verbose)
=======
>>>>>>> ab119188
    #
    #-----------------------------------------------------------------------
    #
    # Generate namelist files with stochastic physics if needed
    #
    #-----------------------------------------------------------------------
    #
<<<<<<< HEAD
    try:
        set_namelist(
            [
                "-q",
                "-n",
                FV3_NML_BASE_SUITE_FP,
                "-c",
                FV3_NML_YAML_CONFIG_FP,
                CCPP_PHYS_SUITE,
                "-u",
                settings_str,
                "-o",
                FV3_NML_FP,
            ]
        )
    except: # pylint: disable=bare-except
        logging.exception(
            dedent(
                f"""
                Call to python script set_namelist.py to generate an FV3 namelist file
                failed.  Parameters passed to this script are:
                  Full path to base namelist file:
                    FV3_NML_BASE_SUITE_FP = '{FV3_NML_BASE_SUITE_FP}'
                  Full path to yaml configuration file for various physics suites:
                    FV3_NML_YAML_CONFIG_FP = '{FV3_NML_YAML_CONFIG_FP}'
                  Physics suite to extract from yaml configuration file:
                    CCPP_PHYS_SUITE = '{CCPP_PHYS_SUITE}'
                  Full path to output namelist file:
                    FV3_NML_FP = '{FV3_NML_FP}'
                  Namelist settings specified on command line:\n
                    settings =\n\n"""
=======
    if DO_ENSEMBLE and ( DO_SPP or DO_SPPT or DO_SHUM or DO_SKEB or DO_LSM_SPP):
        
        try:
            set_namelist(
                [
                    "-q",
                    "-n",
                    FV3_NML_FP,
                    "-u",
                    settings_str,
                    "-o",
                    FV3_NML_STOCH_FP,
                ]
            )
        except:
            logging.exception(
                dedent(
                    f"""
                    Call to python script set_namelist.py to generate an FV3 namelist file
                    failed.  Parameters passed to this script are:
                      Full path to output namelist file:
                        FV3_NML_FP = '{FV3_NML_FP}'
                      Full path to output namelist file for stochastics:
                        FV3_NML_STOCH_FP = '{FV3_NML_STOCH_FP}'
                      Namelist settings specified on command line:\n
                        settings =\n\n"""
                )
                + settings_str
>>>>>>> ab119188
            )

        if DO_DACYCLE or DO_ENKFUPDATE:
            try:
                set_namelist(
                    [
                        "-q",
                        "-n",
                        FV3_NML_RESTART_FP,
                        "-u",
                        settings_str,
                        "-o",
                        FV3_NML_RESTART_STOCH_FP,
                    ]
                )
            except:
                logging.exception(
                    dedent(
                        f"""
                        Call to python script set_namelist.py to generate an FV3 namelist file
                        failed.  Parameters passed to this script are:
                          Full path to output namelist file:
                            FV3_NML_FP = '{FV3_NML_FP}'
                          Full path to output namelist file for stochastics:
                            FV3_NML_RESTART_STOCH_FP = '{FV3_NML_RESTART_STOCH_FP}'
                          Namelist settings specified on command line:\n
                            settings =\n\n"""
                    )
                    + settings_str
                )

    #
    # -----------------------------------------------------------------------
    #
    # To have a record of how this experiment/workflow was generated, copy
    # the experiment/workflow configuration file to the experiment directo-
    # ry.
    #
    # -----------------------------------------------------------------------
    #
    cp_vrfy(os.path.join(ushdir, EXPT_CONFIG_FN), EXPTDIR)

    #
    # -----------------------------------------------------------------------
    #
    # For convenience, print out the commands that need to be issued on the
    # command line in order to launch the workflow and to check its status.
    # Also, print out the line that should be placed in the user's cron table
    # in order for the workflow to be continually resubmitted.
    #
    # -----------------------------------------------------------------------
    #
    if WORKFLOW_MANAGER == "rocoto":
        wflow_db_fn = f"{os.path.splitext(WFLOW_XML_FN)[0]}.db"
        rocotorun_cmd = f"rocotorun -w {WFLOW_XML_FN} -d {wflow_db_fn} -v 10"
        rocotostat_cmd = f"rocotostat -w {WFLOW_XML_FN} -d {wflow_db_fn} -v 10"

        # pylint: disable=line-too-long
        log_info(
            f"""
            To launch the workflow, change location to the experiment directory
            (EXPTDIR) and issue the rocotrun command, as follows:

              > cd {EXPTDIR}
              > {rocotorun_cmd}

            To check on the status of the workflow, issue the rocotostat command
            (also from the experiment directory):

              > {rocotostat_cmd}

            Note that:

            1) The rocotorun command must be issued after the completion of each
               task in the workflow in order for the workflow to submit the next
               task(s) to the queue.

            2) In order for the output of the rocotostat command to be up-to-date,
               the rocotorun command must be issued immediately before issuing the
               rocotostat command.

            For automatic resubmission of the workflow (say every {CRON_RELAUNCH_INTVL_MNTS} minutes), the
            following line can be added to the user's crontab (use 'crontab -e' to
            edit the cron table):

            */{CRON_RELAUNCH_INTVL_MNTS} * * * * cd {EXPTDIR} && ./launch_FV3LAM_wflow.sh called_from_cron="TRUE"
            """
        )
        # pylint: enable=line-too-long

    # If we got to this point everything was successful: move the log
    # file to the experiment directory.
    mv_vrfy(logfile, EXPTDIR)

    return EXPTDIR


def setup_logging(logfile: str = "log.generate_FV3LAM_wflow", debug: bool = False) -> None:
    """
    Sets up logging, printing high-priority (INFO and higher) messages to screen, and printing all
    messages with detailed timing and routine info in the specified text file.

    If debug = True, print all messages to both screen and log file.
    """
    logging.getLogger().setLevel(logging.DEBUG)

    formatter = logging.Formatter("%(name)-22s %(levelname)-8s %(message)s")

    fh = logging.FileHandler(logfile, mode='w')
    fh.setLevel(logging.DEBUG)
    fh.setFormatter(formatter)
    logging.getLogger().addHandler(fh)
    logging.debug("Finished setting up debug file logging in {logfile}")

    # If there are already multiple handlers, that means
    # generate_FV3LAM_workflow was called from another function.
    # In that case, do not change the console (print-to-screen) logging.
    if len(logging.getLogger().handlers) > 1:
        return

    console = logging.StreamHandler()
    if debug:
        console.setLevel(logging.DEBUG)
    else:
        console.setLevel(logging.INFO)
    logging.getLogger().addHandler(console)
    logging.debug("Logging set up successfully")


if __name__ == "__main__":

    USHdir = os.path.dirname(os.path.abspath(__file__))
    wflow_logfile = f"{USHdir}/log.generate_FV3LAM_wflow"

    # Call the generate_FV3LAM_wflow function defined above to generate the
    # experiment/workflow.
    try:
        expt_dir = generate_FV3LAM_wflow(USHdir, wflow_logfile)
    except:
        logging.exception(
            dedent(
                f"""
                *********************************************************************
                FATAL ERROR:
                Experiment generation failed. See the error message(s) printed below.
                For more detailed information, check the log file from the workflow
                generation script: {wflow_logfile}
                *********************************************************************\n
                """
            )
        )
        raise

    # pylint: disable=undefined-variable
    # Note workflow generation completion
    log_info(
        f"""
        ========================================================================
        ========================================================================

        Experiment generation completed.  The experiment directory is:

          EXPTDIR='{EXPTDIR}'

        ========================================================================
        ========================================================================
        """
    )<|MERGE_RESOLUTION|>--- conflicted
+++ resolved
@@ -763,17 +763,6 @@
     settings["nam_sfcperts"] = nam_sfcperts_dict
 
     settings_str = cfg_to_yaml_str(settings)
-<<<<<<< HEAD
-
-    log_info(
-        """
-        The variable 'settings' specifying values of the weather model's
-        namelist variables has been set as follows:\n""",
-        verbose=verbose,
-    )
-    log_info("\nsettings =\n\n" + settings_str, verbose=verbose)
-=======
->>>>>>> ab119188
     #
     #-----------------------------------------------------------------------
     #
@@ -781,41 +770,8 @@
     #
     #-----------------------------------------------------------------------
     #
-<<<<<<< HEAD
-    try:
-        set_namelist(
-            [
-                "-q",
-                "-n",
-                FV3_NML_BASE_SUITE_FP,
-                "-c",
-                FV3_NML_YAML_CONFIG_FP,
-                CCPP_PHYS_SUITE,
-                "-u",
-                settings_str,
-                "-o",
-                FV3_NML_FP,
-            ]
-        )
-    except: # pylint: disable=bare-except
-        logging.exception(
-            dedent(
-                f"""
-                Call to python script set_namelist.py to generate an FV3 namelist file
-                failed.  Parameters passed to this script are:
-                  Full path to base namelist file:
-                    FV3_NML_BASE_SUITE_FP = '{FV3_NML_BASE_SUITE_FP}'
-                  Full path to yaml configuration file for various physics suites:
-                    FV3_NML_YAML_CONFIG_FP = '{FV3_NML_YAML_CONFIG_FP}'
-                  Physics suite to extract from yaml configuration file:
-                    CCPP_PHYS_SUITE = '{CCPP_PHYS_SUITE}'
-                  Full path to output namelist file:
-                    FV3_NML_FP = '{FV3_NML_FP}'
-                  Namelist settings specified on command line:\n
-                    settings =\n\n"""
-=======
     if DO_ENSEMBLE and ( DO_SPP or DO_SPPT or DO_SHUM or DO_SKEB or DO_LSM_SPP):
-        
+
         try:
             set_namelist(
                 [
@@ -842,7 +798,6 @@
                         settings =\n\n"""
                 )
                 + settings_str
->>>>>>> ab119188
             )
 
         if DO_DACYCLE or DO_ENKFUPDATE:
