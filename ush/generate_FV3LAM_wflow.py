#!/usr/bin/env python3

"""
<<<<<<< HEAD
User interface to create an experiment directory consistent with the
user-defined YAML configuration file.
=======
User interface to create an experiment directory consistent with the user-defined ``config.yaml`` 
file.
>>>>>>> 3e9c40a5
"""

# pylint: disable=invalid-name

import argparse
import logging
import os
import sys
from stat import S_IXUSR
from string import Template
from textwrap import dedent

from uwtools.api.config import get_nml_config, get_yaml_config, realize
from uwtools.api.template import render

from python_utils import (
    list_to_str,
    log_info,
    import_vars,
    export_vars,
    cp_vrfy,
    ln_vrfy,
    mkdir_vrfy,
    mv_vrfy,
    check_for_preexist_dir_file,
    cfg_to_yaml_str,
    find_pattern_in_str,
    flatten_dict,
)

from setup import setup
from set_fv3nml_sfc_climo_filenames import set_fv3nml_sfc_climo_filenames
from get_crontab_contents import add_crontab_line
from check_python_version import check_python_version

# pylint: disable=too-many-locals,too-many-branches, too-many-statements
def generate_FV3LAM_wflow(
        ushdir,
        config: str = "config.yaml",
        logfile: str = "log.generate_FV3LAM_wflow",
        debug: bool = False) -> str:
    """
    Sets up a forecast experiment and creates a workflow (according to the parameters specified 
    in the configuration file)

    Args:
        ushdir  (str) : The full path of the ``ush/`` directory where this script is located
        logfile (str) : The name of the file where logging is written
        debug   (bool): Enable extra output for debugging
    Returns:
        EXPTDIR (str) : The full path of the directory where this experiment has been generated
    """

    # Set up logging to write to screen and logfile
    setup_logging(logfile, debug)

    # Check python version and presence of some non-standard packages
    check_python_version()

    # Note start of workflow generation
    log_info(
        """
        ========================================================================
        Starting experiment generation...
        ========================================================================"""
    )

    # The setup function reads the user configuration file and fills in
    # non-user-specified values from config_defaults.yaml
    expt_config = setup(ushdir,user_config_fn=config,debug=debug)

    #
    # -----------------------------------------------------------------------
    #
    # Set the full path to the experiment's rocoto workflow xml file. This
    # file will be placed at the top level of the experiment directory and
    # then used by rocoto to run the workflow.
    #
    # -----------------------------------------------------------------------
    #
    wflow_xml_fn = expt_config["workflow"]["WFLOW_XML_FN"]
    wflow_xml_fp = os.path.join(
        expt_config["workflow"]["EXPTDIR"],
        wflow_xml_fn,
    )
    #
    # -----------------------------------------------------------------------
    #
    # Create a multiline variable that consists of a yaml-compliant string
    # specifying the values that the jinja variables in the template rocoto
    # XML should be set to.  These values are set either in the user-specified
    # workflow configuration file (config) or in the setup() function
    # called above.  Then call the python script that generates the XML.
    #
    # -----------------------------------------------------------------------
    #
    if expt_config["platform"]["WORKFLOW_MANAGER"] == "rocoto":

        template_xml_fp = os.path.join(
            expt_config["user"]["PARMdir"],
            wflow_xml_fn,
        )

        log_info(
            f"""
            Creating rocoto workflow XML file (WFLOW_XML_FP):
              WFLOW_XML_FP = '{wflow_xml_fp}'"""
        )

        #
        # Call the python script to generate the experiment's XML file
        #
        rocoto_yaml_fp = expt_config["workflow"]["ROCOTO_YAML_FP"]
        render(
            input_file = template_xml_fp,
            output_file = wflow_xml_fp,
            values_src = rocoto_yaml_fp,
            )
    #
    # -----------------------------------------------------------------------
    #
    # Create a symlink in the experiment directory that points to the workflow
    # (re)launch script.
    #
    # -----------------------------------------------------------------------
    #
    exptdir = expt_config["workflow"]["EXPTDIR"]
    wflow_launch_script_fp = expt_config["workflow"]["WFLOW_LAUNCH_SCRIPT_FP"]
    wflow_launch_script_fn = expt_config["workflow"]["WFLOW_LAUNCH_SCRIPT_FN"]
    log_info(
        f"""
        Creating symlink in the experiment directory (EXPTDIR) that points to the
        workflow launch script (WFLOW_LAUNCH_SCRIPT_FP):
          EXPTDIR = '{exptdir}'
          WFLOW_LAUNCH_SCRIPT_FP = '{wflow_launch_script_fp}'""",
        verbose=debug,
    )

    with open(wflow_launch_script_fp, "r", encoding='utf-8') as launch_script_file:
        launch_script_content = launch_script_file.read()

    # Stage an experiment-specific launch file in the experiment directory
    template = Template(launch_script_content)

    # The script needs several variables from the workflow and user sections
    template_variables = {**expt_config["user"], **expt_config["workflow"],
            "valid_vals_BOOLEAN": list_to_str(expt_config["constants"]["valid_vals_BOOLEAN"])}
    launch_content =  template.safe_substitute(template_variables)

    launch_fp = os.path.join(exptdir, wflow_launch_script_fn)
    with open(launch_fp, "w", encoding='utf-8') as expt_launch_fn:
        expt_launch_fn.write(launch_content)

    os.chmod(launch_fp, os.stat(launch_fp).st_mode|S_IXUSR)

    #
    # -----------------------------------------------------------------------
    #
    # If USE_CRON_TO_RELAUNCH is set to TRUE, add a line to the user's
    # cron table to call the (re)launch script every
    # CRON_RELAUNCH_INTVL_MNTS minutes.
    #
    # -----------------------------------------------------------------------
    #
    # From here on out, going back to setting variables for everything
    # in the flattened expt_config dictionary
    # TODO: Reference all these variables in their respective
    # dictionaries, instead.
    import_vars(dictionary=flatten_dict(expt_config))
    export_vars(source_dict=flatten_dict(expt_config))

    # pylint: disable=undefined-variable
    if USE_CRON_TO_RELAUNCH:
        add_crontab_line(called_from_cron=False,machine=expt_config["user"]["MACHINE"],
                         crontab_line=expt_config["workflow"]["CRONTAB_LINE"],
                         exptdir=exptdir,debug=debug)

    #
    # Copy or symlink fix files
    #
    if SYMLINK_FIX_FILES:
        log_info(
            f"""
            Symlinking fixed files from system directory (FIXgsm) to a subdirectory (FIXam):
              FIXgsm = '{FIXgsm}'
              FIXam = '{FIXam}'""",
            verbose=debug,
        )

        ln_vrfy(f"""-fsn '{FIXgsm}' '{FIXam}'""")
    else:

        log_info(
            f"""
            Copying fixed files from system directory (FIXgsm) to a subdirectory (FIXam):
              FIXgsm = '{FIXgsm}'
              FIXam = '{FIXam}'""",
            verbose=debug,
        )

        check_for_preexist_dir_file(FIXam, "delete")
        mkdir_vrfy("-p", FIXam)
        mkdir_vrfy("-p", os.path.join(FIXam, "fix_co2_proj"))

        num_files = len(FIXgsm_FILES_TO_COPY_TO_FIXam)
        for i in range(num_files):
            fn = f"{FIXgsm_FILES_TO_COPY_TO_FIXam[i]}"
            cp_vrfy(os.path.join(FIXgsm, fn), os.path.join(FIXam, fn))
    #
    # -----------------------------------------------------------------------
    #
    # Copy MERRA2 aerosol climatology data.
    #
    # -----------------------------------------------------------------------
    #
    if USE_MERRA_CLIMO:
        log_info(
            f"""
            Copying MERRA2 aerosol climatology data files from system directory
            (FIXaer/FIXlut) to a subdirectory (FIXclim) in the experiment directory:
              FIXaer = '{FIXaer}'
              FIXlut = '{FIXlut}'
              FIXclim = '{FIXclim}'""",
            verbose=debug,
        )

        check_for_preexist_dir_file(FIXclim, "delete")
        mkdir_vrfy("-p", FIXclim)

        if SYMLINK_FIX_FILES:
            ln_vrfy("-fsn", os.path.join(FIXaer, "merra2.aerclim*.nc"), FIXclim)
            ln_vrfy("-fsn", os.path.join(FIXlut, "optics*.dat"), FIXclim)
        else:
            cp_vrfy(os.path.join(FIXaer, "merra2.aerclim*.nc"), FIXclim)
            cp_vrfy(os.path.join(FIXlut, "optics*.dat"), FIXclim)
    #
    # -----------------------------------------------------------------------
    #
    # Copy templates of various input files to the experiment directory.
    #
    # -----------------------------------------------------------------------
    #
    log_info(
        """
        Copying templates of various input files to the experiment directory...""",
        verbose=debug,
    )

    log_info(
        """
        Copying the template data table file to the experiment directory...""",
        verbose=debug,
    )
    cp_vrfy(DATA_TABLE_TMPL_FP, DATA_TABLE_FP)

    log_info(
        """
        Copying the template field table file to the experiment directory...""",
        verbose=debug,
    )
    cp_vrfy(FIELD_TABLE_TMPL_FP, FIELD_TABLE_FP)

    #
    # Copy the CCPP physics suite definition file from its location in the
    # clone of the FV3 code repository to the experiment directory (EXPT-
    # DIR).
    #
    log_info(
        """
        Copying the CCPP physics suite definition XML file from its location in
        the forecast model directory structure to the experiment directory...""",
        verbose=debug,
    )
    cp_vrfy(CCPP_PHYS_SUITE_IN_CCPP_FP, CCPP_PHYS_SUITE_FP)
    #
    # Copy the field dictionary file from its location in the
    # clone of the FV3 code repository to the experiment directory (EXPT-
    # DIR).
    #
    log_info(
        """
        Copying the field dictionary file from its location in the
        forecast model directory structure to the experiment
        directory...""",
        verbose=debug,
    )
    cp_vrfy(FIELD_DICT_IN_UWM_FP, FIELD_DICT_FP)
    #
    # -----------------------------------------------------------------------
    #
    # Set parameters in the FV3-LAM namelist file.
    #
    # -----------------------------------------------------------------------
    #
    log_info(
        f"""
        Setting parameters in weather model's namelist file (FV3_NML_FP):
        FV3_NML_FP = '{FV3_NML_FP}'""",
        verbose=debug,
    )
    #
    # Set npx and npy, which are just NX plus 1 and NY plus 1, respectively.
    # These need to be set in the FV3-LAM Fortran namelist file. They represent
    # the number of cell vertices in the x and y directions on the regional
    # grid.
    #
    npx = NX + 1
    npy = NY + 1
    #
    # Set npz, which is just LEVP minus 1.
    npz = LEVP - 1
    #
    # For the physics suites that use RUC LSM, set the parameter kice to 9,
    # Otherwise, leave it unspecified (which means it gets set to the default
    # value in the forecast model).
    #
    kice = None
    if SDF_USES_RUC_LSM:
        kice = 9
    #
    # Set lsoil, which is the number of input soil levels provided in the
    # chgres_cube output NetCDF file.  This is the same as the parameter
    # nsoill_out in the namelist file for chgres_cube.  [On the other hand,
    # the parameter lsoil_lsm (not set here but set in input.nml.FV3 and/or
    # FV3.input.yml) is the number of soil levels that the LSM scheme in the
    # forecast model will run with.]  Here, we use the same approach to set
    # lsoil as the one used to set nsoill_out in exregional_make_ics.sh.
    # See that script for details.
    #
    # NOTE:
    # May want to remove lsoil from FV3.input.yml (and maybe input.nml.FV3).
    # Also, may want to set lsm here as well depending on SDF_USES_RUC_LSM.
    #
    lsoil = 4
    if EXTRN_MDL_NAME_ICS in ("HRRR", "RAP") and SDF_USES_RUC_LSM:
        lsoil = 9
    if CCPP_PHYS_SUITE == "FV3_GFS_v15_thompson_mynn_lam3km":
        lsoil = ""
    #
    # Create a multiline variable that consists of a yaml-compliant string
    # specifying the values that the namelist variables that are physics-
    # suite-independent need to be set to.  Below, this variable will be
    # passed to a python script that will in turn set the values of these
    # variables in the namelist file.
    #
    # IMPORTANT:
    # If we want a namelist variable to be removed from the namelist file,
    # in the "settings" variable below, we need to set its value to the
    # string "null".  This is equivalent to setting its value to
    #    !!python/none
    # in the base namelist file specified by FV3_NML_BASE_SUITE_FP or the
    # suite-specific yaml settings file specified by FV3_NML_YAML_CONFIG_FP.
    #
    # It turns out that setting the variable to an empty string also works
    # to remove it from the namelist!  Which is better to use??
    #
    settings = {}
    settings["atmos_model_nml"] = {
        "blocksize": BLOCKSIZE,
        "ccpp_suite": CCPP_PHYS_SUITE,
    }

    fv_core_nml_dict = {}
    fv_core_nml_dict.update({
        "target_lon": LON_CTR,
        "target_lat": LAT_CTR,
        "nrows_blend": HALO_BLEND,
        #
        # Question:
        # For a ESGgrid type grid, what should stretch_fac be set to?  This depends
        # on how the FV3 code uses the stretch_fac parameter in the namelist file.
        # Recall that for a ESGgrid, it gets set in the function set_gridparams_ESGgrid(.sh)
        # to something like 0.9999, but is it ok to set it to that here in the
        # FV3 namelist file?
        #
        "stretch_fac": STRETCH_FAC,
        "npx": npx,
        "npy": npy,
        "layout": [LAYOUT_X, LAYOUT_Y],
        "bc_update_interval": LBC_SPEC_INTVL_HRS,
        "npz": npz,
    })
    if CCPP_PHYS_SUITE == "FV3_GFS_v15p2":
        if CPL_AQM:
            fv_core_nml_dict.update({
                "dnats": 5
            })
        else:
            fv_core_nml_dict.update({
                "dnats": 1
            })
    elif CCPP_PHYS_SUITE == "FV3_GFS_v16":
        if CPL_AQM:
            fv_core_nml_dict.update({
                "hord_tr": 8,
                "dnats": 5,
                "nord": 2
            })
        else:
            fv_core_nml_dict.update({
                "dnats": 1
            })
    elif CCPP_PHYS_SUITE == "FV3_GFS_v17_p8":
        if CPL_AQM:
            fv_core_nml_dict.update({
                "dnats": 4
            })
        else:
            fv_core_nml_dict.update({
                "dnats": 0
            })

    settings["fv_core_nml"] = fv_core_nml_dict

    gfs_physics_nml_dict = {}
    gfs_physics_nml_dict.update({
        "kice": kice or None,
        "lsoil": lsoil or None,
        "print_diff_pgr": PRINT_DIFF_PGR,
    })

    if CPL_AQM:
        gfs_physics_nml_dict.update({
            "cplaqm": True,
            "cplocn2atm": False,
            "fscav_aero": [
                "aacd:0.0", "acet:0.0", "acrolein:0.0", "acro_primary:0.0", "ald2:0.0",
                "ald2_primary:0.0", "aldx:0.0", "benzene:0.0", "butadiene13:0.0", "cat1:0.0",
                "cl2:0.0", "clno2:0.0", "co:0.0", "cres:0.0", "cron:0.0",
                "ech4:0.0", "epox:0.0", "eth:0.0", "etha:0.0", "ethy:0.0",
                "etoh:0.0", "facd:0.0", "fmcl:0.0", "form:0.0", "form_primary:0.0",
                "gly:0.0", "glyd:0.0", "h2o2:0.0", "hcl:0.0", "hg:0.0",
                "hgiigas:0.0", "hno3:0.0", "hocl:0.0", "hono:0.0", "hpld:0.0",
                "intr:0.0", "iole:0.0", "isop:0.0", "ispd:0.0", "ispx:0.0",
                "ket:0.0", "meoh:0.0", "mepx:0.0", "mgly:0.0", "n2o5:0.0",
                "naph:0.0", "no:0.0", "no2:0.0", "no3:0.0", "ntr1:0.0",
                "ntr2:0.0", "o3:0.0", "ole:0.0", "opan:0.0", "open:0.0",
                "opo3:0.0", "pacd:0.0", "pan:0.0", "panx:0.0", "par:0.0",
                "pcvoc:0.0", "pna:0.0", "prpa:0.0", "rooh:0.0", "sesq:0.0",
                "so2:0.0", "soaalk:0.0", "sulf:0.0", "terp:0.0", "tol:0.0",
                "tolu:0.0", "vivpo1:0.0", "vlvoo1:0.0", "vlvoo2:0.0", "vlvpo1:0.0",
                "vsvoo1:0.0", "vsvoo2:0.0", "vsvoo3:0.0", "vsvpo1:0.0", "vsvpo2:0.0",
                "vsvpo3:0.0", "xopn:0.0", "xylmn:0.0", "*:0.2" ]
        })

    # If UFS_FIRE, activate appropriate flags and update FIELD_TABLE
    if expt_config['fire'].get('UFS_FIRE'):
        gfs_physics_nml_dict.update({
            "cpl_fire": True,
        })
        field_table_append = """# smoke tracer for UFS_FIRE
 "TRACER", "atmos_mod", "fsmoke"
           "longname",     "fire smoke"
           "units",        "kg/kg"
       "profile_type", "fixed", "surface_value=0.0" /\n"""

        with open(FIELD_TABLE_FP, "a+") as file:
            file.write(field_table_append)

    settings["gfs_physics_nml"] = gfs_physics_nml_dict

    # Update levp in external_ic_nml; this should be the only variable that needs changing

    settings["external_ic_nml"] = {"levp": LEVP}

    #
    # Add to "settings" the values of those namelist variables that specify
    # the paths to fixed files in the FIXam directory.  As above, these namelist
    # variables are physcs-suite-independent.
    #
    # Note that the array FV3_NML_VARNAME_TO_FIXam_FILES_MAPPING contains
    # the mapping between the namelist variables and the names of the files
    # in the FIXam directory.  Here, we loop through this array and process
    # each element to construct each line of "settings".
    #
    dummy_run_dir = os.path.join(EXPTDIR, "any_cyc")
    if DO_ENSEMBLE:
        dummy_run_dir = os.path.join(dummy_run_dir, "any_ensmem")

    regex_search = "^[ ]*([^| ]+)[ ]*[|][ ]*([^| ]+)[ ]*$"
    num_nml_vars = len(FV3_NML_VARNAME_TO_FIXam_FILES_MAPPING)
    namsfc_dict = {}
    for i in range(num_nml_vars):

        mapping = f"{FV3_NML_VARNAME_TO_FIXam_FILES_MAPPING[i]}"
        tup = find_pattern_in_str(regex_search, mapping)
        nml_var_name = tup[0]
        FIXam_fn = tup[1]

        fp = '""'
        if FIXam_fn:
            fp = os.path.join(FIXam, FIXam_fn)
            #
            # If not in NCO mode, for portability and brevity, change fp so that it
            # is a relative path (relative to any cycle directory immediately under
            # the experiment directory).
            #
            if RUN_ENVIR != "nco":
                fp = os.path.relpath(os.path.realpath(fp), start=dummy_run_dir)
        #
        # Add a line to the variable "settings" that specifies (in a yaml-compliant
        # format) the name of the current namelist variable and the value it should
        # be set to.
        #
        namsfc_dict[nml_var_name] = fp
    #
    # Add namsfc_dict to settings
    #
    settings["namsfc"] = namsfc_dict
    #
    # Use netCDF4 when running the North American 3-km domain due to file size.
    #
    if PREDEF_GRID_NAME == "RRFS_NA_3km":
        settings["fms2_io_nml"] = {"netcdf_default_format": "netcdf4"}

    settings_str = cfg_to_yaml_str(settings)

    log_info(
        """
        The variable 'settings' specifying values of the weather model's
        namelist variables has been set as follows:\n""",
        verbose=debug,
    )
    log_info("\nsettings =\n\n" + settings_str, verbose=debug)
    #
    # -----------------------------------------------------------------------
    #
    # Create a new FV3 namelist file
    #
    # -----------------------------------------------------------------------
    #

    physics_cfg = get_yaml_config(FV3_NML_YAML_CONFIG_FP)
    base_namelist = get_nml_config(FV3_NML_BASE_SUITE_FP)
    base_namelist.update_values(physics_cfg[CCPP_PHYS_SUITE])
    base_namelist.update_values(settings)
    for sect, values in base_namelist.copy().items():
        if not values:
            del base_namelist[sect]
            continue
        for k, v in values.copy().items():
            if v is None:
                del base_namelist[sect][k]
    base_namelist.dump(FV3_NML_FP)
    #
    # If not running the TN_MAKE_GRID task (which implies the workflow will
    # use pregenerated grid files), set the namelist variables specifying
    # the paths to surface climatology files.  These files are located in
    # (or have symlinks that point to them) in the FIXlam directory.
    #
    # Note that if running the TN_MAKE_GRID task, this action usually cannot
    # be performed here but must be performed in that task because the names
    # of the surface climatology files depend on the CRES parameter (which is
    # the C-resolution of the grid), and this parameter is in most workflow
    # configurations is not known until the grid is created.
    #
    if not expt_config['rocoto']['tasks'].get('task_make_grid'):

        set_fv3nml_sfc_climo_filenames(flatten_dict(expt_config), debug)

    #
    # -----------------------------------------------------------------------
    #
    # Add the relevant tendency-based stochastic physics namelist variables to
    # "settings" when running with SPPT, SHUM, or SKEB turned on. If running
    # with SPP or LSM SPP, set the "new_lscale" variable.  Otherwise only
    # include an empty "nam_stochy" stanza.
    #
    # -----------------------------------------------------------------------
    #
    settings = {}
    settings["gfs_physics_nml"] = {
        "do_shum": DO_SHUM,
        "do_sppt": DO_SPPT,
        "do_skeb": DO_SKEB,
        "do_spp": DO_SPP,
        "n_var_spp": N_VAR_SPP,
        "n_var_lndp": N_VAR_LNDP,
        "lndp_type": LNDP_TYPE,
        "fhcyc": FHCYC_LSM_SPP_OR_NOT,
    }
    nam_stochy_dict = {}
    if DO_SPPT:
        nam_stochy_dict.update(
            {
                "iseed_sppt": ISEED_SPPT,
                "new_lscale": NEW_LSCALE,
                "sppt": SPPT_MAG,
                "sppt_logit": SPPT_LOGIT,
                "sppt_lscale": SPPT_LSCALE,
                "sppt_sfclimit": SPPT_SFCLIMIT,
                "sppt_tau": SPPT_TSCALE,
                "spptint": SPPT_INT,
                "use_zmtnblck": USE_ZMTNBLCK,
            }
        )

    if DO_SHUM:
        nam_stochy_dict.update(
            {
                "iseed_shum": ISEED_SHUM,
                "new_lscale": NEW_LSCALE,
                "shum": SHUM_MAG,
                "shum_lscale": SHUM_LSCALE,
                "shum_tau": SHUM_TSCALE,
                "shumint": SHUM_INT,
            }
        )

    if DO_SKEB:
        nam_stochy_dict.update(
            {
                "iseed_skeb": ISEED_SKEB,
                "new_lscale": NEW_LSCALE,
                "skeb": SKEB_MAG,
                "skeb_lscale": SKEB_LSCALE,
                "skebnorm": SKEBNORM,
                "skeb_tau": SKEB_TSCALE,
                "skebint": SKEB_INT,
                "skeb_vdof": SKEB_VDOF,
            }
        )

    if DO_SPP or DO_LSM_SPP:
        nam_stochy_dict.update({"new_lscale": NEW_LSCALE})

    settings["nam_stochy"] = nam_stochy_dict
    #
    # Add the relevant SPP namelist variables to "settings" when running with
    # SPP turned on.  Otherwise only include an empty "nam_sppperts" stanza.
    #
    nam_sppperts_dict = {}
    if DO_SPP:
        nam_sppperts_dict = {
            "iseed_spp": ISEED_SPP,
            "spp_lscale": SPP_LSCALE,
            "spp_prt_list": SPP_MAG_LIST,
            "spp_sigtop1": SPP_SIGTOP1,
            "spp_sigtop2": SPP_SIGTOP2,
            "spp_stddev_cutoff": SPP_STDDEV_CUTOFF,
            "spp_tau": SPP_TSCALE,
            "spp_var_list": SPP_VAR_LIST,
        }

    settings["nam_sppperts"] = nam_sppperts_dict
    #
    # Add the relevant LSM SPP namelist variables to "settings" when running with
    # LSM SPP turned on.
    #
    nam_sfcperts_dict = {}
    if DO_LSM_SPP:
        nam_sfcperts_dict = {
            "lndp_type": LNDP_TYPE,
            "lndp_model_type": LNDP_MODEL_TYPE,
            "lndp_tau": LSM_SPP_TSCALE,
            "lndp_lscale": LSM_SPP_LSCALE,
            "iseed_lndp": ISEED_LSM_SPP,
            "lndp_var_list": LSM_SPP_VAR_LIST,
            "lndp_prt_list": LSM_SPP_MAG_LIST,
        }

    settings["nam_sfcperts"] = nam_sfcperts_dict

    settings_str = cfg_to_yaml_str(settings)
    #
    #-----------------------------------------------------------------------
    #
    # Generate namelist files with stochastic physics if needed
    #
    #-----------------------------------------------------------------------
    #
    if any((DO_SPP, DO_SPPT, DO_SHUM, DO_SKEB, DO_LSM_SPP)):
        realize(
            input_config=FV3_NML_FP,
            input_format="nml",
            output_file=FV3_NML_STOCH_FP,
            output_format="nml",
            update_config=get_nml_config(settings),
            )
    #
    #-----------------------------------------------------------------------
    #
    # Generate UFS_FIRE namelist if needed. Most variables in the &time section
    # will be updated at the run_fcst step
    #
    #-----------------------------------------------------------------------
    #
    if expt_config['fire'].get('UFS_FIRE'):
        fire_nml_dict = {}
        fire_nml_dict['atm'] = {}
        fire_nml_dict['time'] = {}
        fire_nml_dict['fire'] = {}
        # Fill in &atm variables
        fire_nml_dict['atm']['interval_atm'] = expt_config['task_run_fcst']['DT_ATMOS']
        fire_nml_dict['atm']['kde'] = expt_config['task_make_ics']['LEVP']
        # Fill in &fire and static &time variables
        for setting in expt_config['fire']:
            # Would like to use pattern matching here but don't want to force Python 3.10
            if setting in ["UFS_FIRE", "FIRE_INPUT_DIR", "FIRE_NUM_TASKS"]:
                pass
            elif setting == "DT_FIRE":
                fire_nml_dict['time']['dt'] = expt_config['fire'][setting]
            elif setting == "OUTPUT_DT_FIRE":
                fire_nml_dict['time']['interval_output'] = expt_config['fire'][setting]
            else:
                # For all other settings in config.yaml, convert to lowercase
                # and enter into namelist.fire's &fire section
                fire_nml_dict['fire'][setting.lower()] = expt_config['fire'][setting]

        realize(
            input_config=expt_config['workflow']['FIRE_NML_BASE_FP'],
            input_format="nml",
            output_file=expt_config['workflow']['FIRE_NML_FP'],
            output_format="nml",
            update_config=get_nml_config(fire_nml_dict),
            )

    #
    # -----------------------------------------------------------------------
    #
    # To have a record of how this experiment/workflow was generated, copy
    # the experiment/workflow configuration file to the experiment directo-
    # ry.
    #
    # -----------------------------------------------------------------------
    #
    cp_vrfy(os.path.join(ushdir, config), EXPTDIR)

    #
    # -----------------------------------------------------------------------
    #
    # For convenience, print out the commands that need to be issued on the
    # command line in order to launch the workflow and to check its status.
    # Also, print out the line that should be placed in the user's cron table
    # in order for the workflow to be continually resubmitted.
    #
    # -----------------------------------------------------------------------
    #
    if WORKFLOW_MANAGER == "rocoto":
        wflow_db_fn = f"{os.path.splitext(WFLOW_XML_FN)[0]}.db"
        rocotorun_cmd = f"rocotorun -w {WFLOW_XML_FN} -d {wflow_db_fn} -v 10"
        rocotostat_cmd = f"rocotostat -w {WFLOW_XML_FN} -d {wflow_db_fn} -v 10"

        # pylint: disable=line-too-long
        log_info(
            f"""
            To launch the workflow, change location to the experiment directory
            (EXPTDIR) and issue the rocotrun command, as follows:

              > cd {EXPTDIR}
              > {rocotorun_cmd}

            To check on the status of the workflow, issue the rocotostat command
            (also from the experiment directory):

              > {rocotostat_cmd}

            Note that:

            1) The rocotorun command must be issued after the completion of each
               task in the workflow in order for the workflow to submit the next
               task(s) to the queue.

            2) In order for the output of the rocotostat command to be up-to-date,
               the rocotorun command must be issued immediately before issuing the
               rocotostat command.

            For automatic resubmission of the workflow (say every {CRON_RELAUNCH_INTVL_MNTS} minutes), the
            following line can be added to the user's crontab (use 'crontab -e' to
            edit the cron table):

            */{CRON_RELAUNCH_INTVL_MNTS} * * * * cd {EXPTDIR} && ./launch_FV3LAM_wflow.sh called_from_cron="TRUE"
            """
        )
        # pylint: enable=line-too-long

    # If we got to this point everything was successful: move the log
    # file to the experiment directory.
    mv_vrfy(logfile, EXPTDIR)

    return EXPTDIR


def setup_logging(logfile: str = "log.generate_FV3LAM_wflow", debug: bool = False) -> None:
    """
    Sets up logging, printing high-priority (INFO and higher) messages to screen and printing all
    messages with detailed timing and routine info in the specified text file. If ``debug = True``,
    print all messages to both screen and log file.

    Args:
        logfile (str) : The name of the file where logging information is written
        debug   (bool): Enable extra output for debugging
    Returns:
        None

    """
    logging.getLogger().setLevel(logging.DEBUG)

    formatter = logging.Formatter("%(name)-22s %(levelname)-8s %(message)s")

    fh = logging.FileHandler(logfile, mode='w')
    fh.setLevel(logging.DEBUG)
    fh.setFormatter(formatter)
    logging.getLogger().addHandler(fh)
    logging.debug(f"Finished setting up debug file logging in {logfile}")

    # If there are already multiple handlers, that means
    # generate_FV3LAM_workflow was called from another function.
    # In that case, do not change the console (print-to-screen) logging.
    if len(logging.getLogger().handlers) > 1:
        return

    console = logging.StreamHandler()
    if debug:
        console.setLevel(logging.DEBUG)
    else:
        console.setLevel(logging.INFO)
    logging.getLogger().addHandler(console)
    logging.debug("Logging set up successfully")


if __name__ == "__main__":

    #Parse arguments
    parser = argparse.ArgumentParser(
                     description="Script for setting up a forecast and creating a workflow"\
                     "according to the parameters specified in the config file\n")

    parser.add_argument('-c', '--config', default='config.yaml',
                        help='Name of experiment config file in YAML format')
    parser.add_argument('-d', '--debug', action='store_true',
                        help='Script will be run in debug mode with more verbose output')
    pargs = parser.parse_args()

    USHdir = os.path.dirname(os.path.abspath(__file__))
    wflow_logfile = f"{USHdir}/log.generate_FV3LAM_wflow"

    # Call the generate_FV3LAM_wflow function defined above to generate the
    # experiment/workflow.
    try:
        expt_dir = generate_FV3LAM_wflow(USHdir, pargs.config, wflow_logfile, pargs.debug)
    except: # pylint: disable=bare-except
        logging.exception(
            dedent(
                f"""
                *********************************************************************
                FATAL ERROR:
                Experiment generation failed. See the error message(s) printed below.
                For more detailed information, check the log file from the workflow
                generation script: {wflow_logfile}
                *********************************************************************\n
                """
            )
        )
        sys.exit(1)

    # pylint: disable=undefined-variable
    # Note workflow generation completion
    log_info(
        f"""
        ========================================================================

            Experiment generation completed.  The experiment directory is:

              EXPTDIR='{EXPTDIR}'

        ========================================================================
        """
    )<|MERGE_RESOLUTION|>--- conflicted
+++ resolved
@@ -1,13 +1,8 @@
 #!/usr/bin/env python3
 
 """
-<<<<<<< HEAD
-User interface to create an experiment directory consistent with the
-user-defined YAML configuration file.
-=======
-User interface to create an experiment directory consistent with the user-defined ``config.yaml`` 
-file.
->>>>>>> 3e9c40a5
+User interface to create an experiment directory consistent with the user-defined YAML
+configuration file.
 """
 
 # pylint: disable=invalid-name
