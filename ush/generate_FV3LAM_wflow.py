#!/usr/bin/env python3

import os
import sys
import subprocess
import unittest
import logging
from multiprocessing import Process
from textwrap import dedent
from datetime import datetime, timedelta

from python_utils import (
    print_info_msg,
    print_err_msg_exit,
    log_info,
    import_vars,
    export_vars,
    cp_vrfy,
    cd_vrfy,
    rm_vrfy,
    ln_vrfy,
    mkdir_vrfy,
    mv_vrfy,
    run_command,
    date_to_str,
    define_macos_utilities,
    create_symlink_to_file,
    check_for_preexist_dir_file,
    cfg_to_yaml_str,
    find_pattern_in_str,
    set_env_var,
    get_env_var,
    lowercase,
)

from setup import setup
from set_FV3nml_sfc_climo_filenames import set_FV3nml_sfc_climo_filenames
from get_crontab_contents import add_crontab_line
from fill_jinja_template import fill_jinja_template
from set_namelist import set_namelist
from check_python_version import check_python_version


def generate_FV3LAM_wflow(USHdir, logfile: str = "log.generate_FV3LAM_wflow") -> None:
    """Function to setup a forecast experiment and create a workflow
    (according to the parameters specified in the config file)

    Args:
        USHdir  (str): The full path of the ush/ directory where this script is located
        logfile (str): The name of the file where logging is written
    Returns:
        None
    """

    # Set up logging to write to screen and logfile
    setup_logging(logfile)

    # Check python version and presence of some non-standard packages
    check_python_version()

    # Note start of workflow generation
    log_info(
        """
        ========================================================================
        Starting experiment generation...
        ========================================================================"""
    )

    # The setup function reads the user configuration file and fills in
    # non-user-specified values from config_defaults.yaml
    var_defs_dict = setup()

    # export/import all environment variables
    export_vars(source_dict=var_defs_dict)
    import_vars(dictionary=var_defs_dict)

    #
    # -----------------------------------------------------------------------
    #
    # Set the full path to the experiment's rocoto workflow xml file.  This
    # file will be placed at the top level of the experiment directory and
    # then used by rocoto to run the workflow.
    #
    # -----------------------------------------------------------------------
    #
    WFLOW_XML_FP = os.path.join(EXPTDIR, WFLOW_XML_FN)

    #
    # -----------------------------------------------------------------------
    #
    # Create a multiline variable that consists of a yaml-compliant string
    # specifying the values that the jinja variables in the template rocoto
    # XML should be set to.  These values are set either in the user-specified
    # workflow configuration file (EXPT_CONFIG_FN) or in the setup() function
    # called above.  Then call the python script that generates the XML.
    #
    # -----------------------------------------------------------------------
    #
    if WORKFLOW_MANAGER == "rocoto":

        template_xml_fp = os.path.join(PARMdir, WFLOW_XML_FN)

        log_info(
            f"""
            Creating rocoto workflow XML file (WFLOW_XML_FP) from jinja template XML
            file (template_xml_fp):
              template_xml_fp = '{template_xml_fp}'
              WFLOW_XML_FP = '{WFLOW_XML_FP}'"""
        )

        #
        # Dictionary of settings to pass to fill_jinja
        #
        settings = {}
        for k, v in var_defs_dict.items():
            settings[lowercase(k)] = v

        ensmem_indx_name = ""
        uscore_ensmem_name = ""
        slash_ensmem_subdir = ""
        if DO_ENSEMBLE:
            ensmem_indx_name = "mem"
            uscore_ensmem_name = f"_mem#{ensmem_indx_name}#"
            slash_ensmem_subdir = f"/mem#{ensmem_indx_name}#"

        d = DATE_FIRST_CYCL + timedelta(seconds=DT_ATMOS)
        time_str = d.strftime("%M:%S")

<<<<<<< HEAD
        if DATE_FIRST_CYCL == DATE_LAST_CYCL:
            CYCL_NEXT = date_to_str(DATE_FIRST_CYCL, format="%Y%m%d%H00")
        else:
            CYCL_NEXT = date_to_str(DATE_FIRST_CYCL + timedelta(hours=INCR_CYCL_FREQ), format="%Y%m%d%H00")

        # Dictionary of settings
        settings = {
            #
            # Parameters needed by the job scheduler.
            #
            "account": ACCOUNT,
            "sched": SCHED,
            "partition_default": PARTITION_DEFAULT,
            "queue_default": QUEUE_DEFAULT,
            "partition_hpss": PARTITION_HPSS,
            "queue_hpss": QUEUE_HPSS,
            "partition_fcst": PARTITION_FCST,
            "queue_fcst": QUEUE_FCST,
            "machine": MACHINE,
            "sched_native_cmd": SCHED_NATIVE_CMD,
            "workflow_id": WORKFLOW_ID,
            #
            # Run environment
            #
            "run_envir": RUN_ENVIR,
            "run": RUN,
            "net": NET,
            #
            # Workflow task names.
            #
            "make_grid_tn": MAKE_GRID_TN,
            "make_orog_tn": MAKE_OROG_TN,
            "make_sfc_climo_tn": MAKE_SFC_CLIMO_TN,
            "get_extrn_ics_tn": GET_EXTRN_ICS_TN,
            "get_extrn_lbcs_tn": GET_EXTRN_LBCS_TN,
            "make_ics_tn": MAKE_ICS_TN,
            "make_lbcs_tn": MAKE_LBCS_TN,
            "run_fcst_tn": RUN_FCST_TN,
            "run_post_tn": RUN_POST_TN,
            "get_obs_ccpa_tn": GET_OBS_CCPA_TN,
            "get_obs_ndas_tn": GET_OBS_NDAS_TN,
            "get_obs_mrms_tn": GET_OBS_MRMS_TN,
            "vx_tn": VX_TN,
            "vx_gridstat_tn": VX_GRIDSTAT_TN,
            "vx_gridstat_refc_tn": VX_GRIDSTAT_REFC_TN,
            "vx_gridstat_retop_tn": VX_GRIDSTAT_RETOP_TN,
            "vx_gridstat_03h_tn": VX_GRIDSTAT_03h_TN,
            "vx_gridstat_06h_tn": VX_GRIDSTAT_06h_TN,
            "vx_gridstat_24h_tn": VX_GRIDSTAT_24h_TN,
            "vx_pointstat_tn": VX_POINTSTAT_TN,
            "vx_ensgrid_tn": VX_ENSGRID_TN,
            "vx_ensgrid_refc_tn": VX_ENSGRID_REFC_TN,
            "vx_ensgrid_retop_tn": VX_ENSGRID_RETOP_TN,
            "vx_ensgrid_03h_tn": VX_ENSGRID_03h_TN,
            "vx_ensgrid_06h_tn": VX_ENSGRID_06h_TN,
            "vx_ensgrid_24h_tn": VX_ENSGRID_24h_TN,
            "vx_ensgrid_mean_tn": VX_ENSGRID_MEAN_TN,
            "vx_ensgrid_prob_tn": VX_ENSGRID_PROB_TN,
            "vx_ensgrid_mean_03h_tn": VX_ENSGRID_MEAN_03h_TN,
            "vx_ensgrid_prob_03h_tn": VX_ENSGRID_PROB_03h_TN,
            "vx_ensgrid_mean_06h_tn": VX_ENSGRID_MEAN_06h_TN,
            "vx_ensgrid_prob_06h_tn": VX_ENSGRID_PROB_06h_TN,
            "vx_ensgrid_mean_24h_tn": VX_ENSGRID_MEAN_24h_TN,
            "vx_ensgrid_prob_24h_tn": VX_ENSGRID_PROB_24h_TN,
            "vx_ensgrid_prob_refc_tn": VX_ENSGRID_PROB_REFC_TN,
            "vx_ensgrid_prob_retop_tn": VX_ENSGRID_PROB_RETOP_TN,
            "vx_enspoint_tn": VX_ENSPOINT_TN,
            "vx_enspoint_mean_tn": VX_ENSPOINT_MEAN_TN,
            "vx_enspoint_prob_tn": VX_ENSPOINT_PROB_TN,
            #
            # Entity used to load the module file for each GET_OBS_* task.
            #
            "get_obs": GET_OBS,
            #
            # Number of nodes to use for each task.
            #
            "nnodes_make_grid": NNODES_MAKE_GRID,
            "nnodes_make_orog": NNODES_MAKE_OROG,
            "nnodes_make_sfc_climo": NNODES_MAKE_SFC_CLIMO,
            "nnodes_get_extrn_ics": NNODES_GET_EXTRN_ICS,
            "nnodes_get_extrn_lbcs": NNODES_GET_EXTRN_LBCS,
            "nnodes_make_ics": NNODES_MAKE_ICS,
            "nnodes_make_lbcs": NNODES_MAKE_LBCS,
            "nnodes_run_fcst": NNODES_RUN_FCST,
            "nnodes_run_post": NNODES_RUN_POST,
            "nnodes_get_obs_ccpa": NNODES_GET_OBS_CCPA,
            "nnodes_get_obs_mrms": NNODES_GET_OBS_MRMS,
            "nnodes_get_obs_ndas": NNODES_GET_OBS_NDAS,
            "nnodes_vx_gridstat": NNODES_VX_GRIDSTAT,
            "nnodes_vx_pointstat": NNODES_VX_POINTSTAT,
            "nnodes_vx_ensgrid": NNODES_VX_ENSGRID,
            "nnodes_vx_ensgrid_mean": NNODES_VX_ENSGRID_MEAN,
            "nnodes_vx_ensgrid_prob": NNODES_VX_ENSGRID_PROB,
            "nnodes_vx_enspoint": NNODES_VX_ENSPOINT,
            "nnodes_vx_enspoint_mean": NNODES_VX_ENSPOINT_MEAN,
            "nnodes_vx_enspoint_prob": NNODES_VX_ENSPOINT_PROB,
            #
            # Number of cores used for a task
            #
            "ncores_run_fcst": PE_MEMBER01,
            "native_run_fcst": f"--cpus-per-task {OMP_NUM_THREADS_RUN_FCST} --exclusive",
            "native_nexus_emission": f"--cpus-per-task {OMP_NUM_THREADS_NEXUS_EMISSION}",
            #
            # Number of OpenMP threads for the run_fcst task and nexus_emission task
            #
            "omp_num_threads_run_fcst": OMP_NUM_THREADS_RUN_FCST,
            "omp_num_threads_nexus_emission": OMP_NUM_THREADS_NEXUS_EMISSION,
            "omp_num_threads_point_source": OMP_NUM_THREADS_POINT_SOURCE,
            #
            # Number of logical processes per node for each task.  If running without
            # threading, this is equal to the number of MPI processes per node.
            #
            "ppn_make_grid": PPN_MAKE_GRID,
            "ppn_make_orog": PPN_MAKE_OROG,
            "ppn_make_sfc_climo": PPN_MAKE_SFC_CLIMO,
            "ppn_get_extrn_ics": PPN_GET_EXTRN_ICS,
            "ppn_get_extrn_lbcs": PPN_GET_EXTRN_LBCS,
            "ppn_make_ics": PPN_MAKE_ICS,
            "ppn_make_lbcs": PPN_MAKE_LBCS,
            "ppn_run_fcst": PPN_RUN_FCST,
            "ppn_run_post": PPN_RUN_POST,
            "ppn_get_obs_ccpa": PPN_GET_OBS_CCPA,
            "ppn_get_obs_mrms": PPN_GET_OBS_MRMS,
            "ppn_get_obs_ndas": PPN_GET_OBS_NDAS,
            "ppn_vx_gridstat": PPN_VX_GRIDSTAT,
            "ppn_vx_pointstat": PPN_VX_POINTSTAT,
            "ppn_vx_ensgrid": PPN_VX_ENSGRID,
            "ppn_vx_ensgrid_mean": PPN_VX_ENSGRID_MEAN,
            "ppn_vx_ensgrid_prob": PPN_VX_ENSGRID_PROB,
            "ppn_vx_enspoint": PPN_VX_ENSPOINT,
            "ppn_vx_enspoint_mean": PPN_VX_ENSPOINT_MEAN,
            "ppn_vx_enspoint_prob": PPN_VX_ENSPOINT_PROB,
            #
            # Maximum wallclock time for each task.
            #
            "wtime_make_grid": WTIME_MAKE_GRID,
            "wtime_make_orog": WTIME_MAKE_OROG,
            "wtime_make_sfc_climo": WTIME_MAKE_SFC_CLIMO,
            "wtime_get_extrn_ics": WTIME_GET_EXTRN_ICS,
            "wtime_get_extrn_lbcs": WTIME_GET_EXTRN_LBCS,
            "wtime_make_ics": WTIME_MAKE_ICS,
            "wtime_make_lbcs": WTIME_MAKE_LBCS,
            "wtime_run_fcst": WTIME_RUN_FCST,
            "wtime_run_post": WTIME_RUN_POST,
            "wtime_get_obs_ccpa": WTIME_GET_OBS_CCPA,
            "wtime_get_obs_mrms": WTIME_GET_OBS_MRMS,
            "wtime_get_obs_ndas": WTIME_GET_OBS_NDAS,
            "wtime_vx_gridstat": WTIME_VX_GRIDSTAT,
            "wtime_vx_pointstat": WTIME_VX_POINTSTAT,
            "wtime_vx_ensgrid": WTIME_VX_ENSGRID,
            "wtime_vx_ensgrid_mean": WTIME_VX_ENSGRID_MEAN,
            "wtime_vx_ensgrid_prob": WTIME_VX_ENSGRID_PROB,
            "wtime_vx_enspoint": WTIME_VX_ENSPOINT,
            "wtime_vx_enspoint_mean": WTIME_VX_ENSPOINT_MEAN,
            "wtime_vx_enspoint_prob": WTIME_VX_ENSPOINT_PROB,
            #
            # Maximum number of tries for each task.
            #
            "maxtries_make_grid": MAXTRIES_MAKE_GRID,
            "maxtries_make_orog": MAXTRIES_MAKE_OROG,
            "maxtries_make_sfc_climo": MAXTRIES_MAKE_SFC_CLIMO,
            "maxtries_get_extrn_ics": MAXTRIES_GET_EXTRN_ICS,
            "maxtries_get_extrn_lbcs": MAXTRIES_GET_EXTRN_LBCS,
            "maxtries_make_ics": MAXTRIES_MAKE_ICS,
            "maxtries_make_lbcs": MAXTRIES_MAKE_LBCS,
            "maxtries_run_fcst": MAXTRIES_RUN_FCST,
            "maxtries_run_post": MAXTRIES_RUN_POST,
            "maxtries_get_obs_ccpa": MAXTRIES_GET_OBS_CCPA,
            "maxtries_get_obs_mrms": MAXTRIES_GET_OBS_MRMS,
            "maxtries_get_obs_ndas": MAXTRIES_GET_OBS_NDAS,
            "maxtries_vx_gridstat": MAXTRIES_VX_GRIDSTAT,
            "maxtries_vx_gridstat_refc": MAXTRIES_VX_GRIDSTAT_REFC,
            "maxtries_vx_gridstat_retop": MAXTRIES_VX_GRIDSTAT_RETOP,
            "maxtries_vx_gridstat_03h": MAXTRIES_VX_GRIDSTAT_03h,
            "maxtries_vx_gridstat_06h": MAXTRIES_VX_GRIDSTAT_06h,
            "maxtries_vx_gridstat_24h": MAXTRIES_VX_GRIDSTAT_24h,
            "maxtries_vx_pointstat": MAXTRIES_VX_POINTSTAT,
            "maxtries_vx_ensgrid": MAXTRIES_VX_ENSGRID,
            "maxtries_vx_ensgrid_refc": MAXTRIES_VX_ENSGRID_REFC,
            "maxtries_vx_ensgrid_retop": MAXTRIES_VX_ENSGRID_RETOP,
            "maxtries_vx_ensgrid_03h": MAXTRIES_VX_ENSGRID_03h,
            "maxtries_vx_ensgrid_06h": MAXTRIES_VX_ENSGRID_06h,
            "maxtries_vx_ensgrid_24h": MAXTRIES_VX_ENSGRID_24h,
            "maxtries_vx_ensgrid_mean": MAXTRIES_VX_ENSGRID_MEAN,
            "maxtries_vx_ensgrid_prob": MAXTRIES_VX_ENSGRID_PROB,
            "maxtries_vx_ensgrid_mean_03h": MAXTRIES_VX_ENSGRID_MEAN_03h,
            "maxtries_vx_ensgrid_prob_03h": MAXTRIES_VX_ENSGRID_PROB_03h,
            "maxtries_vx_ensgrid_mean_06h": MAXTRIES_VX_ENSGRID_MEAN_06h,
            "maxtries_vx_ensgrid_prob_06h": MAXTRIES_VX_ENSGRID_PROB_06h,
            "maxtries_vx_ensgrid_mean_24h": MAXTRIES_VX_ENSGRID_MEAN_24h,
            "maxtries_vx_ensgrid_prob_24h": MAXTRIES_VX_ENSGRID_PROB_24h,
            "maxtries_vx_ensgrid_prob_refc": MAXTRIES_VX_ENSGRID_PROB_REFC,
            "maxtries_vx_ensgrid_prob_retop": MAXTRIES_VX_ENSGRID_PROB_RETOP,
            "maxtries_vx_enspoint": MAXTRIES_VX_ENSPOINT,
            "maxtries_vx_enspoint_mean": MAXTRIES_VX_ENSPOINT_MEAN,
            "maxtries_vx_enspoint_prob": MAXTRIES_VX_ENSPOINT_PROB,
            #
            # Flags that specify whether to run the preprocessing or
            # verification-related tasks.
            #
            "run_task_make_grid": RUN_TASK_MAKE_GRID,
            "run_task_make_orog": RUN_TASK_MAKE_OROG,
            "run_task_make_sfc_climo": RUN_TASK_MAKE_SFC_CLIMO,
            "run_task_get_extrn_ics": RUN_TASK_GET_EXTRN_ICS,
            "run_task_get_extrn_lbcs": RUN_TASK_GET_EXTRN_LBCS,
            "run_task_make_ics": RUN_TASK_MAKE_ICS,
            "run_task_make_lbcs": RUN_TASK_MAKE_LBCS,
            "run_task_run_fcst": RUN_TASK_RUN_FCST,
            "run_task_run_post": RUN_TASK_RUN_POST,
            "run_task_get_obs_ccpa": RUN_TASK_GET_OBS_CCPA,
            "run_task_get_obs_mrms": RUN_TASK_GET_OBS_MRMS,
            "run_task_get_obs_ndas": RUN_TASK_GET_OBS_NDAS,
            "run_task_vx_gridstat": RUN_TASK_VX_GRIDSTAT,
            "run_task_vx_pointstat": RUN_TASK_VX_POINTSTAT,
            "run_task_vx_ensgrid": RUN_TASK_VX_ENSGRID,
            "run_task_vx_enspoint": RUN_TASK_VX_ENSPOINT,
            #
            # Number of physical cores per node for the current machine.
            #
            "ncores_per_node": NCORES_PER_NODE,
            #
            # Directories and files.
            #
            "exptdir": EXPTDIR,
            "jobsdir": JOBSdir,
            "logdir": LOGDIR,
            "scriptsdir": SCRIPTSdir,
            "comin_basedir": COMIN_BASEDIR,
            "comout_basedir": COMOUT_BASEDIR,
            "global_var_defns_fp": GLOBAL_VAR_DEFNS_FP,
            "load_modules_run_task_fp": LOAD_MODULES_RUN_TASK_FP,
            #
            # External model information for generating ICs and LBCs.
            #
            "extrn_mdl_name_ics": EXTRN_MDL_NAME_ICS,
            "extrn_mdl_name_lbcs": EXTRN_MDL_NAME_LBCS,
            #
            # Parameters that determine the set of cycles to run.
            #
            "date_first_cycl": date_to_str(DATE_FIRST_CYCL, format="%Y%m%d%H00"),
            "date_last_cycl": date_to_str(DATE_LAST_CYCL, format="%Y%m%d%H00"),
            "cdate_first_cycl": DATE_FIRST_CYCL,
            "cycl_freq": f"{INCR_CYCL_FREQ:02d}:00:00",
            #
            # Forecast length (same for all cycles).
            #
            "fcst_len_hrs": FCST_LEN_HRS,
            #
            # Inline post
            #
            "write_dopost": WRITE_DOPOST,
            #
            # Switch for real-time run
            "do_real_time": DO_REAL_TIME,
            # 
            # Base dir of FV3GFS data
            #
            "comingfs_basedir": COMINgfs_BASEDIR,
            #
            # METPlus-specific information
            #
            "model": MODEL,
            "met_install_dir": MET_INSTALL_DIR,
            "met_bin_exec": MET_BIN_EXEC,
            "metplus_path": METPLUS_PATH,
            "vx_config_dir": VX_CONFIG_DIR,
            "metplus_conf": METPLUS_CONF,
            "met_config": MET_CONFIG,
            "ccpa_obs_dir": CCPA_OBS_DIR,
            "mrms_obs_dir": MRMS_OBS_DIR,
            "ndas_obs_dir": NDAS_OBS_DIR,
            #
            # AQM parameters
            #
 	    "aqm_ics_tn": AQM_ICS_TN,
            "aqm_lbcs_tn": AQM_LBCS_TN,
            "nexus_emission_tn": NEXUS_EMISSION_TN,
            "point_source_tn": POINT_SOURCE_TN,
            "post_stat_tn": POST_STAT_TN,
            "coldstart": COLDSTART,
            "warmstart_cycle_dir": WARMSTART_CYCLE_DIR,
            "cycl_next": CYCL_NEXT,
            "run_task_aqm_ics": RUN_TASK_AQM_ICS,
            "run_task_aqm_lbcs": RUN_TASK_AQM_LBCS,
            "run_task_nexus_emission": RUN_TASK_NEXUS_EMISSION,
            "run_task_point_source": RUN_TASK_POINT_SOURCE,
            "run_task_post_stat": RUN_TASK_POST_STAT,
            "nnodes_aqm_ics": NNODES_AQM_ICS,
            "nnodes_aqm_lbcs": NNODES_AQM_LBCS,
            "nnodes_nexus_emission": NNODES_NEXUS_EMISSION,
            "nnodes_point_source": NNODES_POINT_SOURCE,
            "nnodes_post_stat": NNODES_POST_STAT,
            "ppn_aqm_ics": PPN_AQM_ICS,
            "ppn_aqm_lbcs": PPN_AQM_LBCS,
            "ppn_nexus_emission": PPN_NEXUS_EMISSION,
            "ppn_point_source": PPN_POINT_SOURCE,
            "ppn_post_stat": PPN_POST_STAT,
            "wtime_aqm_ics": WTIME_AQM_ICS,
            "wtime_aqm_lbcs": WTIME_AQM_LBCS,
            "wtime_nexus_emission": WTIME_NEXUS_EMISSION,
            "wtime_point_source": WTIME_POINT_SOURCE,
            "wtime_post_stat": WTIME_POST_STAT,
            "maxtries_aqm_ics": MAXTRIES_AQM_ICS,
            "maxtries_aqm_lbcs": MAXTRIES_AQM_LBCS,
            "maxtries_nexus_emission": MAXTRIES_NEXUS_EMISSION,
            "maxtries_point_source": MAXTRIES_POINT_SOURCE,
            "maxtries_post_stat": MAXTRIES_POST_STAT,
            #
            # Ensemble-related parameters.
            #
            "do_ensemble": DO_ENSEMBLE,
            "num_ens_members": NUM_ENS_MEMBERS,
            "ndigits_ensmem_names": f"{NDIGITS_ENSMEM_NAMES}",
            "ensmem_indx_name": ensmem_indx_name,
            "uscore_ensmem_name": uscore_ensmem_name,
            "slash_ensmem_subdir": slash_ensmem_subdir,
            #
            # Parameters associated with subhourly post-processed output
            #
            "sub_hourly_post": SUB_HOURLY_POST,
            "delta_min": DT_SUBHOURLY_POST_MNTS,
            "first_fv3_file_tstr": f"000:{time_str}",
        }
        # End of "settings" variable.
=======
        settings.update(
            {
                #
                # Number of cores used for a task
                #
                "ncores_run_fcst": PE_MEMBER01,
                "native_run_fcst": f"--cpus-per-task {OMP_NUM_THREADS_RUN_FCST} --exclusive",
                #
                # Parameters that determine the set of cycles to run.
                #
                "date_first_cycl": date_to_str(DATE_FIRST_CYCL, format="%Y%m%d%H00"),
                "date_last_cycl": date_to_str(DATE_LAST_CYCL, format="%Y%m%d%H00"),
                "cdate_first_cycl": DATE_FIRST_CYCL,
                "cycl_freq": f"{INCR_CYCL_FREQ:02d}:00:00",
                #
                # Ensemble-related parameters.
                #
                "ensmem_indx_name": ensmem_indx_name,
                "uscore_ensmem_name": uscore_ensmem_name,
                "slash_ensmem_subdir": slash_ensmem_subdir,
                #
                # Parameters associated with subhourly post-processed output
                #
                "delta_min": DT_SUBHOURLY_POST_MNTS,
                "first_fv3_file_tstr": f"000:{time_str}",
            }
        )

        # Log "settings" variable.
>>>>>>> 474ab7dd
        settings_str = cfg_to_yaml_str(settings)

        log_info(
            f"""
            The variable 'settings' specifying values of the rococo XML variables
            has been set as follows:
            #-----------------------------------------------------------------------
            settings =\n\n""",
            verbose=VERBOSE,
        )
        log_info(settings_str, verbose=VERBOSE)

        #
        # Call the python script to generate the experiment's actual XML file
        # from the jinja template file.
        #
        try:
            fill_jinja_template(
                ["-q", "-u", settings_str, "-t", template_xml_fp, "-o", WFLOW_XML_FP]
            )
        except:
            logging.exception(
                dedent(
                    f"""
                    Call to python script fill_jinja_template.py to create a rocoto workflow
                    XML file from a template file failed.  Parameters passed to this script
                    are:
                      Full path to template rocoto XML file:
                        template_xml_fp = '{template_xml_fp}'
                      Full path to output rocoto XML file:
                        WFLOW_XML_FP = '{WFLOW_XML_FP}'
                      Namelist settings specified on command line:\n
                        settings =\n\n"""
                )
                + settings_str
            )
    #
    # -----------------------------------------------------------------------
    #
    # Create a symlink in the experiment directory that points to the workflow
    # (re)launch script.
    #
    # -----------------------------------------------------------------------
    #
    log_info(
        f"""
        Creating symlink in the experiment directory (EXPTDIR) that points to the
        workflow launch script (WFLOW_LAUNCH_SCRIPT_FP):
          EXPTDIR = '{EXPTDIR}'
          WFLOW_LAUNCH_SCRIPT_FP = '{WFLOW_LAUNCH_SCRIPT_FP}'""",
        verbose=VERBOSE,
    )

    create_symlink_to_file(
        WFLOW_LAUNCH_SCRIPT_FP, os.path.join(EXPTDIR, WFLOW_LAUNCH_SCRIPT_FN), False
    )
    #
    # -----------------------------------------------------------------------
    #
    # If USE_CRON_TO_RELAUNCH is set to TRUE, add a line to the user's cron
    # table to call the (re)launch script every CRON_RELAUNCH_INTVL_MNTS mi-
    # nutes.
    #
    # -----------------------------------------------------------------------
    #
    if USE_CRON_TO_RELAUNCH:
        add_crontab_line()

    #
    # Copy or symlink fix files
    #
    if SYMLINK_FIX_FILES:

        log_info(
            f"""
            Symlinking fixed files from system directory (FIXgsm) to a subdirectory (FIXam):
              FIXgsm = '{FIXgsm}'
              FIXam = '{FIXam}'""",
            verbose=VERBOSE,
        )

        ln_vrfy(f"""-fsn '{FIXgsm}' '{FIXam}'""")
    else:

        log_info(
            f"""
            Copying fixed files from system directory (FIXgsm) to a subdirectory (FIXam):
              FIXgsm = '{FIXgsm}'
              FIXam = '{FIXam}'""",
            verbose=VERBOSE,
        )

        check_for_preexist_dir_file(FIXam, "delete")
        mkdir_vrfy("-p", FIXam)
        mkdir_vrfy("-p", os.path.join(FIXam, "fix_co2_proj"))

        num_files = len(FIXgsm_FILES_TO_COPY_TO_FIXam)
        for i in range(num_files):
            fn = f"{FIXgsm_FILES_TO_COPY_TO_FIXam[i]}"
            cp_vrfy(os.path.join(FIXgsm, fn), os.path.join(FIXam, fn))
    #
    # -----------------------------------------------------------------------
    #
    # Copy MERRA2 aerosol climatology data.
    #
    # -----------------------------------------------------------------------
    #
    if USE_MERRA_CLIMO:
        log_info(
            f"""
            Copying MERRA2 aerosol climatology data files from system directory
            (FIXaer/FIXlut) to a subdirectory (FIXclim) in the experiment directory:
              FIXaer = '{FIXaer}'
              FIXlut = '{FIXlut}'
              FIXclim = '{FIXclim}'""",
            verbose=VERBOSE,
        )

        check_for_preexist_dir_file(FIXclim, "delete")
        mkdir_vrfy("-p", FIXclim)

        if SYMLINK_FIX_FILES:
            ln_vrfy("-fsn", os.path.join(FIXaer, "merra2.aerclim*.nc"), FIXclim)
            ln_vrfy("-fsn", os.path.join(FIXlut, "optics*.dat"), FIXclim)
        else:
            cp_vrfy(os.path.join(FIXaer, "merra2.aerclim*.nc"), FIXclim)
            cp_vrfy(os.path.join(FIXlut, "optics*.dat"), FIXclim)
    #
    # -----------------------------------------------------------------------
    #
    # Copy templates of various input files to the experiment directory.
    #
    # -----------------------------------------------------------------------
    #
    log_info(
        f"""
        Copying templates of various input files to the experiment directory...""",
        verbose=VERBOSE,
    )

    log_info(
        f"""
        Copying the template data table file to the experiment directory...""",
        verbose=VERBOSE,
    )
    cp_vrfy(DATA_TABLE_TMPL_FP, DATA_TABLE_FP)

    log_info(
        f"""
        Copying the template field table file to the experiment directory...""",
        verbose=VERBOSE,
    )
    cp_vrfy(FIELD_TABLE_TMPL_FP, FIELD_TABLE_FP)

    log_info(
        f"""
        Copying the template NEMS configuration file to the experiment directory...""",
        verbose=VERBOSE,
    )
    cp_vrfy(NEMS_CONFIG_TMPL_FP, NEMS_CONFIG_FP)
    #
    # Copy the CCPP physics suite definition file from its location in the
    # clone of the FV3 code repository to the experiment directory (EXPT-
    # DIR).
    #
    log_info(
        f"""
        Copying the CCPP physics suite definition XML file from its location in
        the forecast model directory sturcture to the experiment directory...""",
        verbose=VERBOSE,
    )
    cp_vrfy(CCPP_PHYS_SUITE_IN_CCPP_FP, CCPP_PHYS_SUITE_FP)
    #
    # Copy the field dictionary file from its location in the
    # clone of the FV3 code repository to the experiment directory (EXPT-
    # DIR).
    #
    log_info(
        f"""
        Copying the field dictionary file from its location in the forecast
        model directory sturcture to the experiment directory...""",
        verbose=VERBOSE,
    )
    cp_vrfy(FIELD_DICT_IN_UWM_FP, FIELD_DICT_FP)
    #
    # -----------------------------------------------------------------------
    #
    # Set parameters in the FV3-LAM namelist file.
    #
    # -----------------------------------------------------------------------
    #
    log_info(
        f"""
        Setting parameters in weather model's namelist file (FV3_NML_FP):
        FV3_NML_FP = '{FV3_NML_FP}'"""
    )
    #
    # Set npx and npy, which are just NX plus 1 and NY plus 1, respectively.
    # These need to be set in the FV3-LAM Fortran namelist file.  They represent
    # the number of cell vertices in the x and y directions on the regional
    # grid.
    #
    npx = NX + 1
    npy = NY + 1
    #
    # For the physics suites that use RUC LSM, set the parameter kice to 9,
    # Otherwise, leave it unspecified (which means it gets set to the default
    # value in the forecast model).
    #
    kice = None
    if SDF_USES_RUC_LSM:
        kice = 9
    #
    # Set lsoil, which is the number of input soil levels provided in the
    # chgres_cube output NetCDF file.  This is the same as the parameter
    # nsoill_out in the namelist file for chgres_cube.  [On the other hand,
    # the parameter lsoil_lsm (not set here but set in input.nml.FV3 and/or
    # FV3.input.yml) is the number of soil levels that the LSM scheme in the
    # forecast model will run with.]  Here, we use the same approach to set
    # lsoil as the one used to set nsoill_out in exregional_make_ics.sh.
    # See that script for details.
    #
    # NOTE:
    # May want to remove lsoil from FV3.input.yml (and maybe input.nml.FV3).
    # Also, may want to set lsm here as well depending on SDF_USES_RUC_LSM.
    #
    lsoil = 4
    if (EXTRN_MDL_NAME_ICS == "HRRR" or EXTRN_MDL_NAME_ICS == "RAP") and (
        SDF_USES_RUC_LSM
    ):
        lsoil = 9
    #
    # Create a multiline variable that consists of a yaml-compliant string
    # specifying the values that the namelist variables that are physics-
    # suite-independent need to be set to.  Below, this variable will be
    # passed to a python script that will in turn set the values of these
    # variables in the namelist file.
    #
    # IMPORTANT:
    # If we want a namelist variable to be removed from the namelist file,
    # in the "settings" variable below, we need to set its value to the
    # string "null".  This is equivalent to setting its value to
    #    !!python/none
    # in the base namelist file specified by FV3_NML_BASE_SUITE_FP or the
    # suite-specific yaml settings file specified by FV3_NML_YAML_CONFIG_FP.
    #
    # It turns out that setting the variable to an empty string also works
    # to remove it from the namelist!  Which is better to use??
    #
    settings = {}
    settings["atmos_model_nml"] = {
        "blocksize": BLOCKSIZE,
        "ccpp_suite": CCPP_PHYS_SUITE,
    }

    fv_core_nml_dict = {}
    fv_core_nml_dict.update({
        "target_lon": LON_CTR,
        "target_lat": LAT_CTR,
        "nrows_blend": HALO_BLEND,
        #
        # Question:
        # For a ESGgrid type grid, what should stretch_fac be set to?  This depends
        # on how the FV3 code uses the stretch_fac parameter in the namelist file.
        # Recall that for a ESGgrid, it gets set in the function set_gridparams_ESGgrid(.sh)
        # to something like 0.9999, but is it ok to set it to that here in the
        # FV3 namelist file?
        #
        "stretch_fac": STRETCH_FAC,
        "npx": npx,
        "npy": npy,
        "layout": [LAYOUT_X, LAYOUT_Y],
        "bc_update_interval": LBC_SPEC_INTVL_HRS,
    })
    if ( CCPP_PHYS_SUITE == "FV3_GFS_2017_gfdl_mp" or
         CCPP_PHYS_SUITE == "FV3_GFS_2017_gfdlmp_regional" or
         CCPP_PHYS_SUITE == "FV3_GFS_v15p2" or
         CCPP_PHYS_SUITE == "FV3_GFS_v16" ):
        if CPL_AQM:
            fv_core_nml_dict.update({
                "dnats": 4
            })
        else:
            fv_core_nml_dict.update({
                "dnats": 1
            })
    settings["fv_core_nml"] = fv_core_nml_dict

    gfs_physics_nml_dict = {}
    gfs_physics_nml_dict.update({
        "kice": kice or None,
        "lsoil": lsoil or None,
        "do_shum": DO_SHUM,
        "do_sppt": DO_SPPT,
        "do_skeb": DO_SKEB,
        "do_spp": DO_SPP,
        "n_var_spp": N_VAR_SPP,
        "n_var_lndp": N_VAR_LNDP,
        "lndp_type": LNDP_TYPE,
        "fhcyc": FHCYC_LSM_SPP_OR_NOT,
    })
    if CPL_AQM:
        gfs_physics_nml_dict.update({
            "cplaqm": True,    
            "cplocn2atm": False,
            "fscav_aero": ["aacd:0.0", "acet:0.0", "acrolein:0.0", "acro_primary:0.0", "ald2:0.0", 
                           "ald2_primary:0.0", "aldx:0.0", "benzene:0.0", "butadiene13:0.0", "cat1:0.0", 
                           "cl2:0.0", "clno2:0.0", "co:0.0", "cres:0.0", "cron:0.0", 
                           "ech4:0.0", "epox:0.0", "eth:0.0", "etha:0.0", "ethy:0.0", 
                           "etoh:0.0", "facd:0.0", "fmcl:0.0", "form:0.0", "form_primary:0.0", 
                           "gly:0.0", "glyd:0.0", "h2o2:0.0", "hcl:0.0", "hg:0.0", 
                           "hgiigas:0.0", "hno3:0.0", "hocl:0.0", "hono:0.0", "hpld:0.0", 
                           "intr:0.0", "iole:0.0", "isop:0.0", "ispd:0.0", "ispx:0.0", 
                           "ket:0.0", "meoh:0.0", "mepx:0.0", "mgly:0.0", "n2o5:0.0", 
                           "naph:0.0", "no:0.0", "no2:0.0", "no3:0.0", "ntr1:0.0", 
                           "ntr2:0.0", "o3:0.0", "ole:0.0", "opan:0.0", "open:0.0", 
                           "opo3:0.0", "pacd:0.0", "pan:0.0", "panx:0.0", "par:0.0", 
                           "pcvoc:0.0", "pna:0.0", "prpa:0.0", "rooh:0.0", "sesq:0.0", 
                           "so2:0.0", "soaalk:0.0", "sulf:0.0", "terp:0.0", "tol:0.0", 
                           "tolu:0.0", "vivpo1:0.0", "vlvoo1:0.0", "vlvoo2:0.0", "vlvpo1:0.0", 
                           "vsvoo1:0.0", "vsvoo2:0.0", "vsvoo3:0.0", "vsvpo1:0.0", "vsvpo2:0.0", 
                           "vsvpo3:0.0", "xopn:0.0", "xylmn:0.0", "*:0.2" ]
        })
    settings["gfs_physics_nml"] = gfs_physics_nml_dict

    #
    # Add to "settings" the values of those namelist variables that specify
    # the paths to fixed files in the FIXam directory.  As above, these namelist
    # variables are physcs-suite-independent.
    #
    # Note that the array FV3_NML_VARNAME_TO_FIXam_FILES_MAPPING contains
    # the mapping between the namelist variables and the names of the files
    # in the FIXam directory.  Here, we loop through this array and process
    # each element to construct each line of "settings".
    #
    dummy_run_dir = os.path.join(EXPTDIR, "any_cyc")
    if DO_ENSEMBLE:
        dummy_run_dir = os.path.join(dummy_run_dir, "any_ensmem")

    regex_search = "^[ ]*([^| ]+)[ ]*[|][ ]*([^| ]+)[ ]*$"
    num_nml_vars = len(FV3_NML_VARNAME_TO_FIXam_FILES_MAPPING)
    namsfc_dict = {}
    for i in range(num_nml_vars):

        mapping = f"{FV3_NML_VARNAME_TO_FIXam_FILES_MAPPING[i]}"
        tup = find_pattern_in_str(regex_search, mapping)
        nml_var_name = tup[0]
        FIXam_fn = tup[1]

        fp = '""'
        if FIXam_fn:
            fp = os.path.join(FIXam, FIXam_fn)
            #
            # If not in NCO mode, for portability and brevity, change fp so that it
            # is a relative path (relative to any cycle directory immediately under
            # the experiment directory).
            #
            if RUN_ENVIR != "nco":
                fp = os.path.relpath(os.path.realpath(fp), start=dummy_run_dir)
        #
        # Add a line to the variable "settings" that specifies (in a yaml-compliant
        # format) the name of the current namelist variable and the value it should
        # be set to.
        #
        namsfc_dict[nml_var_name] = fp
    #
    # Add namsfc_dict to settings
    #
    settings["namsfc"] = namsfc_dict
    #
    # Use netCDF4 when running the North American 3-km domain due to file size.
    #
    if PREDEF_GRID_NAME == "RRFS_NA_3km":
        settings["fms2_io_nml"] = {"netcdf_default_format": "netcdf4"}
    #
    # Add the relevant tendency-based stochastic physics namelist variables to
    # "settings" when running with SPPT, SHUM, or SKEB turned on. If running
    # with SPP or LSM SPP, set the "new_lscale" variable.  Otherwise only
    # include an empty "nam_stochy" stanza.
    #
    nam_stochy_dict = {}
    if DO_SPPT:
        nam_stochy_dict.update(
            {
                "iseed_sppt": ISEED_SPPT,
                "new_lscale": NEW_LSCALE,
                "sppt": SPPT_MAG,
                "sppt_logit": SPPT_LOGIT,
                "sppt_lscale": SPPT_LSCALE,
                "sppt_sfclimit": SPPT_SFCLIMIT,
                "sppt_tau": SPPT_TSCALE,
                "spptint": SPPT_INT,
                "use_zmtnblck": USE_ZMTNBLCK,
            }
        )

    if DO_SHUM:
        nam_stochy_dict.update(
            {
                "iseed_shum": ISEED_SHUM,
                "new_lscale": NEW_LSCALE,
                "shum": SHUM_MAG,
                "shum_lscale": SHUM_LSCALE,
                "shum_tau": SHUM_TSCALE,
                "shumint": SHUM_INT,
            }
        )

    if DO_SKEB:
        nam_stochy_dict.update(
            {
                "iseed_skeb": ISEED_SKEB,
                "new_lscale": NEW_LSCALE,
                "skeb": SKEB_MAG,
                "skeb_lscale": SKEB_LSCALE,
                "skebnorm": SKEBNORM,
                "skeb_tau": SKEB_TSCALE,
                "skebint": SKEB_INT,
                "skeb_vdof": SKEB_VDOF,
            }
        )

    if DO_SPP or DO_LSM_SPP:
        nam_stochy_dict.update({"new_lscale": NEW_LSCALE})

    settings["nam_stochy"] = nam_stochy_dict
    #
    # Add the relevant SPP namelist variables to "settings" when running with
    # SPP turned on.  Otherwise only include an empty "nam_sppperts" stanza.
    #
    nam_sppperts_dict = {}
    if DO_SPP:
        nam_sppperts_dict = {
            "iseed_spp": ISEED_SPP,
            "spp_lscale": SPP_LSCALE,
            "spp_prt_list": SPP_MAG_LIST,
            "spp_sigtop1": SPP_SIGTOP1,
            "spp_sigtop2": SPP_SIGTOP2,
            "spp_stddev_cutoff": SPP_STDDEV_CUTOFF,
            "spp_tau": SPP_TSCALE,
            "spp_var_list": SPP_VAR_LIST,
        }

    settings["nam_sppperts"] = nam_sppperts_dict
    #
    # Add the relevant LSM SPP namelist variables to "settings" when running with
    # LSM SPP turned on.
    #
    nam_sfcperts_dict = {}
    if DO_LSM_SPP:
        nam_sfcperts_dict = {
            "lndp_type": LNDP_TYPE,
            "lndp_model_type": LNDP_MODEL_TYPE,
            "lndp_tau": LSM_SPP_TSCALE,
            "lndp_lscale": LSM_SPP_LSCALE,
            "iseed_lndp": ISEED_LSM_SPP,
            "lndp_var_list": LSM_SPP_VAR_LIST,
            "lndp_prt_list": LSM_SPP_MAG_LIST,
        }

    settings["nam_sfcperts"] = nam_sfcperts_dict

    settings_str = cfg_to_yaml_str(settings)

    log_info(
        f"""
        The variable 'settings' specifying values of the weather model's
        namelist variables has been set as follows:\n""",
        verbose=VERBOSE,
    )
    log_info("\nsettings =\n\n" + settings_str, verbose=VERBOSE)
    #
    # -----------------------------------------------------------------------
    #
    # Call the set_namelist.py script to create a new FV3 namelist file (full
    # path specified by FV3_NML_FP) using the file FV3_NML_BASE_SUITE_FP as
    # the base (i.e. starting) namelist file, with physics-suite-dependent
    # modifications to the base file specified in the yaml configuration file
    # FV3_NML_YAML_CONFIG_FP (for the physics suite specified by CCPP_PHYS_SUITE),
    # and with additional physics-suite-independent modificaitons specified
    # in the variable "settings" set above.
    #
    # -----------------------------------------------------------------------
    #
    try:
        set_namelist(
            [
                "-q",
                "-n",
                FV3_NML_BASE_SUITE_FP,
                "-c",
                FV3_NML_YAML_CONFIG_FP,
                CCPP_PHYS_SUITE,
                "-u",
                settings_str,
                "-o",
                FV3_NML_FP,
            ]
        )
    except:
        logging.exception(
            dedent(
                f"""
                Call to python script set_namelist.py to generate an FV3 namelist file
                failed.  Parameters passed to this script are:
                  Full path to base namelist file:
                    FV3_NML_BASE_SUITE_FP = '{FV3_NML_BASE_SUITE_FP}'
                  Full path to yaml configuration file for various physics suites:
                    FV3_NML_YAML_CONFIG_FP = '{FV3_NML_YAML_CONFIG_FP}'
                  Physics suite to extract from yaml configuration file:
                    CCPP_PHYS_SUITE = '{CCPP_PHYS_SUITE}'
                  Full path to output namelist file:
                    FV3_NML_FP = '{FV3_NML_FP}'
                  Namelist settings specified on command line:\n
                    settings =\n\n"""
            )
            + settings_str
        )
    #
    # If not running the MAKE_GRID_TN task (which implies the workflow will
    # use pregenerated grid files), set the namelist variables specifying
    # the paths to surface climatology files.  These files are located in
    # (or have symlinks that point to them) in the FIXlam directory.
    #
    # Note that if running the MAKE_GRID_TN task, this action usually cannot
    # be performed here but must be performed in that task because the names
    # of the surface climatology files depend on the CRES parameter (which is
    # the C-resolution of the grid), and this parameter is in most workflow
    # configurations is not known until the grid is created.
    #
    if not RUN_TASK_MAKE_GRID:

        set_FV3nml_sfc_climo_filenames()

    # Call function to get NOMADS data
    if NOMADS:
        raise Exception("Nomads script does not work!")

        # get_nomads_data(
        #     NOMADS_file_type,
        #     EXPTDIR,
        #     USHdir,
        #     DATE_FIRST_CYCL,
        #     CYCL_HRS,
        #     FCST_LEN_HRS,
        #     LBC_SPEC_INTVL_HRS,
        # )

    #
    # -----------------------------------------------------------------------
    #
    # To have a record of how this experiment/workflow was generated, copy
    # the experiment/workflow configuration file to the experiment directo-
    # ry.
    #
    # -----------------------------------------------------------------------
    #
    cp_vrfy(os.path.join(USHdir, EXPT_CONFIG_FN), EXPTDIR)

    # Note workflow generation completion
    log_info(
        f"""
        ========================================================================
        ========================================================================

        Experiment generation completed.  The experiment directory is:

          EXPTDIR='{EXPTDIR}'

        ========================================================================
        ========================================================================
        """
    )
    #
    # -----------------------------------------------------------------------
    #
    # For convenience, print out the commands that need to be issued on the
    # command line in order to launch the workflow and to check its status.
    # Also, print out the line that should be placed in the user's cron table
    # in order for the workflow to be continually resubmitted.
    #
    # -----------------------------------------------------------------------
    #
    if WORKFLOW_MANAGER == "rocoto":
        wflow_db_fn = f"{os.path.splitext(WFLOW_XML_FN)[0]}.db"
        rocotorun_cmd = f"rocotorun -w {WFLOW_XML_FN} -d {wflow_db_fn} -v 10"
        rocotostat_cmd = f"rocotostat -w {WFLOW_XML_FN} -d {wflow_db_fn} -v 10"

        log_info(
            f"""
            To launch the workflow, change location to the experiment directory
            (EXPTDIR) and issue the rocotrun command, as follows:

              > cd {EXPTDIR}
              > {rocotorun_cmd}

            To check on the status of the workflow, issue the rocotostat command
            (also from the experiment directory):

              > {rocotostat_cmd}

            Note that:

            1) The rocotorun command must be issued after the completion of each
               task in the workflow in order for the workflow to submit the next
               task(s) to the queue.

            2) In order for the output of the rocotostat command to be up-to-date,
               the rocotorun command must be issued immediately before issuing the
               rocotostat command.

            For automatic resubmission of the workflow (say every {CRON_RELAUNCH_INTVL_MNTS} minutes), the
            following line can be added to the user's crontab (use 'crontab -e' to
            edit the cron table):

            */{CRON_RELAUNCH_INTVL_MNTS} * * * * cd {EXPTDIR} && ./launch_FV3LAM_wflow.sh called_from_cron="TRUE"
            """
        )

    # If we got to this point everything was successful: move the log file to the experiment directory.
    mv_vrfy(logfile, EXPTDIR)


def get_nomads_data(
    NOMADS_file_type,
    EXPTDIR,
    USHdir,
    DATE_FIRST_CYCL,
    CYCL_HRS,
    FCST_LEN_HRS,
    LBC_SPEC_INTVL_HRS,
):
    print("Getting NOMADS online data")
    print(f"NOMADS_file_type= {NOMADS_file_type}")
    cd_vrfy(EXPTDIR)
    NOMADS_script = os.path.join(USHdir, "NOMADS_get_extrn_mdl_files.sh")
    run_command(
        f"""{NOMADS_script} \
            {date_to_str(DATE_FIRST_CYCL,format='%Y%m%d')} \
            {date_to_str(DATE_FIRST_CYCL,format='%H')} \
            {NOMADS_file_type} \
            {FCST_LEN_HRS} \
            {LBC_SPEC_INTVL_HRS}"""
    )


def setup_logging(logfile: str = "log.generate_FV3LAM_wflow") -> None:
    """
    Sets up logging, printing high-priority (INFO and higher) messages to screen, and printing all
    messages with detailed timing and routine info in the specified text file.
    """
    logging.basicConfig(
        level=logging.DEBUG,
        format="%(name)-22s %(levelname)-8s %(message)s",
        filename=logfile,
        filemode="w",
    )
    logging.debug(f"Finished setting up debug file logging in {logfile}")
    console = logging.StreamHandler()
    console.setLevel(logging.INFO)
    logging.getLogger().addHandler(console)
    logging.debug("Logging set up successfully")


if __name__ == "__main__":

    USHdir = os.path.dirname(os.path.abspath(__file__))
    logfile = f"{USHdir}/log.generate_FV3LAM_wflow"

    # Call the generate_FV3LAM_wflow function defined above to generate the
    # experiment/workflow.
    try:
        generate_FV3LAM_wflow(USHdir, logfile)
    except:
        logging.exception(
            dedent(
                f"""
                *********************************************************************
                FATAL ERROR:
                Experiment generation failed. See the error message(s) printed below.
                For more detailed information, check the log file from the workflow
                generation script: {logfile}
                *********************************************************************\n
                """
            )
        )


class Testing(unittest.TestCase):
    def test_generate_FV3LAM_wflow(self):

        # run workflows in separate process to avoid conflict between community and nco settings
        def run_workflow(USHdir, logfile):
            p = Process(target=generate_FV3LAM_wflow, args=(USHdir, logfile))
            p.start()
            p.join()
            exit_code = p.exitcode
            if exit_code != 0:
                sys.exit(exit_code)

        USHdir = os.path.dirname(os.path.abspath(__file__))
        logfile = "log.generate_FV3LAM_wflow"
        SED = get_env_var("SED")

        # community test case
        cp_vrfy(f"{USHdir}/config.community.yaml", f"{USHdir}/config.yaml")
        run_command(
            f"""{SED} -i 's/MACHINE: hera/MACHINE: linux/g' {USHdir}/config.yaml"""
        )
        run_workflow(USHdir, logfile)

        # nco test case
        set_env_var("OPSROOT", f"{USHdir}/../../nco_dirs")
        cp_vrfy(f"{USHdir}/config.nco.yaml", f"{USHdir}/config.yaml")
        run_command(
            f"""{SED} -i 's/MACHINE: hera/MACHINE: linux/g' {USHdir}/config.yaml"""
        )
        run_workflow(USHdir, logfile)

    def setUp(self):
        define_macos_utilities()
        set_env_var("DEBUG", False)
        set_env_var("VERBOSE", False)<|MERGE_RESOLUTION|>--- conflicted
+++ resolved
@@ -126,332 +126,11 @@
         d = DATE_FIRST_CYCL + timedelta(seconds=DT_ATMOS)
         time_str = d.strftime("%M:%S")
 
-<<<<<<< HEAD
         if DATE_FIRST_CYCL == DATE_LAST_CYCL:
             CYCL_NEXT = date_to_str(DATE_FIRST_CYCL, format="%Y%m%d%H00")
         else:
             CYCL_NEXT = date_to_str(DATE_FIRST_CYCL + timedelta(hours=INCR_CYCL_FREQ), format="%Y%m%d%H00")
 
-        # Dictionary of settings
-        settings = {
-            #
-            # Parameters needed by the job scheduler.
-            #
-            "account": ACCOUNT,
-            "sched": SCHED,
-            "partition_default": PARTITION_DEFAULT,
-            "queue_default": QUEUE_DEFAULT,
-            "partition_hpss": PARTITION_HPSS,
-            "queue_hpss": QUEUE_HPSS,
-            "partition_fcst": PARTITION_FCST,
-            "queue_fcst": QUEUE_FCST,
-            "machine": MACHINE,
-            "sched_native_cmd": SCHED_NATIVE_CMD,
-            "workflow_id": WORKFLOW_ID,
-            #
-            # Run environment
-            #
-            "run_envir": RUN_ENVIR,
-            "run": RUN,
-            "net": NET,
-            #
-            # Workflow task names.
-            #
-            "make_grid_tn": MAKE_GRID_TN,
-            "make_orog_tn": MAKE_OROG_TN,
-            "make_sfc_climo_tn": MAKE_SFC_CLIMO_TN,
-            "get_extrn_ics_tn": GET_EXTRN_ICS_TN,
-            "get_extrn_lbcs_tn": GET_EXTRN_LBCS_TN,
-            "make_ics_tn": MAKE_ICS_TN,
-            "make_lbcs_tn": MAKE_LBCS_TN,
-            "run_fcst_tn": RUN_FCST_TN,
-            "run_post_tn": RUN_POST_TN,
-            "get_obs_ccpa_tn": GET_OBS_CCPA_TN,
-            "get_obs_ndas_tn": GET_OBS_NDAS_TN,
-            "get_obs_mrms_tn": GET_OBS_MRMS_TN,
-            "vx_tn": VX_TN,
-            "vx_gridstat_tn": VX_GRIDSTAT_TN,
-            "vx_gridstat_refc_tn": VX_GRIDSTAT_REFC_TN,
-            "vx_gridstat_retop_tn": VX_GRIDSTAT_RETOP_TN,
-            "vx_gridstat_03h_tn": VX_GRIDSTAT_03h_TN,
-            "vx_gridstat_06h_tn": VX_GRIDSTAT_06h_TN,
-            "vx_gridstat_24h_tn": VX_GRIDSTAT_24h_TN,
-            "vx_pointstat_tn": VX_POINTSTAT_TN,
-            "vx_ensgrid_tn": VX_ENSGRID_TN,
-            "vx_ensgrid_refc_tn": VX_ENSGRID_REFC_TN,
-            "vx_ensgrid_retop_tn": VX_ENSGRID_RETOP_TN,
-            "vx_ensgrid_03h_tn": VX_ENSGRID_03h_TN,
-            "vx_ensgrid_06h_tn": VX_ENSGRID_06h_TN,
-            "vx_ensgrid_24h_tn": VX_ENSGRID_24h_TN,
-            "vx_ensgrid_mean_tn": VX_ENSGRID_MEAN_TN,
-            "vx_ensgrid_prob_tn": VX_ENSGRID_PROB_TN,
-            "vx_ensgrid_mean_03h_tn": VX_ENSGRID_MEAN_03h_TN,
-            "vx_ensgrid_prob_03h_tn": VX_ENSGRID_PROB_03h_TN,
-            "vx_ensgrid_mean_06h_tn": VX_ENSGRID_MEAN_06h_TN,
-            "vx_ensgrid_prob_06h_tn": VX_ENSGRID_PROB_06h_TN,
-            "vx_ensgrid_mean_24h_tn": VX_ENSGRID_MEAN_24h_TN,
-            "vx_ensgrid_prob_24h_tn": VX_ENSGRID_PROB_24h_TN,
-            "vx_ensgrid_prob_refc_tn": VX_ENSGRID_PROB_REFC_TN,
-            "vx_ensgrid_prob_retop_tn": VX_ENSGRID_PROB_RETOP_TN,
-            "vx_enspoint_tn": VX_ENSPOINT_TN,
-            "vx_enspoint_mean_tn": VX_ENSPOINT_MEAN_TN,
-            "vx_enspoint_prob_tn": VX_ENSPOINT_PROB_TN,
-            #
-            # Entity used to load the module file for each GET_OBS_* task.
-            #
-            "get_obs": GET_OBS,
-            #
-            # Number of nodes to use for each task.
-            #
-            "nnodes_make_grid": NNODES_MAKE_GRID,
-            "nnodes_make_orog": NNODES_MAKE_OROG,
-            "nnodes_make_sfc_climo": NNODES_MAKE_SFC_CLIMO,
-            "nnodes_get_extrn_ics": NNODES_GET_EXTRN_ICS,
-            "nnodes_get_extrn_lbcs": NNODES_GET_EXTRN_LBCS,
-            "nnodes_make_ics": NNODES_MAKE_ICS,
-            "nnodes_make_lbcs": NNODES_MAKE_LBCS,
-            "nnodes_run_fcst": NNODES_RUN_FCST,
-            "nnodes_run_post": NNODES_RUN_POST,
-            "nnodes_get_obs_ccpa": NNODES_GET_OBS_CCPA,
-            "nnodes_get_obs_mrms": NNODES_GET_OBS_MRMS,
-            "nnodes_get_obs_ndas": NNODES_GET_OBS_NDAS,
-            "nnodes_vx_gridstat": NNODES_VX_GRIDSTAT,
-            "nnodes_vx_pointstat": NNODES_VX_POINTSTAT,
-            "nnodes_vx_ensgrid": NNODES_VX_ENSGRID,
-            "nnodes_vx_ensgrid_mean": NNODES_VX_ENSGRID_MEAN,
-            "nnodes_vx_ensgrid_prob": NNODES_VX_ENSGRID_PROB,
-            "nnodes_vx_enspoint": NNODES_VX_ENSPOINT,
-            "nnodes_vx_enspoint_mean": NNODES_VX_ENSPOINT_MEAN,
-            "nnodes_vx_enspoint_prob": NNODES_VX_ENSPOINT_PROB,
-            #
-            # Number of cores used for a task
-            #
-            "ncores_run_fcst": PE_MEMBER01,
-            "native_run_fcst": f"--cpus-per-task {OMP_NUM_THREADS_RUN_FCST} --exclusive",
-            "native_nexus_emission": f"--cpus-per-task {OMP_NUM_THREADS_NEXUS_EMISSION}",
-            #
-            # Number of OpenMP threads for the run_fcst task and nexus_emission task
-            #
-            "omp_num_threads_run_fcst": OMP_NUM_THREADS_RUN_FCST,
-            "omp_num_threads_nexus_emission": OMP_NUM_THREADS_NEXUS_EMISSION,
-            "omp_num_threads_point_source": OMP_NUM_THREADS_POINT_SOURCE,
-            #
-            # Number of logical processes per node for each task.  If running without
-            # threading, this is equal to the number of MPI processes per node.
-            #
-            "ppn_make_grid": PPN_MAKE_GRID,
-            "ppn_make_orog": PPN_MAKE_OROG,
-            "ppn_make_sfc_climo": PPN_MAKE_SFC_CLIMO,
-            "ppn_get_extrn_ics": PPN_GET_EXTRN_ICS,
-            "ppn_get_extrn_lbcs": PPN_GET_EXTRN_LBCS,
-            "ppn_make_ics": PPN_MAKE_ICS,
-            "ppn_make_lbcs": PPN_MAKE_LBCS,
-            "ppn_run_fcst": PPN_RUN_FCST,
-            "ppn_run_post": PPN_RUN_POST,
-            "ppn_get_obs_ccpa": PPN_GET_OBS_CCPA,
-            "ppn_get_obs_mrms": PPN_GET_OBS_MRMS,
-            "ppn_get_obs_ndas": PPN_GET_OBS_NDAS,
-            "ppn_vx_gridstat": PPN_VX_GRIDSTAT,
-            "ppn_vx_pointstat": PPN_VX_POINTSTAT,
-            "ppn_vx_ensgrid": PPN_VX_ENSGRID,
-            "ppn_vx_ensgrid_mean": PPN_VX_ENSGRID_MEAN,
-            "ppn_vx_ensgrid_prob": PPN_VX_ENSGRID_PROB,
-            "ppn_vx_enspoint": PPN_VX_ENSPOINT,
-            "ppn_vx_enspoint_mean": PPN_VX_ENSPOINT_MEAN,
-            "ppn_vx_enspoint_prob": PPN_VX_ENSPOINT_PROB,
-            #
-            # Maximum wallclock time for each task.
-            #
-            "wtime_make_grid": WTIME_MAKE_GRID,
-            "wtime_make_orog": WTIME_MAKE_OROG,
-            "wtime_make_sfc_climo": WTIME_MAKE_SFC_CLIMO,
-            "wtime_get_extrn_ics": WTIME_GET_EXTRN_ICS,
-            "wtime_get_extrn_lbcs": WTIME_GET_EXTRN_LBCS,
-            "wtime_make_ics": WTIME_MAKE_ICS,
-            "wtime_make_lbcs": WTIME_MAKE_LBCS,
-            "wtime_run_fcst": WTIME_RUN_FCST,
-            "wtime_run_post": WTIME_RUN_POST,
-            "wtime_get_obs_ccpa": WTIME_GET_OBS_CCPA,
-            "wtime_get_obs_mrms": WTIME_GET_OBS_MRMS,
-            "wtime_get_obs_ndas": WTIME_GET_OBS_NDAS,
-            "wtime_vx_gridstat": WTIME_VX_GRIDSTAT,
-            "wtime_vx_pointstat": WTIME_VX_POINTSTAT,
-            "wtime_vx_ensgrid": WTIME_VX_ENSGRID,
-            "wtime_vx_ensgrid_mean": WTIME_VX_ENSGRID_MEAN,
-            "wtime_vx_ensgrid_prob": WTIME_VX_ENSGRID_PROB,
-            "wtime_vx_enspoint": WTIME_VX_ENSPOINT,
-            "wtime_vx_enspoint_mean": WTIME_VX_ENSPOINT_MEAN,
-            "wtime_vx_enspoint_prob": WTIME_VX_ENSPOINT_PROB,
-            #
-            # Maximum number of tries for each task.
-            #
-            "maxtries_make_grid": MAXTRIES_MAKE_GRID,
-            "maxtries_make_orog": MAXTRIES_MAKE_OROG,
-            "maxtries_make_sfc_climo": MAXTRIES_MAKE_SFC_CLIMO,
-            "maxtries_get_extrn_ics": MAXTRIES_GET_EXTRN_ICS,
-            "maxtries_get_extrn_lbcs": MAXTRIES_GET_EXTRN_LBCS,
-            "maxtries_make_ics": MAXTRIES_MAKE_ICS,
-            "maxtries_make_lbcs": MAXTRIES_MAKE_LBCS,
-            "maxtries_run_fcst": MAXTRIES_RUN_FCST,
-            "maxtries_run_post": MAXTRIES_RUN_POST,
-            "maxtries_get_obs_ccpa": MAXTRIES_GET_OBS_CCPA,
-            "maxtries_get_obs_mrms": MAXTRIES_GET_OBS_MRMS,
-            "maxtries_get_obs_ndas": MAXTRIES_GET_OBS_NDAS,
-            "maxtries_vx_gridstat": MAXTRIES_VX_GRIDSTAT,
-            "maxtries_vx_gridstat_refc": MAXTRIES_VX_GRIDSTAT_REFC,
-            "maxtries_vx_gridstat_retop": MAXTRIES_VX_GRIDSTAT_RETOP,
-            "maxtries_vx_gridstat_03h": MAXTRIES_VX_GRIDSTAT_03h,
-            "maxtries_vx_gridstat_06h": MAXTRIES_VX_GRIDSTAT_06h,
-            "maxtries_vx_gridstat_24h": MAXTRIES_VX_GRIDSTAT_24h,
-            "maxtries_vx_pointstat": MAXTRIES_VX_POINTSTAT,
-            "maxtries_vx_ensgrid": MAXTRIES_VX_ENSGRID,
-            "maxtries_vx_ensgrid_refc": MAXTRIES_VX_ENSGRID_REFC,
-            "maxtries_vx_ensgrid_retop": MAXTRIES_VX_ENSGRID_RETOP,
-            "maxtries_vx_ensgrid_03h": MAXTRIES_VX_ENSGRID_03h,
-            "maxtries_vx_ensgrid_06h": MAXTRIES_VX_ENSGRID_06h,
-            "maxtries_vx_ensgrid_24h": MAXTRIES_VX_ENSGRID_24h,
-            "maxtries_vx_ensgrid_mean": MAXTRIES_VX_ENSGRID_MEAN,
-            "maxtries_vx_ensgrid_prob": MAXTRIES_VX_ENSGRID_PROB,
-            "maxtries_vx_ensgrid_mean_03h": MAXTRIES_VX_ENSGRID_MEAN_03h,
-            "maxtries_vx_ensgrid_prob_03h": MAXTRIES_VX_ENSGRID_PROB_03h,
-            "maxtries_vx_ensgrid_mean_06h": MAXTRIES_VX_ENSGRID_MEAN_06h,
-            "maxtries_vx_ensgrid_prob_06h": MAXTRIES_VX_ENSGRID_PROB_06h,
-            "maxtries_vx_ensgrid_mean_24h": MAXTRIES_VX_ENSGRID_MEAN_24h,
-            "maxtries_vx_ensgrid_prob_24h": MAXTRIES_VX_ENSGRID_PROB_24h,
-            "maxtries_vx_ensgrid_prob_refc": MAXTRIES_VX_ENSGRID_PROB_REFC,
-            "maxtries_vx_ensgrid_prob_retop": MAXTRIES_VX_ENSGRID_PROB_RETOP,
-            "maxtries_vx_enspoint": MAXTRIES_VX_ENSPOINT,
-            "maxtries_vx_enspoint_mean": MAXTRIES_VX_ENSPOINT_MEAN,
-            "maxtries_vx_enspoint_prob": MAXTRIES_VX_ENSPOINT_PROB,
-            #
-            # Flags that specify whether to run the preprocessing or
-            # verification-related tasks.
-            #
-            "run_task_make_grid": RUN_TASK_MAKE_GRID,
-            "run_task_make_orog": RUN_TASK_MAKE_OROG,
-            "run_task_make_sfc_climo": RUN_TASK_MAKE_SFC_CLIMO,
-            "run_task_get_extrn_ics": RUN_TASK_GET_EXTRN_ICS,
-            "run_task_get_extrn_lbcs": RUN_TASK_GET_EXTRN_LBCS,
-            "run_task_make_ics": RUN_TASK_MAKE_ICS,
-            "run_task_make_lbcs": RUN_TASK_MAKE_LBCS,
-            "run_task_run_fcst": RUN_TASK_RUN_FCST,
-            "run_task_run_post": RUN_TASK_RUN_POST,
-            "run_task_get_obs_ccpa": RUN_TASK_GET_OBS_CCPA,
-            "run_task_get_obs_mrms": RUN_TASK_GET_OBS_MRMS,
-            "run_task_get_obs_ndas": RUN_TASK_GET_OBS_NDAS,
-            "run_task_vx_gridstat": RUN_TASK_VX_GRIDSTAT,
-            "run_task_vx_pointstat": RUN_TASK_VX_POINTSTAT,
-            "run_task_vx_ensgrid": RUN_TASK_VX_ENSGRID,
-            "run_task_vx_enspoint": RUN_TASK_VX_ENSPOINT,
-            #
-            # Number of physical cores per node for the current machine.
-            #
-            "ncores_per_node": NCORES_PER_NODE,
-            #
-            # Directories and files.
-            #
-            "exptdir": EXPTDIR,
-            "jobsdir": JOBSdir,
-            "logdir": LOGDIR,
-            "scriptsdir": SCRIPTSdir,
-            "comin_basedir": COMIN_BASEDIR,
-            "comout_basedir": COMOUT_BASEDIR,
-            "global_var_defns_fp": GLOBAL_VAR_DEFNS_FP,
-            "load_modules_run_task_fp": LOAD_MODULES_RUN_TASK_FP,
-            #
-            # External model information for generating ICs and LBCs.
-            #
-            "extrn_mdl_name_ics": EXTRN_MDL_NAME_ICS,
-            "extrn_mdl_name_lbcs": EXTRN_MDL_NAME_LBCS,
-            #
-            # Parameters that determine the set of cycles to run.
-            #
-            "date_first_cycl": date_to_str(DATE_FIRST_CYCL, format="%Y%m%d%H00"),
-            "date_last_cycl": date_to_str(DATE_LAST_CYCL, format="%Y%m%d%H00"),
-            "cdate_first_cycl": DATE_FIRST_CYCL,
-            "cycl_freq": f"{INCR_CYCL_FREQ:02d}:00:00",
-            #
-            # Forecast length (same for all cycles).
-            #
-            "fcst_len_hrs": FCST_LEN_HRS,
-            #
-            # Inline post
-            #
-            "write_dopost": WRITE_DOPOST,
-            #
-            # Switch for real-time run
-            "do_real_time": DO_REAL_TIME,
-            # 
-            # Base dir of FV3GFS data
-            #
-            "comingfs_basedir": COMINgfs_BASEDIR,
-            #
-            # METPlus-specific information
-            #
-            "model": MODEL,
-            "met_install_dir": MET_INSTALL_DIR,
-            "met_bin_exec": MET_BIN_EXEC,
-            "metplus_path": METPLUS_PATH,
-            "vx_config_dir": VX_CONFIG_DIR,
-            "metplus_conf": METPLUS_CONF,
-            "met_config": MET_CONFIG,
-            "ccpa_obs_dir": CCPA_OBS_DIR,
-            "mrms_obs_dir": MRMS_OBS_DIR,
-            "ndas_obs_dir": NDAS_OBS_DIR,
-            #
-            # AQM parameters
-            #
- 	    "aqm_ics_tn": AQM_ICS_TN,
-            "aqm_lbcs_tn": AQM_LBCS_TN,
-            "nexus_emission_tn": NEXUS_EMISSION_TN,
-            "point_source_tn": POINT_SOURCE_TN,
-            "post_stat_tn": POST_STAT_TN,
-            "coldstart": COLDSTART,
-            "warmstart_cycle_dir": WARMSTART_CYCLE_DIR,
-            "cycl_next": CYCL_NEXT,
-            "run_task_aqm_ics": RUN_TASK_AQM_ICS,
-            "run_task_aqm_lbcs": RUN_TASK_AQM_LBCS,
-            "run_task_nexus_emission": RUN_TASK_NEXUS_EMISSION,
-            "run_task_point_source": RUN_TASK_POINT_SOURCE,
-            "run_task_post_stat": RUN_TASK_POST_STAT,
-            "nnodes_aqm_ics": NNODES_AQM_ICS,
-            "nnodes_aqm_lbcs": NNODES_AQM_LBCS,
-            "nnodes_nexus_emission": NNODES_NEXUS_EMISSION,
-            "nnodes_point_source": NNODES_POINT_SOURCE,
-            "nnodes_post_stat": NNODES_POST_STAT,
-            "ppn_aqm_ics": PPN_AQM_ICS,
-            "ppn_aqm_lbcs": PPN_AQM_LBCS,
-            "ppn_nexus_emission": PPN_NEXUS_EMISSION,
-            "ppn_point_source": PPN_POINT_SOURCE,
-            "ppn_post_stat": PPN_POST_STAT,
-            "wtime_aqm_ics": WTIME_AQM_ICS,
-            "wtime_aqm_lbcs": WTIME_AQM_LBCS,
-            "wtime_nexus_emission": WTIME_NEXUS_EMISSION,
-            "wtime_point_source": WTIME_POINT_SOURCE,
-            "wtime_post_stat": WTIME_POST_STAT,
-            "maxtries_aqm_ics": MAXTRIES_AQM_ICS,
-            "maxtries_aqm_lbcs": MAXTRIES_AQM_LBCS,
-            "maxtries_nexus_emission": MAXTRIES_NEXUS_EMISSION,
-            "maxtries_point_source": MAXTRIES_POINT_SOURCE,
-            "maxtries_post_stat": MAXTRIES_POST_STAT,
-            #
-            # Ensemble-related parameters.
-            #
-            "do_ensemble": DO_ENSEMBLE,
-            "num_ens_members": NUM_ENS_MEMBERS,
-            "ndigits_ensmem_names": f"{NDIGITS_ENSMEM_NAMES}",
-            "ensmem_indx_name": ensmem_indx_name,
-            "uscore_ensmem_name": uscore_ensmem_name,
-            "slash_ensmem_subdir": slash_ensmem_subdir,
-            #
-            # Parameters associated with subhourly post-processed output
-            #
-            "sub_hourly_post": SUB_HOURLY_POST,
-            "delta_min": DT_SUBHOURLY_POST_MNTS,
-            "first_fv3_file_tstr": f"000:{time_str}",
-        }
-        # End of "settings" variable.
-=======
         settings.update(
             {
                 #
@@ -466,6 +145,7 @@
                 "date_last_cycl": date_to_str(DATE_LAST_CYCL, format="%Y%m%d%H00"),
                 "cdate_first_cycl": DATE_FIRST_CYCL,
                 "cycl_freq": f"{INCR_CYCL_FREQ:02d}:00:00",
+                "cycl_next": CYCL_NEXT,
                 #
                 # Ensemble-related parameters.
                 #
@@ -481,7 +161,6 @@
         )
 
         # Log "settings" variable.
->>>>>>> 474ab7dd
         settings_str = cfg_to_yaml_str(settings)
 
         log_info(
