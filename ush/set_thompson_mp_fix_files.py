--- conflicted
+++ resolved
@@ -14,20 +14,8 @@
 )
 
 
-<<<<<<< HEAD
 def set_thompson_mp_fix_files(ccpp_phys_suite_fp, thompson_mp_climo_fn,
         link_thompson_climo):
-=======
-def set_thompson_mp_fix_files(
-    EXTRN_MDL_NAME_ICS,
-    EXTRN_MDL_NAME_LBCS,
-    CCPP_PHYS_SUITE,
-    ccpp_phys_suite_fp,
-    thompson_mp_climo_fn,
-    CYCLEDIR_LINKS_TO_FIXam_FILES_MAPPING,
-    FIXgsm_FILES_TO_COPY_TO_FIXam,
-):
->>>>>>> 474ab7dd
     """Function that first checks whether the Thompson
     microphysics parameterization is being called by the selected physics
     suite.  If not, it sets the output variable whose name is specified by
@@ -39,17 +27,9 @@
     symlinks to these files are created in the run directories.
 
     Args:
-        EXTRN_MDL_NAME_ICS,
-        EXTRN_MDL_NAME_LBCS,
-        CCPP_PHYS_SUITE,
         ccpp_phys_suite_fp: full path to CCPP physics suite
         thompson_mp_climo_fn: netcdf file for thompson microphysics
-<<<<<<< HEAD
         link_thompson_climo: whether to use the thompson climo file
-=======
-        CYCLEDIR_LINKS_TO_FIXam_FILES_MAPPING
-        FIXgsm_FILES_TO_COPY_TO_FIXam
->>>>>>> 474ab7dd
     Returns:
         boolean: sdf_uses_thompson_mp
     """
@@ -99,114 +79,17 @@
 
         mapping = []
         for fix_file in thompson_mp_fix_files:
-<<<<<<< HEAD
             mapping.append(f"{fix_file} | {fix_file}")
 
     return sdf_uses_thompson_mp, mapping, thompson_mp_fix_files
-=======
-            mapping = f"{fix_file} | {fix_file}"
-            CYCLEDIR_LINKS_TO_FIXam_FILES_MAPPING.append(mapping)
-
-        log_info(
-            f"""
-            Since the Thompson microphysics parameterization is being used by this
-            physics suite (CCPP_PHYS_SUITE), the names of the fixed files needed by
-            this scheme have been appended to the array FIXgsm_FILES_TO_COPY_TO_FIXam,
-            and the mappings between these files and the symlinks that need to be
-            created in the cycle directories have been appended to the array
-            CYCLEDIR_LINKS_TO_FIXam_FILES_MAPPING.  After these modifications, the
-            values of these parameters are as follows:
-
-            CCPP_PHYS_SUITE = '{CCPP_PHYS_SUITE}'
-            """
-        )
-        log_info(
-            f"""
-                FIXgsm_FILES_TO_COPY_TO_FIXam = {list_to_str(FIXgsm_FILES_TO_COPY_TO_FIXam)}
-            """
-        )
-        log_info(
-            f"""
-                CYCLEDIR_LINKS_TO_FIXam_FILES_MAPPING = {list_to_str(CYCLEDIR_LINKS_TO_FIXam_FILES_MAPPING)}
-            """
-        )
-
-    return sdf_uses_thompson_mp
->>>>>>> 474ab7dd
 
 
 class Testing(unittest.TestCase):
     def test_set_thompson_mp_fix_files(self):
         USHdir = os.path.dirname(os.path.abspath(__file__))
-        self.assertEqual(
-            True,
-            set_thompson_mp_fix_files(
-                "FV3GFS",
-                "FV3GFS",
-                "FV3_GSD_SAR",
-                f"{USHdir}{os.sep}test_data{os.sep}suite_FV3_GSD_SAR.xml",
-                "Thompson_MP_MONTHLY_CLIMO.nc",
-                CYCLEDIR_LINKS_TO_FIXam_FILES_MAPPING,
-                FIXgsm_FILES_TO_COPY_TO_FIXam,
-            ),
+        uses_thompson, _, _ =  set_thompson_mp_fix_files(
+            f"{USHdir}{os.sep}test_data{os.sep}suite_FV3_GSD_SAR.xml",
+            "Thompson_MP_MONTHLY_CLIMO.nc",
+            False,
         )
-
-    def setUp(self):
-
-        global CYCLEDIR_LINKS_TO_FIXam_FILES_MAPPING
-        CYCLEDIR_LINKS_TO_FIXam_FILES_MAPPING = [
-            "aerosol.dat                | global_climaeropac_global.txt",
-            "co2historicaldata_2010.txt | fix_co2_proj/global_co2historicaldata_2010.txt",
-            "co2historicaldata_2011.txt | fix_co2_proj/global_co2historicaldata_2011.txt",
-            "co2historicaldata_2012.txt | fix_co2_proj/global_co2historicaldata_2012.txt",
-            "co2historicaldata_2013.txt | fix_co2_proj/global_co2historicaldata_2013.txt",
-            "co2historicaldata_2014.txt | fix_co2_proj/global_co2historicaldata_2014.txt",
-            "co2historicaldata_2015.txt | fix_co2_proj/global_co2historicaldata_2015.txt",
-            "co2historicaldata_2016.txt | fix_co2_proj/global_co2historicaldata_2016.txt",
-            "co2historicaldata_2017.txt | fix_co2_proj/global_co2historicaldata_2017.txt",
-            "co2historicaldata_2018.txt | fix_co2_proj/global_co2historicaldata_2018.txt",
-            "co2historicaldata_2019.txt | fix_co2_proj/global_co2historicaldata_2019.txt",
-            "co2historicaldata_2020.txt | fix_co2_proj/global_co2historicaldata_2020.txt",
-            "co2historicaldata_2021.txt | fix_co2_proj/global_co2historicaldata_2021.txt",
-            "co2historicaldata_glob.txt | global_co2historicaldata_glob.txt",
-            "co2monthlycyc.txt          | co2monthlycyc.txt",
-            "global_h2oprdlos.f77       | global_h2o_pltc.f77",
-            "global_zorclim.1x1.grb     | global_zorclim.1x1.grb",
-            "sfc_emissivity_idx.txt     | global_sfc_emissivity_idx.txt",
-            "solarconstant_noaa_an.txt  | global_solarconstant_noaa_an.txt",
-            "global_o3prdlos.f77        | ozprdlos_2015_new_sbuvO3_tclm15_nuchem.f77",
-        ]
-
-        global FIXgsm_FILES_TO_COPY_TO_FIXam
-        FIXgsm_FILES_TO_COPY_TO_FIXam = [
-            "global_glacier.2x2.grb",
-            "global_maxice.2x2.grb",
-            "RTGSST.1982.2012.monthly.clim.grb",
-            "global_snoclim.1.875.grb",
-            "CFSR.SEAICE.1982.2012.monthly.clim.grb",
-            "global_soilmgldas.t126.384.190.grb",
-            "seaice_newland.grb",
-            "global_climaeropac_global.txt",
-            "fix_co2_proj/global_co2historicaldata_2010.txt",
-            "fix_co2_proj/global_co2historicaldata_2011.txt",
-            "fix_co2_proj/global_co2historicaldata_2012.txt",
-            "fix_co2_proj/global_co2historicaldata_2013.txt",
-            "fix_co2_proj/global_co2historicaldata_2014.txt",
-            "fix_co2_proj/global_co2historicaldata_2015.txt",
-            "fix_co2_proj/global_co2historicaldata_2016.txt",
-            "fix_co2_proj/global_co2historicaldata_2017.txt",
-            "fix_co2_proj/global_co2historicaldata_2018.txt",
-            "fix_co2_proj/global_co2historicaldata_2019.txt",
-            "fix_co2_proj/global_co2historicaldata_2020.txt",
-            "fix_co2_proj/global_co2historicaldata_2021.txt",
-            "global_co2historicaldata_glob.txt",
-            "co2monthlycyc.txt",
-            "global_h2o_pltc.f77",
-            "global_hyblev.l65.txt",
-            "global_zorclim.1x1.grb",
-            "global_sfc_emissivity_idx.txt",
-            "global_solarconstant_noaa_an.txt",
-            "geo_em.d01.lat-lon.2.5m.HGT_M.nc",
-            "HGT.Beljaars_filtered.lat-lon.30s_res.nc",
-            "ozprdlos_2015_new_sbuvO3_tclm15_nuchem.f77",
-        ]+        self.assertEqual(True, uses_thompson)