#----------------------------
# Test description
#----------------------------
metadata:
  description: >-
    Default configuration for an experiment. The valid values for most of the
    parameters are specified in valid_param_vals.yaml
  version: !!str '1.0'
#----------------------------
# USER config parameters
#----------------------------
user:
  #
  #-----------------------------------------------------------------------
  #
  # Set the RUN_ENVIR variable that is listed and described in the WCOSS
  # Implementation Standards document:
  #
  #   NCEP Central Operations
  #   WCOSS Implementation Standards
  #   April 19, 2022
  #   Version 11.0.0
  #
  # RUN_ENVIR is described in this document as follows:
  #
  #   Set to "nco" if running in NCO's production environment. Used to 
  #   distinguish between organizations.
  #
  # Valid values are "nco" and "community".  Here, we use it to generate
  # and run the experiment either in NCO mode (if RUN_ENVIR is set to "nco")
  # or in community mode (if RUN_ENVIR is set to "community").  This has 
  # implications on the experiment variables that need to be set and the
  # the directory structure used.
  #
  #-----------------------------------------------------------------------
  #
  RUN_ENVIR: "nco"
  #
  #-----------------------------------------------------------------------
  #
  # Set machine and queue parameters.  Definitions:
  #
  # MACHINE:
  # Machine on which the workflow will run. If you are NOT on a named,
  # supported platform, and you want to use the Rocoto workflow manager,
  # you will need set MACHINE: "linux" and WORKFLOW_MANAGER: "rocoto". This
  # combination will assume a Slurm batch manager when generating the XML.
  # Please see ush/valid_param_vals.yaml for a full list of supported
  # platforms.
  #
  # ACCOUNT:
  # The account under which to submit jobs to the queue.
  #
  #-----------------------------------------------------------------------
  MACHINE: "BIG_COMPUTER"
  ACCOUNT: ""

  HOMEdir: '{{ user.HOMEdir }}'
  USHdir: '{{ user.USHdir }}'
  SCRIPTSdir: '{{ [HOMEdir, "scripts"]|path_join }}'
  JOBSdir: '{{ [HOMEdir, "jobs"]|path_join }}'
  SORCdir: '{{ [HOMEdir, "sorc"]|path_join }}'
  PARMdir: '{{ [HOMEdir, "parm"]|path_join }}'
  MODULESdir: '{{ [HOMEdir, "modulefiles"]|path_join }}'
  EXECdir: '{{ [HOMEdir, workflow.EXEC_SUBDIR]|path_join }}'
  VX_CONFIG_DIR: '{{ [HOMEdir, "parm"]|path_join }}'
  METPLUS_CONF: '{{ [PARMdir, "metplus"]|path_join }}'
  MET_CONFIG: '{{ [PARMdir, "met"]|path_join }}'
  UFS_WTHR_MDL_DIR: '{{ user.UFS_WTHR_MDL_DIR }}'
  ARL_NEXUS_DIR: '{{ [SORCdir, "arl_nexus"]|path_join }}'

#----------------------------
# PLATFORM config parameters
#-----------------------------
platform:
  #
  #-----------------------------------------------------------------------
  #
  # WORKFLOW_MANAGER:
  # The workflow manager to use (e.g. rocoto). This is set to "none" by
  # default, but if the machine name is set to a platform that supports
  # rocoto, this will be overwritten and set to "rocoto". If set
  # explicitly to rocoto along with the use of the MACHINE=linux target,
  # the configuration layer assumes a Slurm batch manager when generating
  # the XML. Valid options: "rocoto" or "none"
  #
  # NCORES_PER_NODE:
  # The number of cores available per node on the compute platform, now 
  # configurable for all platforms.
  #
  # TASKTHROTTLE:
  # The number of active tasks run simultaneously. For linux/mac setting this
  # to 1 makes sense
  #
  # BUILD_MOD_FN:
  # Name of alternative build module file to use if using an
  # unsupported platform. Is set automatically for supported machines.
  #
  # WFLOW_MOD_FN:
  # Name of alternative workflow module file to use if using an
  # unsupported platform. Is set automatically for supported machines.
  #
  # BUILD_VER_FN:
  # File name containing the version of the modules used for building the app.
  # Currently, WCOSS2 only uses this file.
  #
  # RUN_VER_FN:
  # File name containing the version of the modules used for running the app.
  # Currently, WCOSS2 only uses this file.
  #
  # SCHED:
  # The job scheduler to use (e.g. slurm).  Set this to an empty string in
  # order for the experiment generation script to set it depending on the
  # machine.
  #
  # PARTITION_DEFAULT:
  # If using the slurm job scheduler (i.e. if SCHED is set to "slurm"), 
  # the default partition to which to submit workflow tasks.  If a task 
  # does not have a specific variable that specifies the partition to which 
  # it will be submitted (e.g. PARTITION_HPSS, PARTITION_FCST; see below), 
  # it will be submitted to the partition specified by this variable.  If 
  # this is not set or is set to an empty string, it will be (re)set to a 
  # machine-dependent value.  This is not used if SCHED is not set to 
  # "slurm".
  #
  # QUEUE_DEFAULT:
  # The default queue or QOS (if using the slurm job scheduler, where QOS
  # is Quality of Service) to which workflow tasks are submitted.  If a 
  # task does not have a specific variable that specifies the queue to which 
  # it will be submitted (e.g. QUEUE_HPSS, QUEUE_FCST; see below), it will 
  # be submitted to the queue specified by this variable.  If this is not 
  # set or is set to an empty string, it will be (re)set to a machine-
  # dependent value.
  #
  # PARTITION_HPSS:
  # If using the slurm job scheduler (i.e. if SCHED is set to "slurm"), 
  # the partition to which the tasks that get or create links to external 
  # model files [which are needed to generate initial conditions (ICs) and 
  # lateral boundary conditions (LBCs)] are submitted.  If this is not set 
  # or is set to an empty string, it will be (re)set to a machine-dependent 
  # value.  This is not used if SCHED is not set to "slurm".
  #
  # QUEUE_HPSS:
  # The queue or QOS to which the tasks that get or create links to external 
  # model files [which are needed to generate initial conditions (ICs) and 
  # lateral boundary conditions (LBCs)] are submitted.  If this is not set 
  # or is set to an empty string, it will be (re)set to a machine-dependent 
  # value.
  #
  # PARTITION_FCST:
  # If using the slurm job scheduler (i.e. if SCHED is set to "slurm"), 
  # the partition to which the task that runs forecasts is submitted.  If 
  # this is not set or set to an empty string, it will be (re)set to a 
  # machine-dependent value.  This is not used if SCHED is not set to 
  # "slurm".
  #
  # QUEUE_FCST:
  # The queue or QOS to which the task that runs a forecast is submitted.  
  # If this is not set or set to an empty string, it will be (re)set to a 
  # machine-dependent value.
  #
  # REMOVE_MEMORY:
  # Boolean flag determining whether to remove the memory flag for the
  # Rocoto XML. Some platforms are not configured to accept the memory
  # flag, so must not be included at all in the XML.
  #-----------------------------------------------------------------------
  #
  WORKFLOW_MANAGER: ""
  NCORES_PER_NODE: ""
  TASKTHROTTLE: 1000
  BUILD_MOD_FN: 'build_{{ user.MACHINE|lower() }}_{{ workflow.COMPILER }}'
  WFLOW_MOD_FN: 'wflow_{{ user.MACHINE|lower() }}'
  BUILD_VER_FN: 'build.ver.{{ user.MACHINE|lower() }}'
  RUN_VER_FN: 'run.ver.{{ user.MACHINE|lower() }}'
  SCHED: ""
  PARTITION_DEFAULT: ""
  QUEUE_DEFAULT: ""
  PARTITION_HPSS: ""
  QUEUE_HPSS: ""
  PARTITION_FCST: ""
  QUEUE_FCST: ""
  REMOVE_MEMORY: False
  #
  #-----------------------------------------------------------------------
  #
  # Set run commands for platforms without a workflow manager. These values
  # will be ignored unless WORKFLOW_MANAGER: "none".  Definitions:
  #
  # RUN_CMD_UTILS:
  # The run command for pre-processing utilities (shave, orog, sfc_climo_gen, 
  # etc.) Can be left blank for smaller domains, in which case the executables 
  # will run without MPI.
  #
  # RUN_CMD_FCST:
  # The run command for the model forecast step. 
  #
  # RUN_CMD_POST:
  # The run command for post-processing (UPP). Can be left blank for smaller 
  # domains, in which case UPP will run without MPI.
  #
  # RUN_CMD_PRDGEN: 
  # The run command for the product generation job.
  #
  # RUN_CMD_SERIAL:
  # The run command for some serial jobs 
  #
  # RUN_CMD_AQM:
  # The run command for some AQM tasks.
  #
  # RUN_CMD_AQMLBC:
  # The run command for the AQM_LBCS task.
  #
  #-----------------------------------------------------------------------
  #
  RUN_CMD_SERIAL: ""
  RUN_CMD_UTILS: ""
  RUN_CMD_FCST: ""
  RUN_CMD_POST: ""
  RUN_CMD_PRDGEN: ""
  RUN_CMD_AQM: ""
  RUN_CMD_AQMLBC: ""

  #
  #-----------------------------------------------------------------------
  #
  # Allows an extra parameter to be passed to SCHEDULER (SLURM/PBSPRO) via 
  # XML Native command
  #
  SCHED_NATIVE_CMD: ""

  #
  #-----------------------------------------------------------------------
  #
  # Set METplus parameters.  Definitions:
  #
  # MET_INSTALL_DIR:
  # Location to top-level directory of MET installation.
  #
  # MET_BIN_EXEC:
  # Subdirectory containing MET binaries e.g. "bin"
  #
  # METPLUS_PATH:
  # Location to top-level directory of METplus installation.
  #
  # MET_BIN_EXEC
  # Name of subdirectory where METplus executables are installed.
  #
  # CCPA_OBS_DIR:
  # User-specified location of top-level directory where CCPA hourly
  # precipitation files used by METplus are located. This parameter
  # needs to be set for both user-provided observations and for
  # observations that are retrieved from the NOAA HPSS (if the user has
  # access) via the get_obs_ccpa task (activated in workflow by
  # including the parm/wflow/verify.yaml task set in the wflow config).
  # In the case of pulling observations directly from NOAA HPSS, the
  # data retrieved will be placed in this directory. Please note, this
  # path must be defind as /full-path-to-obs/ccpa/proc. METplus is
  # configured to verify 01-, 03-, 06-, and 24-h accumulated
  # precipitation using hourly CCPA files.
  # METplus configuration files require the use of predetermined
  # directory structure and file names. Therefore, if the CCPA files are
  # user provided, they need to follow the anticipated naming structure:
  #
  # {YYYYMMDD}/ccpa.t{HH}z.01h.hrap.conus.gb2,
  #
  # where YYYY is the 4-digit valid year, MM the 2-digit valid month, DD
  # the 2-digit valid day of the month, and HH the 2-digit valid hour of
  # the day. In addition, a caveat is noted for using hourly CCPA data.
  # There is a problem with the valid time in the metadata for files
  # valid from 19 - 00 UTC (or files under the '00' directory). The
  # script to pull the CCPA data from the NOAA HPSS has an example of
  # how to account for this as well as organizing the data into a more
  # intuitive format: scripts/exregional_get_ccpa_files.sh. When a fix
  # is provided, it will be accounted for in the
  # exregional_get_ccpa_files.sh script.
  #
  # MRMS_OBS_DIR:
  # User-specified location of top-level directory where MRMS composite
  # reflectivity files used by METplus are located.  This parameter
  # needs to be set for both user-provided observations and for
  # observations that are retrieved from the NOAA HPSS (if the user has
  # access) via the get_obs_mrms task (activated in workflow by
  # including the parm/wflow/verify.yaml task set in the wflow config).
  # In the case of pulling observations directly from NOAA HPSS, the
  # data retrieved will be placed in this directory. Please note, this
  # path must be defind as /full-path-to-obs/mrms/proc.
  # METplus configuration files require the use of predetermined
  # directory structure and file names. Therefore, if the MRMS files are
  # user provided, they need to follow the anticipated naming structure:
  #
  # {YYYYMMDD}/MergedReflectivityQCComposite_00.50_{YYYYMMDD}-{HH}{mm}{SS}.grib2,
  #
  # where YYYY is the 4-digit valid year, MM the 2-digit valid month, DD
  # the 2-digit valid day of the month, HH the 2-digit valid hour of the
  # day, mm the 2-digit valid minutes of the hour, and SS is the
  # two-digit valid seconds of the hour. In addition, METplus is
  # configured to look for a MRMS composite reflectivity file for the
  # valid time of the forecast being verified; since MRMS composite
  # reflectivity files do not always exactly match the valid time, a
  # script, within the main script to retrieve MRMS data from the NOAA
  # HPSS, is used to identify and rename the MRMS composite reflectivity
  # file to match the valid time of the forecast.  The script to pull
  # the MRMS data from the NOAA HPSS has an example of the expected file
  # naming structure: scripts/exregional_get_mrms_files.sh. This script
  # calls the script used to identify the MRMS file closest to the valid
  # time: ush/mrms_pull_topofhour.py.
  #
  # NDAS_OBS_DIR:
  # User-specified location of top-level directory where NDAS prepbufr 
  # files used by METplus are located. This parameter needs to be set for
  # both user-provided observations and for observations that are 
  # retrieved from the NOAA HPSS (if the user has access) via the 
  # get_obs_ndas task (activated in workflow by includeing the
  # parm/wflow/verify.yaml task set in the wflow config). 
  # In the case of pulling observations directly from NOAA HPSS, the
  # data retrieved will be placed in this directory. Please note, this
  # path must be defind as /full-path-to-obs/ndas/proc. METplus is
  # configured to verify near-surface variables hourly and upper-air
  # variables at times valid at 00 and 12 UTC with NDAS prepbufr files.
  # METplus configuration files require the use of predetermined file
  # names. Therefore, if the NDAS files are user provided, they need to
  # follow the anticipated naming structure:
  #
  # prepbufr.ndas.{YYYYMMDDHH},
  #
  # where YYYY is the 4-digit valid year, MM the 2-digit valid month, DD
  # the 2-digit valid day of the month, and HH the 2-digit valid hour of
  # the day. The script to pull the NDAS data from the NOAA HPSS has an
  # example of how to rename the NDAS data into a more intuitive format
  # with the valid time listed in the file name:
  # scripts/exregional_get_ndas_files.sh
  #
  #-----------------------------------------------------------------------
  #
  MET_INSTALL_DIR: ""
  MET_BIN_EXEC: ""
  METPLUS_PATH: ""
  CCPA_OBS_DIR: ""
  MRMS_OBS_DIR: ""
  NDAS_OBS_DIR: ""
  #
  #-----------------------------------------------------------------------
  #
  # DOMAIN_PREGEN_BASEDIR:
  # The base directory containing pregenerated grid, orography, and surface 
  # climatology files. This is an alternative for setting GRID_DIR,
  # OROG_DIR, and SFC_CLIMO_DIR individually
  # 
  # For the pregenerated grid specified by PREDEF_GRID_NAME, 
  # these "fixed" files are located in:
  #
  #   ${DOMAIN_PREGEN_BASEDIR}/${PREDEF_GRID_NAME}
  #
  # The workflow scripts will create a symlink in the experiment directory
  # that will point to a subdirectory (having the name of the grid being
  # used) under this directory.  This variable should be set to a null 
  # string in this file, but it can be specified in the user-specified 
  # workflow configuration file (EXPT_CONFIG_FN).
  #
  #-----------------------------------------------------------------------
  #
  DOMAIN_PREGEN_BASEDIR: ""
  #
  #-----------------------------------------------------------------------
  # Pre task commands such as "ulimit" needed by tasks
  #-----------------------------------------------------------------------
  #
  PRE_TASK_CMDS: ""
  #
  #-----------------------------------------------------------------------
  # Test directories used in run_WE2E script
  #-----------------------------------------------------------------------
  #
  TEST_EXTRN_MDL_SOURCE_BASEDIR: ""
  TEST_PREGEN_BASEDIR: ""
  TEST_ALT_EXTRN_MDL_SYSBASEDIR_ICS: ""
  TEST_ALT_EXTRN_MDL_SYSBASEDIR_LBCS: ""
  TEST_VX_FCST_INPUT_BASEDIR: ""
  #
  #-----------------------------------------------------------------------
  #
  # Set parameters associated with the fixed (i.e. static) files.  Definitions:
  #
  # FIXgsm:
  # System directory in which the majority of fixed (i.e. time-independent) 
  # files that are needed to run the FV3-LAM model are located
  #
  # FIXaer:
  # System directory where MERRA2 aerosol climatology files are located
  #
  # FIXlut:
  # System directory where the lookup tables for optics properties are located
  #
  # FIXorg:
  # System directory where orography data is located
  #
  # FIXsfc:
  # System directory where surface climatology data is located
  #
  # FIXgsi:
  # System directory where GSI fixed files are located
  # 
  # FIXcrtm:
  # System directory where CRTM fixed files are located
  #
  # FIXcrtmupp:
  # System directory where CRTM fixed files specifically for UPP are located
  #
  #-----------------------------------------------------------------------
  #
  FIXgsm: ""
  FIXaer: ""
  FIXlut: ""
  FIXorg: ""
  FIXsfc: ""
  FIXshp: ""
  FIXgsi: ""
  FIXcrtm: ""
  FIXcrtmupp: ""
  #
  #-----------------------------------------------------------------------
  #
  # EXTRN_MDL_DATA_STORES:
  # A list of data stores where the scripts should look for external model
  # data. The list is in priority order. If disk information is provided
  # via USE_USER_STAGED_EXTRN_FILES or a known location on the platform,
  # the disk location will be highest priority. Options are disk, hpss,
  # aws, and nomads.
  #
  #-----------------------------------------------------------------------
  #
  EXTRN_MDL_DATA_STORES: ""
  #
  #-----------------------------------------------------------------------
  #
  # COMINgfs:
  # Path to the real-time GFS data
  #
  # COMINgefs:
  # Path to the real-time GEFS data
  #
  # COMINairnow:
  # Path to the real-time AIRNOW observation data
  #
  #-----------------------------------------------------------------------
  #
  COMINgfs: ""
  COMINgefs: ""
  COMINairnow: "/path/to/real/time/airnow/data"
<<<<<<< HEAD

=======
  #
  #-----------------------------------------------------------------------
  #
  # Setup default observation locations for data assimilation:
  #
  # OBSPATH_NSSLMOSIAC: location of NSSL radar reflectivity 
  #
  #-----------------------------------------------------------------------
  #
  OBSPATH_NSSLMOSIAC: ""
    
>>>>>>> 48929520
#-----------------------------
# WORKFLOW config parameters
#-----------------------------
workflow:
  #
  #-----------------------------------------------------------------------
  #
  # Unique ID for workflow run that will be set in setup.py
  #
  #-----------------------------------------------------------------------
  #
  WORKFLOW_ID: !nowtimestamp ''
  #
  #-----------------------------------------------------------------------
  #
  # How to make links. Relative links by default. Empty string for
  # absolute paths in links.
  #
  #-----------------------------------------------------------------------
  #
  RELATIVE_LINK_FLAG: "--relative"
  #
  #-----------------------------------------------------------------------
  #
  # Set cron-associated parameters.  Definitions:
  #
  # USE_CRON_TO_RELAUNCH:
  # Flag that determines whether or not to add a line to the user's cron 
  # table to call the experiment launch script every CRON_RELAUNCH_INTVL_MNTS 
  # minutes.
  #
  # CRON_RELAUNCH_INTVL_MNTS:
  # The interval (in minutes) between successive calls of the experiment
  # launch script by a cron job to (re)launch the experiment (so that the
  # workflow for the experiment kicks off where it left off).
  #
  #-----------------------------------------------------------------------
  #
  USE_CRON_TO_RELAUNCH: false
  CRON_RELAUNCH_INTVL_MNTS: 3
  CRONTAB_LINE: ""
  LOAD_MODULES_RUN_TASK_FP: '{{ [user.USHdir, "load_modules_run_task.sh"]|path_join }}'

  #
  #-----------------------------------------------------------------------
  #
  # Set directories.  Definitions:
  #
  # EXPT_BASEDIR:
  # The base directory in which the experiment directory will be created.  
  # If this is not specified or if it is set to an empty string, it will
  # default to ${HOMEdir}/../expt_dirs. If set to a relative path, the
  # path will be appended to the default value ${HOMEdir}/../expt_dirs 
  #
  # EXPT_SUBDIR:
  # The name that the experiment directory (without the full path) will
  # have.  The full path to the experiment directory, which will be contained
  # in the variable EXPTDIR, will be:
  #
  #   EXPTDIR: "${EXPT_BASEDIR}/${EXPT_SUBDIR}"
  #
  # This cannot be empty.  If set to a null string here, it must be set to
  # a (non-empty) value in the user-defined experiment configuration file.
  #
  # EXEC_SUBDIR:
  # The name of the subdirectory of ufs-srweather-app where executables are
  # installed.
  #-----------------------------------------------------------------------
  #
  EXPT_BASEDIR: '' # This will be set in setup.py prior to extend_yaml() being called
  EXPT_SUBDIR: '{{ EXPT_SUBDIR }}'
  EXEC_SUBDIR: "exec"
  EXPTDIR: '{{ [workflow.EXPT_BASEDIR, workflow.EXPT_SUBDIR]|path_join }}'
  #
  #-----------------------------------------------------------------------
  #
  # Set the separator character(s) to use in the names of the grid, mosaic,
  # and orography fixed files.
  #
  # Ideally, the same separator should be used in the names of these fixed
  # files as the surface climatology fixed files (which always use a "."
  # as the separator), i.e. ideally, DOT_OR_USCORE should be set to "."
  #
  #-----------------------------------------------------------------------
  #
  DOT_OR_USCORE: "_"
  #
  #-----------------------------------------------------------------------
  #
  # Set file names.  Definitions:
  #
  # EXPT_CONFIG_FN:
  # Name of the user-specified configuration file for the forecast experiment.
  #
  # CONSTANTS_FN:
  # Name of the file containing definitions of various mathematical, physical, 
  # and SRW App contants.
  #
  # RGNL_GRID_NML_FN:
  # Name of file containing the namelist settings for the code that generates
  # a "ESGgrid" type of regional grid.
  #
  # FV3_NML_BASE_SUITE_FN:
  # Name of Fortran namelist file containing the forecast model's base suite
  # namelist, i.e. the portion of the namelist that is common to all physics
  # suites.
  #
  # FV3_NML_YAML_CONFIG_FN:
  # Name of YAML configuration file containing the forecast model's namelist
  # settings for various physics suites.
  #
  # FV3_NML_BASE_ENS_FN:
  # Name of Fortran namelist file containing the forecast model's base 
  # ensemble namelist, i.e. the the namelist file that is the starting point 
  # from which the namelist files for each of the enesemble members are
  # generated.
  #
  # FV3_EXEC_FN:
  # Name to use for the forecast model executable when it is copied from
  # the directory in which it is created in the build step to the executables
  # directory (EXECDIR; this is set during experiment generation).
  #
  # DIAG_TABLE_TMPL_FN:
  # Name of a template file that specifies the output fields of the
  # forecast model (ufs-weather-model: diag_table) followed by the name
  # of the ccpp_phys_suite.  Its default value is the name of the file
  # that the ufs weather model 
  # expects to read in.
  #
  # FIELD_TABLE_TMPL_FN:
  # Name of a template file that specifies the tracers in IC/LBC files of the 
  # forecast model (ufs-weather-mode: field_table) followed by [dot_ccpp_phys_suite]. 
  # Its default value is the name of the file that the ufs weather model expects 
  # to read in.
  #
  # MODEL_CONFIG_TMPL_FN:
  # Name of a template file that contains settings and configurations for the 
  # NUOPC/ESMF main component (ufs-weather-model: model_config). Its default 
  # value is the name of the file that the ufs weather model expects to read in.
  #
  # NEMS_CONFIG_TMPL_FN:
  # Name of a template file that contains information about the various NEMS 
  # components and their run sequence (ufs-weather-model: nems.configure). 
  # Its default value is the name of the file that the ufs weather model expects 
  # to read in.
  #
  # AQM_RC_TMPL_FN:
  # Template file name of resource file for NOAA Air Quality Model (AQM)
  #
  # FCST_MODEL:
  # Name of forecast model (default=ufs-weather-model)
  #
  # WFLOW_XML_FN:
  # Name of the rocoto workflow XML file that the experiment generation
  # script creates and that defines the workflow for the experiment.
  #
  # GLOBAL_VAR_DEFNS_FN:
  # Name of file (a shell script) containing the defintions of the primary 
  # experiment variables (parameters) defined in this default configuration 
  # script and in the user-specified configuration as well as secondary 
  # experiment variables generated by the experiment generation script.  
  # This file is sourced by many scripts (e.g. the J-job scripts corresponding 
  # to each workflow task) in order to make all the experiment variables 
  # available in those scripts.
  #
  # ROCOTO_YAML_FN:
  # Name of the YAML file containing the YAML workflow definition from
  # which the Rocoto XML file is created.
  #
  # EXTRN_MDL_VAR_DEFNS_FN:
  # Name of file (a shell script) containing the defintions of variables
  # associated with the external model from which ICs or LBCs are generated.  This
  # file is created by the get_extrn_* task because the values of the variables
  # it contains are not known before this task runs.  The file is then sourced by
  # the make_ics and make_lbcs tasks.
  #
  # WFLOW_LAUNCH_SCRIPT_FN:
  # Name of the script that can be used to (re)launch the experiment's rocoto
  # workflow.
  #
  # WFLOW_LAUNCH_LOG_FN:
  # Name of the log file that contains the output from successive calls to
  # the workflow launch script (WFLOW_LAUNCH_SCRIPT_FN).
  #
  #-----------------------------------------------------------------------
  #
  EXPT_CONFIG_FN: "config.yaml"
  CONSTANTS_FN: "constants.yaml"
  
  RGNL_GRID_NML_FN: "regional_grid.nml"
  
  FV3_NML_FN: "input.nml"
  FV3_NML_BASE_SUITE_FN: "{{ FV3_NML_FN }}.FV3"
  FV3_NML_YAML_CONFIG_FN: "FV3.input.yml"
  FV3_NML_BASE_ENS_FN: "{{ FV3_NML_FN }}.base_ens"
  FV3_EXEC_FN: "ufs_model"

  DATA_TABLE_FN: "data_table"
  DIAG_TABLE_FN: "diag_table"
  FIELD_TABLE_FN: "field_table"
  DIAG_TABLE_TMPL_FN: 'diag_table.{{ CCPP_PHYS_SUITE }}'
  FIELD_TABLE_TMPL_FN: 'field_table.{{ CCPP_PHYS_SUITE }}'
  MODEL_CONFIG_FN: "model_configure"
  NEMS_CONFIG_FN: "nems.configure"
  AQM_RC_FN: "aqm.rc"
  AQM_RC_TMPL_FN: "aqm.rc"

  FV3_NML_BASE_SUITE_FP: '{{ [user.PARMdir, FV3_NML_BASE_SUITE_FN]|path_join }}'
  FV3_NML_YAML_CONFIG_FP: '{{ [user.PARMdir, FV3_NML_YAML_CONFIG_FN]|path_join }}'
  FV3_NML_BASE_ENS_FP: '{{ [EXPTDIR, FV3_NML_BASE_ENS_FN]|path_join }}'
  DATA_TABLE_TMPL_FP: '{{ [user.PARMdir, DATA_TABLE_FN]|path_join }}'
  DIAG_TABLE_TMPL_FP: '{{ [user.PARMdir, DIAG_TABLE_TMPL_FN]|path_join }}'
  FIELD_TABLE_TMPL_FP: '{{ [user.PARMdir, FIELD_TABLE_TMPL_FN]|path_join }}'
  MODEL_CONFIG_TMPL_FP: '{{ [user.PARMdir, MODEL_CONFIG_FN]|path_join }}'
  NEMS_CONFIG_TMPL_FP: '{{ [user.PARMdir, NEMS_CONFIG_FN]|path_join }}'
  AQM_RC_TMPL_FP: '{{ [user.PARMdir, AQM_RC_TMPL_FN]|path_join }}'

  # These are staged in the exptdir at configuration time
  DATA_TABLE_FP: '{{ [EXPTDIR, DATA_TABLE_FN]|path_join }}'
  FIELD_TABLE_FP: '{{ [EXPTDIR, FIELD_TABLE_FN]|path_join }}'
  NEMS_CONFIG_FP: '{{ [EXPTDIR, NEMS_CONFIG_FN]|path_join }}'
  FV3_NML_FP: '{{ [EXPTDIR, FV3_NML_FN]|path_join }}'
  FV3_NML_CYCSFC_FP: '{{ [EXPTDIR, [FV3_NML_FN, "_cycsfc"]|join ]|path_join }}'
  FV3_NML_RESTART_FP: '{{ [EXPTDIR, [FV3_NML_FN, "_restart"]|join ]|path_join }}'
  FV3_NML_STOCH_FP: '{{ [EXPTDIR, [FV3_NML_FN, "_stoch"]|join ]|path_join }}'
  FV3_NML_RESTART_STOCH_FP: '{{ [EXPTDIR, [FV3_NML_FN, "_restart_stoch"]|join ]|path_join }}'

  FCST_MODEL: "ufs-weather-model"
  WFLOW_XML_FN: "FV3LAM_wflow.xml"
  GLOBAL_VAR_DEFNS_FN: "var_defns.sh"
  ROCOTO_YAML_FN: "rocoto_defns.yaml"
  EXTRN_MDL_VAR_DEFNS_FN: "extrn_mdl_var_defns"
  WFLOW_LAUNCH_SCRIPT_FN: "launch_FV3LAM_wflow.sh"
  WFLOW_LAUNCH_LOG_FN: "log.launch_FV3LAM_wflow"

  GLOBAL_VAR_DEFNS_FP: '{{ [EXPTDIR, GLOBAL_VAR_DEFNS_FN] |path_join }}'
  ROCOTO_YAML_FP: '{{ [EXPTDIR, ROCOTO_YAML_FN] |path_join }}'
  WFLOW_LAUNCH_SCRIPT_FP: '{{ [user.USHdir, WFLOW_LAUNCH_SCRIPT_FN] |path_join }}'
  WFLOW_LAUNCH_LOG_FP: '{{ [EXPTDIR, WFLOW_LAUNCH_LOG_FN] |path_join }}'
  #
  #-----------------------------------------------------------------------
  #
  # Set the fix file paths
  #
  # FIXdir:
  # Location where fix files will be stored for a given experiment
  #
  # FIXam:
  # Directory containing the fixed files (or symlinks) for various fields on
  # global grids (which are usually much coarser than the native FV3-LAM grid).
  #
  # FIXclim:
  # Directory containing the MERRA2 aerosol climatology data file and
  # lookup tables for optics properties
  #
  # FIXlam:
  # Directory containing the fixed files (or symlinks) for the grid,
  # orography, and surface climatology on the native FV3-LAM grid.
  #
  # THOMPSON_MP_CLIMO_FN and _FP:
  # Name and path of file that contains aerosol climatology data. It can
  # be used to generate approximate versions of the aerosol fields
  # needed by Thompson microphysics.  This file will be used to
  # generate such approximate aerosol fields in the ICs and LBCs if
  # Thompson MP is included in the physics suite and if the exteranl
  # model for ICs or LBCs does not already provide these fields.
  #
  #-----------------------------------------------------------------------
  #
  FIXdir: '{{ EXPTDIR if rocoto.tasks.get("task_make_grid") else [user.HOMEdir, "fix"]|path_join }}'
  FIXam: '{{ [FIXdir, "fix_am"]|path_join }}'
  FIXclim: '{{ [FIXdir, "fix_clim"]|path_join }}'
  FIXlam: '{{ [FIXdir, "fix_lam"]|path_join }}'

  THOMPSON_MP_CLIMO_FN: "Thompson_MP_MONTHLY_CLIMO.nc"
  THOMPSON_MP_CLIMO_FP: '{{ [FIXam, THOMPSON_MP_CLIMO_FN]|path_join }}'
  #
  #-----------------------------------------------------------------------
  #
  # Set CCPP-associated parameters.  Definitions:
  #
  # CCPP_PHYS_SUITE:
  # The physics suite that will run using CCPP (Common Community Physics
  # Package).  The choice of physics suite determines the forecast model's 
  # namelist file, the diagnostics table file, the field table file, and 
  # the XML physics suite definition file that are staged in the experiment 
  # directory or the cycle directories under it.
  #
  # *_FN and *_FP variables set the name and paths to the suite
  # definition files used for the experiment
  #-----------------------------------------------------------------------
  #
  CCPP_PHYS_SUITE: "FV3_GFS_v16"
  CCPP_PHYS_SUITE_FN: 'suite_{{ CCPP_PHYS_SUITE }}.xml'
  CCPP_PHYS_SUITE_IN_CCPP_FP: '{{ [user.UFS_WTHR_MDL_DIR, "FV3", "ccpp", "suites", CCPP_PHYS_SUITE_FN] |path_join }}'
  CCPP_PHYS_SUITE_FP: '{{ [workflow.EXPTDIR, CCPP_PHYS_SUITE_FN]|path_join }}'
  #
  #-----------------------------------------------------------------------
  #
  # Set the field dictionary file name and paths.
  #
  #-----------------------------------------------------------------------
  #
  FIELD_DICT_FN: "fd_nems.yaml"
  FIELD_DICT_IN_UWM_FP: '{{ [user.UFS_WTHR_MDL_DIR, "tests", "parm", FIELD_DICT_FN]|path_join }}'
  FIELD_DICT_FP: '{{ [workflow.EXPTDIR, FIELD_DICT_FN]|path_join }}'
  #
  #-----------------------------------------------------------------------
  #
  # Set GRID_GEN_METHOD.  This variable specifies the method to use to 
  # generate a regional grid in the horizontal.  The values that it can 
  # take on are:
  #
  # * "GFDLgrid":
  #   This setting will generate a regional grid by first generating a 
  #   "parent" global cubed-sphere grid and then taking a portion of tile
  #   6 of that global grid -- referred to in the grid generation scripts
  #   as "tile 7" even though it doesn't correspond to a complete tile --
  #   and using it as the regional grid.  Note that the forecast is run on
  #   only on the regional grid (i.e. tile 7, not tiles 1 through 6).
  #
  # * "ESGgrid":
  #   This will generate a regional grid using the map projection developed
  #   by Jim Purser of EMC.
  #
  # Note that:
  #
  # 1) If the experiment is using one of the predefined grids (i.e. if 
  #    PREDEF_GRID_NAME is set to the name of one of the valid predefined 
  #    grids), then GRID_GEN_METHOD will be reset to the value of 
  #    GRID_GEN_METHOD for that grid.  This will happen regardless of 
  #    whether or not GRID_GEN_METHOD is assigned a value in the user-
  #    specified experiment configuration file, i.e. any value it may be
  #    assigned in the experiment configuration file will be overwritten.
  #
  # 2) If the experiment is not using one of the predefined grids (i.e. if 
  #    PREDEF_GRID_NAME is set to a null string), then GRID_GEN_METHOD must 
  #    be set in the experiment configuration file.  Otherwise, it will 
  #    remain set to a null string, and the experiment generation will 
  #    fail because the generation scripts check to ensure that it is set 
  #    to a non-empty string before creating the experiment directory.
  #
  #-----------------------------------------------------------------------
  #
  GRID_GEN_METHOD: ""
  #
  #-----------------------------------------------------------------------
  #
  # Set PREDEF_GRID_NAME.  This parameter specifies a predefined regional
  # grid, as follows:
  #
  # * If PREDEF_GRID_NAME is set to a valid predefined grid name, the grid 
  #   generation method GRID_GEN_METHOD, the (native) grid parameters, and 
  #   the write-component grid parameters are set to predefined values for 
  #   the specified grid, overwriting any settings of these parameters in 
  #   the user-specified experiment configuration file.  In addition, if 
  #   the time step DT_ATMOS and the computational parameters LAYOUT_X, 
  #   LAYOUT_Y, and BLOCKSIZE are not specified in that configuration file, 
  #   they are also set to predefined values for the specified grid.
  #
  # * If PREDEF_GRID_NAME is set to an empty string, it implies the user
  #   is providing the native grid parameters in the user-specified 
  #   experiment configuration file (EXPT_CONFIG_FN).  In this case, the 
  #   grid generation method GRID_GEN_METHOD, the native grid parameters, 
  #   and the write-component grid parameters as well as the time step 
  #   forecast model's main time step DT_ATMOS and the computational 
  #   parameters LAYOUT_X, LAYOUT_Y, and BLOCKSIZE must be set in that 
  #   configuration file; otherwise, the values of all of these parameters 
  #   in this default experiment configuration file will be used.
  #
  # Setting PREDEF_GRID_NAME provides a convenient method of specifying a
  # commonly used set of grid-dependent parameters.  The predefined grid 
  # parameters are specified in the script 
  #
  #   $HOMEdir/ush/set_predef_grid_params.py
  #
  #-----------------------------------------------------------------------
  #
  PREDEF_GRID_NAME: ""
  #
  #-----------------------------------------------------------------------
  #
  # Set forecast parameters.  Definitions:
  #
  # DATE_FIRST_CYCL:
  # Starting cycle date of the FIRST forecast in the set of forecasts to
  # run.  Format is "YYYYMMDDHH". Note: This has recently changed to
  # include the first cycle hour.
  #
  # DATE_LAST_CYCL:
  # Starting cylce date of the LAST forecast in the set of forecasts to run.
  # Format is "YYYYMMDDHH".  Note: This has recently changed to include
  # the last cycle hour.
  #
  # INCR_CYCL_FREQ:
  # Increment in hours for Rocoto cycle frequency.
  # Default is 24, which means cycle_freq=24:00:00
  #
  # FCST_LEN_HRS:
  # The length of each forecast, in integer hours. The short forecast
  # length when there are different lengths.
  #
  # LONG_FCST_LEN_HRS:
  # The length of the longer forecast in integer hours in a system that
  # varies the length of the forecast by time of day forecasts for a
  # shorter period. There is no need for the user to update this value
  # directly, as it is derived from FCST_LEN_CYCL when FCST_LEN_HRS=-1
  #
  # FCST_LEN_CYCL:
  # The length of forecast for each cycle date in integer hours.
  # This is valid only when FCST_LEN_HRS = -1.
  # This pattern is recurred for all cycle dates.
  # Must have the same number of entries as cycles per day, or if less
  # than one day the entries must include the length of each cycle to be
  # run. By default, set it to a 1-item list containing the standard
  # fcst length.
  #
  # CYCL_HRS_SPINSTART:
  # An array containing the hours of the day at which the spin up cycle starts.
  #
  # CYCL_HRS_PRODSTART:
  # An array containing the hours of the day at which the product cycle starts,
  # from cold start input or from spin-up cycle forcast
  #
  # BOUNDARY_LEN_HRS
  # The length of boundary condition for normal forecast, in integer hours.
  #
  # BOUNDARY_LONG_LEN_HRS
  # The length of boundary condition for long forecast, in integer hours.
  #
  # BOUNDARY_PROC_GROUP_NUM
  # The number of groups used to run make_lbcs, in integer from 1 to forecast longest hours.
  #
  #-----------------------------------------------------------------------
  #
  DATE_FIRST_CYCL: "YYYYMMDDHH"
  DATE_LAST_CYCL: "YYYYMMDDHH"
  INCR_CYCL_FREQ: 24
  FCST_LEN_HRS: 24
  FCST_LEN_CYCL:
    - '{{ FCST_LEN_HRS }}'
  LONG_FCST_LEN: '{% if FCST_LEN_HRS < 0 %}{{ FCST_LEN_CYCL|max }}{% else %}{{ FCST_LEN_HRS }}{% endif %}'

  CYCL_HRS_SPINSTART: []
  CYCL_HRS_PRODSTART: []
  BOUNDARY_LEN_HRS: 0
  BOUNDARY_LONG_LEN_HRS: 0
  BOUNDARY_PROC_GROUP_NUM: 1
  #
  #-----------------------------------------------------------------------
  #
  # Set PREEXISTING_DIR_METHOD.  This variable determines the method to use
  # use to deal with preexisting directories [e.g ones generated by previous
  # calls to the experiment generation script using the same experiment name
  # (EXPT_SUBDIR) as the current experiment].  This variable must be set to
  # one of "delete", "reuse", "rename", and "quit".  The resulting behavior for each
  # of these values is as follows:
  #
  # * "delete":
  #   The preexisting directory is deleted and a new directory (having the
  #   same name as the original preexisting directory) is created.
  #
  # * "rename":
  #   The preexisting directory is renamed and a new directory (having the
  #   same name as the original preexisting directory) is created.  The new
  #   name of the preexisting directory consists of its original name and
  #   the suffix "_oldNNN", where NNN is a 3-digit integer chosen to make
  #   the new name unique.
  #
  # * "reuse":
  #    If method is set to "reuse", 
  #     keep preexisting directory intact except that
  #     when preexisting directory is $EXPDIR, do the following:
  #       save all old files to a subdirecotry oldxxx/ and then
  #       populate new files into the $EXPDIR directory
  #    This is useful to keep ongoing runs uninterrupted:
  #     rocotoco *db files and previous cycles will stay and hence
  #       1. no need to manually cp/mv *db files and previous cycles back
  #       2. no need to manually restart related rocoto tasks failed during
  #            the workflow generation process
  #    This may best suit for incremental system reuses.
  #   
  #    Alternatively, one can always elect to use the "rename" option 
  #      and then manually do the above aftermath
  #
  # * "quit":
  #   The preexisting directory is left unchanged, but execution of the
  #   currently running script is terminated.  In this case, the preexisting
  #   directory must be dealt with manually before rerunning the script.
  #
  #-----------------------------------------------------------------------
  #
  PREEXISTING_DIR_METHOD: "delete"
  #
  #-----------------------------------------------------------------------
  #
  # Set flags for more detailed messages.  Defintitions:
  #
  # VERBOSE:
  # This is a flag that determines whether or not the experiment generation 
  # and workflow task scripts tend to print out more informational messages.
  #
  # DEBUG:
  # This is a flag that determines whether or not very detailed debugging
  # messages are printed to out.  Note that if DEBUG is set to TRUE, then
  # VERBOSE will also get reset to TRUE if it isn't already.
  #
  #-----------------------------------------------------------------------
  #
  VERBOSE: true
  DEBUG: false
  #
  #-----------------------------------------------------------------------
  #
  # COMPILER:
  # Type of compiler invoked during the build step. Currently, this must 
  # be set manually; it is not inherited from the build system in the 
  # ufs-srweather-app directory.
  #
  # SYMLINK_FIX_FILES:
  # Symlink fix files to experiment directory if true; otherwise copy the files.
  #
  #------------------------------------------------------------------------
  #
  COMPILER: "intel"
  SYMLINK_FIX_FILES: true
  #
  #-----------------------------------------------------------------------
  #
  # DO_REAL_TIME:
  # switch for real-time run
  #
  #-----------------------------------------------------------------------
  #
  DO_REAL_TIME: false
  #
  #-----------------------------------------------------------------------
  #
  # COLDSTART:
  # Flag turning on/off warm start
  #
  # WARMSTART_CYCLE_DIR:
  # Path to the directory where RESTART dir is located for warm start
  #
  #-----------------------------------------------------------------------
  #
  COLDSTART: true
  WARMSTART_CYCLE_DIR: "/path/to/warm/start/cycle/dir"

#----------------------------
# NCO specific variables
#-----------------------------
nco:
  #
  #-----------------------------------------------------------------------
  #
  # Set variables that are only used in NCO mode (i.e. when RUN_ENVIR is 
  # set to "nco").  Definitions:
  #
  # envir, NET, model_ver, RUN:
  # Standard environment variables defined in the NCEP Central Operations WCOSS
  # Implementation Standards document as follows:
  #
  #   envir:
  #   Set to "test" during the initial testing phase, "para" when running
  #   in parallel (on a schedule), and "prod" in production.
  #
  #   NET:
  #   Model name (first level of com directory structure)
  #
  #   model_ver:
  #   Version number of package in three digits (second level of com directory)
  #
  #   RUN:
  #   Name of model run (third level of com directory structure).
  #   In general, same as $NET
  #
  # OPSROOT:
  # The operations root directory in NCO mode.
  #
  # LOGBASEDIR:
  # Directory in which the log files from the workflow tasks will be placed.
  # 
  # NWGES:
  # The beginning portion of the directory that will contain the output 
  # files from the forecast for a given cycle.  For a cycle 
  # that starts on the date specified by yyyymmdd and hour specified by hh
  #   ${NWGES}/yyyymmddhh
  # 
  # For more information on NCO standards
  #   
  #   https://www.nco.ncep.noaa.gov/idsb/implementation_standards/ImplementationStandards.v11.0.0.pdf
  #
  #-----------------------------------------------------------------------
  #
  envir: "para"
  NET: "rrfs"
  RUN: "rrfs"
  model_ver: "v1.0.0"

  OPSROOT: '{{ workflow.EXPT_BASEDIR }}/../nco_dirs'
  COMROOT: '{{ OPSROOT }}/com'
  PACKAGEROOT: '{{ OPSROOT }}/packages'
  DATAROOT: '{{ OPSROOT }}/tmp'
  DCOMROOT: '{{ OPSROOT }}/dcom'
  LOGBASEDIR: '{% if user.RUN_ENVIR == "nco" %}{{ [OPSROOT, "output"]|path_join }}{% else %}{{ [workflow.EXPTDIR, "log"]|path_join }}{% endif %}'
  EXTROOT: '{{ OPSROOT }}/ext'
  COMIN_BASEDIR: '{{ COMROOT }}/{{ NET }}/{{ model_ver }}'
  COMOUT_BASEDIR: '{{ COMROOT }}/{{ NET }}/{{ model_ver }}'

  #
  # New additions from RRFS_dev1
  #
  NWGES: '{{ OPSROOT }}/nwges'
  NWGES_BASEDIR: '{{ NWGES }}'

  #
  #-----------------------------------------------------------------------
  #
  # The following are also described in the NCO doc above
  #
  #-----------------------------------------------------------------------
  #
  DBNROOT: ""
  SENDECF: false
  SENDDBN: false
  SENDDBN_NTC: false
  SENDCOM: false
  SENDWEB: false
  KEEPDATA: true
  MAILTO: ""
  MAILCC: ""

#----------------------------------
# GSI namelist parameters
#----------------------------------
gsi:
  #
  #-------------------------------------------------------------------------------------
  #      GSI Namelist parameters configurable across differnt applications
  # if we need to tune one GSI namelist parameter, we can elevate it to a shell variable
  # and assign value in config.sh and give it a default value in config_default.sh
  # In realtime testing, don't need to regenerate the whole workflow, you can tweak 
  # $EXPTDIR/var_defns.sh and $FIX_GSI/gsiparm.anl.sh to make sure the change is
  # expected and then put it back into config.sh and config_default.sh
  #       (need to follow FORTRAN namelist convetion)
  #-------------------------------------------------------------------------------------
  # &SETUP  and &BKGERR
  niter1: 50
  niter2: 50
  l_obsprvdiag: .false.
  diag_radardbz: .false.
  write_diag_2: .false.
  bkgerr_vs: 1.0
  bkgerr_hzscl: 0.7,1.4,2.80     #no trailing ,
  usenewgfsberror: .true.
  netcdf_diag: .false.
  binary_diag: .true.
  
  # &HYBRID_ENSEMBLE
  readin_localization: .true.     #if true, it overwrites the "beta1_inv/ens_h/ens_v" setting
  beta1_inv: 0.15                 #beata_inv is 1-ensemble_wgt
  ens_h: 110
  ens_v: 3
  regional_ensemble_option: 1     #1 for GDAS ; 5 for FV3LAM ensemble
  grid_ratio_fv3: 2.0             #fv3 resolution 3km, so analysis: 3*2: 6km
  grid_ratio_ens: 3               #if analysis is 3km, then ensemble: 3*3: 9km. GDAS ensemble is 20km
  i_en_perts_io: 1                #0 or 1: original file   3: pre-processed ensembles
  q_hyb_ens: .false.
  ens_fast_read: .false.
  
  # &RAPIDREFRESH_CLDSURF
  l_PBL_pseudo_SurfobsT: .false.
  l_PBL_pseudo_SurfobsQ: .false.
  i_use_2mQ4B: 0
  i_use_2mT4B: 0
  i_T_Q_adjust: 1
  l_rtma3d: .false.
  i_precip_vertical_check: 0
  #-----------------------------------------------------------------------
  # HYBENSMEM_NMIN:
  #    Minimum number of ensemble members required a hybrid GSI analysis 
  #-----------------------------------------------------------------------
  HYBENSMEM_NMIN: 80
  ANAVINFO_FN: "anavinfo.rrfs"
  ANAVINFO_DBZ_FN: "anavinfo.rrfs_dbz"
  ENKF_ANAVINFO_FN: "anavinfo.rrfs"
  ENKF_ANAVINFO_DBZ_FN: "anavinfo.enkf.rrfs_dbz"
  CONVINFO_FN: "convinfo.rrfs"
  BERROR_FN: "rap_berror_stats_global_RAP_tune" #under $FIX_GSI
  OBERROR_FN: "errtable.rrfs"
  HYBENSINFO_FN: "hybens_info.rrfs"
  #
  #-----------------------------------------------------------------------
  # default namelist for nonvar cloud analysis
  #-----------------------------------------------------------------------
  cld_bld_hgt: 1200.0
  l_precip_clear_only: .false.
  l_qnr_from_qr: .false.
  #
  #-----------------------------------------------------------------------
  # default weighting for control analysis in ensemble recentering
  #-----------------------------------------------------------------------
  beta_recenter: 1.0

#----------------------------
# DO_ parameters. These look like workflow switches since some
# of them are used in FV3LAM_wflow.xml
#-----------------------------
rrfs:
  #
  #-----------------------------------------------------------------------
  #
  # Set parameters associated with running retrospective experiments.  Definitions:
  #
  # DO_RRFS_DEV:
  # Flag to turn on RRFS dev workflow. Should be removed
  # in the future once SRW and RRFS dev workflows are completely integrated
  #
  # DO_NLDN_LGHT
  #     Flag turn on processing NLDN NetCDF lightning data  
  #
  #-----------------------------------------------------------------------
  #
  DO_RRFS_DEV: false # Turn this on to test RRFS dev workflow
  DO_NLDN_LGHT: false
  #
  #-----------------------------------------------------------------------
  #
  # Set switches associated with ensembles.  Definitions:
  #
  # DO_ENKFUPDATE:
  # Decide whether or not to run EnKF update for the ensemble members
  #
  #-----------------------------------------------------------------------
  #
  DO_ENKFUPDATE: false
  #
  #-----------------------------------------------------------------------
  #
  # Set switches associated with running data assimilation.  Definitions:
  #
  # DO_DACYCLE:
  # Flag that determines whether to run a data assimilation cycle.
  #
  # DO_SURFACE_CYCLE:
  # Flag that determines whether to continue cycle surface fields.
  #
  #-----------------------------------------------------------------------
  #
  DO_DACYCLE: false
  DO_SURFACE_CYCLE: false

#----------------------------
# MAKE GRID config parameters
#-----------------------------
task_make_grid:
  #
  #-----------------------------------------------------------------------
  #
  # GRID_DIR:
  # The directory in which to look for pregenerated grid files if the
  # make_grid task is not set to run.
  # 
  #-----------------------------------------------------------------------
  # 
  GRID_DIR: '{{ [workflow.EXPTDIR, "grid"]|path_join if rocoto.tasks.get("task_make_grid") else "" }}'
  #
  #-----------------------------------------------------------------------
  #
  # Set parameters specific to the "ESGgrid" method of generating a regional
  # grid (i.e. for GRID_GEN_METHOD set to "ESGgrid").  Definitions:
  #
  # ESGgrid_LON_CTR:
  # The longitude of the center of the grid (in degrees).
  #
  # ESGgrid_LAT_CTR:
  # The latitude of the center of the grid (in degrees).
  #
  # ESGgrid_DELX:
  # The cell size in the zonal direction of the regional grid (in meters).
  #
  # ESGgrid_DELY:
  # The cell size in the meridional direction of the regional grid (in 
  # meters).
  #
  # ESGgrid_NX:
  # The number of cells in the zonal direction on the regional grid.
  #
  # ESGgrid_NY:
  # The number of cells in the meridional direction on the regional grid.
  #
  # ESGgrid_WIDE_HALO_WIDTH:
  # The width (in units of number of grid cells) of the halo to add around
  # the regional grid before shaving the halo down to the width(s) expected
  # by the forecast model.  
  #
  # ESGgrid_PAZI:
  # The rotational parameter for the ESG grid (in degrees).
  #
  # In order to generate grid files containing halos that are 3-cell and
  # 4-cell wide and orography files with halos that are 0-cell and 3-cell
  # wide (all of which are required as inputs to the forecast model), the
  # grid and orography tasks first create files with halos around the regional
  # domain of width ESGgrid_WIDE_HALO_WIDTH cells.  These are first stored 
  # in files.  The files are then read in and "shaved" down to obtain grid
  # files with 3-cell-wide and 4-cell-wide halos and orography files with
  # 0-cell-wide (i.e. no halo) and 3-cell-wide halos.  For this reason, we
  # refer to the original halo that then gets shaved down as the "wide" 
  # halo, i.e. because it is wider than the 0-cell-wide, 3-cell-wide, and
  # 4-cell-wide halos that we will eventually end up with.  Note that the
  # grid and orography files with the wide halo are only needed as intermediates
  # in generating the files with 0-cell-, 3-cell-, and 4-cell-wide halos;
  # they are not needed by the forecast model.  
  # NOTE: Probably don't need to make ESGgrid_WIDE_HALO_WIDTH a user-specified 
  #       variable.  Just set it in the function set_gridparams_ESGgrid.py.
  #
  # Note that:
  #
  # 1) If the experiment is using one of the predefined grids (i.e. if 
  #    PREDEF_GRID_NAME is set to the name of one of the valid predefined
  #    grids), then:
  #
  #    a) If the value of GRID_GEN_METHOD for that grid is "GFDLgrid", then
  #       these parameters will not be used and thus do not need to be reset
  #       to non-empty strings.
  #
  #    b) If the value of GRID_GEN_METHOD for that grid is "ESGgrid", then
  #       these parameters will get reset to the values for that grid.  
  #       This will happen regardless of whether or not they are assigned 
  #       values in the user-specified experiment configuration file, i.e. 
  #       any values they may be assigned in the experiment configuration 
  #       file will be overwritten.
  #
  # 2) If the experiment is not using one of the predefined grids (i.e. if 
  #    PREDEF_GRID_NAME is set to a null string), then:
  #
  #    a) If GRID_GEN_METHOD is set to "GFDLgrid" in the user-specified 
  #       experiment configuration file, then these parameters will not be 
  #       used and thus do not need to be reset to non-empty strings.
  #
  #    b) If GRID_GEN_METHOD is set to "ESGgrid" in the user-specified 
  #       experiment configuration file, then these parameters must be set
  #       in that configuration file.
  #
  #-----------------------------------------------------------------------
  #
  ESGgrid_LON_CTR: ""
  ESGgrid_LAT_CTR: ""
  ESGgrid_DELX: ""
  ESGgrid_DELY: ""
  ESGgrid_NX: ""
  ESGgrid_NY: ""
  ESGgrid_WIDE_HALO_WIDTH: ""
  ESGgrid_PAZI: ""

  #-----------------------------------------------------------------------
  #
  # Set parameters specific to the "GFDLgrid" method of generating a regional
  # grid (i.e. for GRID_GEN_METHOD set to "GFDLgrid").  The following 
  # parameters will be used only if GRID_GEN_METHOD is set to "GFDLgrid". 
  # In this grid generation method:
  #
  # * The regional grid is defined with respect to a "parent" global cubed-
  #   sphere grid.  Thus, all the parameters for a global cubed-sphere grid
  #   must be specified in order to define this parent global grid even 
  #   though the model equations are not integrated on (they are integrated
  #   only on the regional grid).
  #
  # * GFDLgrid_NUM_CELLS is the number of grid cells in either one of the two 
  #   horizontal directions x and y on any one of the 6 tiles of the parent
  #   global cubed-sphere grid.  The mapping from GFDLgrid_NUM_CELLS to a nominal
  #   resolution (grid cell size) for a uniform global grid (i.e. Schmidt
  #   stretch factor GFDLgrid_STRETCH_FAC set to 1) for several values of
  #   GFDLgrid_NUM_CELLS is as follows:
  #
  #     GFDLgrid_NUM_CELLS      typical cell size
  #     ------------      -----------------
  #              192                  50 km
  #              384                  25 km
  #              768                  13 km
  #             1152                 8.5 km
  #             3072                 3.2 km
  #
  #   Note that these are only typical cell sizes.  The actual cell size on
  #   the global grid tiles varies somewhat as we move across a tile.
  #
  # * Tile 6 has arbitrarily been chosen as the tile to use to orient the
  #   global parent grid on the sphere (Earth).  This is done by specifying 
  #   GFDLgrid_LON_T6_CTR and GFDLgrid_LAT_T6_CTR, which are the longitude
  #   and latitude (in degrees) of the center of tile 6.
  #
  # * Setting the Schmidt stretching factor GFDLgrid_STRETCH_FAC to a value
  #   greater than 1 shrinks tile 6, while setting it to a value less than 
  #   1 (but still greater than 0) expands it.  The remaining 5 tiles change
  #   shape as necessary to maintain global coverage of the grid.
  #
  # * The cell size on a given global tile depends on both GFDLgrid_NUM_CELLS and
  #   GFDLgrid_STRETCH_FAC (since changing GFDLgrid_NUM_CELLS changes the number
  #   of cells in the tile, and changing GFDLgrid_STRETCH_FAC modifies the
  #   shape and size of the tile).
  #
  # * The regional grid is embedded within tile 6 (i.e. it doesn't extend
  #   beyond the boundary of tile 6).  Its exact location within tile 6 is
  #   is determined by specifying the starting and ending i and j indices
  #   of the regional grid on tile 6, where i is the grid index in the x
  #   direction and j is the grid index in the y direction.  These indices
  #   are stored in the variables 
  #
  #     GFDLgrid_ISTART_OF_RGNL_DOM_ON_T6G
  #     GFDLgrid_JSTART_OF_RGNL_DOM_ON_T6G
  #     GFDLgrid_IEND_OF_RGNL_DOM_ON_T6G
  #     GFDLgrid_JEND_OF_RGNL_DOM_ON_T6G
  #
  # * In the forecast model code and in the experiment generation and workflow
  #   scripts, for convenience the regional grid is denoted as "tile 7" even
  #   though it doesn't map back to one of the 6 faces of the cube from 
  #   which the parent global grid is generated (it maps back to only a 
  #   subregion on face 6 since it is wholly confined within tile 6).  Tile
  #   6 may be referred to as the "parent" tile of the regional grid.
  #
  # * GFDLgrid_REFINE_RATIO is the refinement ratio of the regional grid 
  #   (tile 7) with respect to the grid on its parent tile (tile 6), i.e.
  #   it is the number of grid cells along the boundary of the regional grid
  #   that abut one cell on tile 6.  Thus, the cell size on the regional 
  #   grid depends not only on GFDLgrid_NUM_CELLS and GFDLgrid_STRETCH_FAC (because
  #   the cell size on tile 6 depends on these two parameters) but also on 
  #   GFDLgrid_REFINE_RATIO.  Note that as on the tiles of the global grid, 
  #   the cell size on the regional grid is not uniform but varies as we 
  #   move across the grid.
  #
  # Definitions of parameters that need to be specified when GRID_GEN_METHOD
  # is set to "GFDLgrid":
  #
  # GFDLgrid_LON_T6_CTR:
  # Longitude of the center of tile 6 (in degrees).
  #
  # GFDLgrid_LAT_T6_CTR:
  # Latitude of the center of tile 6 (in degrees).
  #
  # GFDLgrid_NUM_CELLS:
  # Number of points in each of the two horizontal directions (x and y) on
  # each tile of the parent global grid.  Note that the name of this parameter
  # is really a misnomer because although it has the string "RES" (for 
  # "resolution") in its name, it specifies number of grid cells, not grid
  # size (in say meters or kilometers).  However, we keep this name in order
  # to remain consistent with the usage of the word "resolution" in the 
  # global forecast model and other auxiliary codes.
  #
  # GFDLgrid_STRETCH_FAC:
  # Stretching factor used in the Schmidt transformation applied to the
  # parent cubed-sphere grid.
  #
  # GFDLgrid_REFINE_RATIO:
  # Cell refinement ratio for the regional grid, i.e. the number of cells
  # in either the x or y direction on the regional grid (tile 7) that abut
  # one cell on its parent tile (tile 6).
  #
  # GFDLgrid_ISTART_OF_RGNL_DOM_ON_T6G:
  # i-index on tile 6 at which the regional grid (tile 7) starts.
  #
  # GFDLgrid_IEND_OF_RGNL_DOM_ON_T6G:
  # i-index on tile 6 at which the regional grid (tile 7) ends.
  #
  # GFDLgrid_JSTART_OF_RGNL_DOM_ON_T6G:
  # j-index on tile 6 at which the regional grid (tile 7) starts.
  #
  # GFDLgrid_JEND_OF_RGNL_DOM_ON_T6G:
  # j-index on tile 6 at which the regional grid (tile 7) ends.
  #
  # GFDLgrid_USE_NUM_CELLS_IN_FILENAMES:
  # Flag that determines the file naming convention to use for grid, orography,
  # and surface climatology files (or, if using pregenerated files, the
  # naming convention that was used to name these files).  These files 
  # usually start with the string "C${RES}_", where RES is an integer.
  # In the global forecast model, RES is the number of points in each of
  # the two horizontal directions (x and y) on each tile of the global grid
  # (defined here as GFDLgrid_NUM_CELLS).  If this flag is set to true, RES will
  # be set to GFDLgrid_NUM_CELLS just as in the global forecast model.  If it is
  # set to false, we calculate (in the grid generation task) an "equivalent
  # global uniform cubed-sphere resolution" -- call it RES_EQUIV -- and 
  # then set RES equal to it.  RES_EQUIV is the number of grid points in 
  # each of the x and y directions on each tile that a global UNIFORM (i.e. 
  # stretch factor of 1) cubed-sphere grid would have to have in order to
  # have the same average grid size as the regional grid.  This is a more
  # useful indicator of the grid size because it takes into account the 
  # effects of GFDLgrid_NUM_CELLS, GFDLgrid_STRETCH_FAC, and GFDLgrid_REFINE_RATIO
  # in determining the regional grid's typical grid size, whereas simply
  # setting RES to GFDLgrid_NUM_CELLS doesn't take into account the effects of
  # GFDLgrid_STRETCH_FAC and GFDLgrid_REFINE_RATIO on the regional grid's
  # resolution.  Nevertheless, some users still prefer to use GFDLgrid_NUM_CELLS
  # in the file names, so we allow for that here by setting this flag to
  # true.
  #
  # Note that:
  #
  # 1) If the experiment is using one of the predefined grids (i.e. if 
  #    PREDEF_GRID_NAME is set to the name of one of the valid predefined
  #    grids), then:
  #
  #    a) If the value of GRID_GEN_METHOD for that grid is "GFDLgrid", then
  #       these parameters will get reset to the values for that grid.  
  #       This will happen regardless of whether or not they are assigned 
  #       values in the user-specified experiment configuration file, i.e. 
  #       any values they may be assigned in the experiment configuration 
  #       file will be overwritten.
  #
  #    b) If the value of GRID_GEN_METHOD for that grid is "ESGgrid", then
  #       these parameters will not be used and thus do not need to be reset
  #       to non-empty strings.
  #
  # 2) If the experiment is not using one of the predefined grids (i.e. if 
  #    PREDEF_GRID_NAME is set to a null string), then:
  #
  #    a) If GRID_GEN_METHOD is set to "GFDLgrid" in the user-specified 
  #       experiment configuration file, then these parameters must be set
  #       in that configuration file.
  #
  #    b) If GRID_GEN_METHOD is set to "ESGgrid" in the user-specified 
  #       experiment configuration file, then these parameters will not be 
  #       used and thus do not need to be reset to non-empty strings.
  #
  #-----------------------------------------------------------------------
  #
  GFDLgrid_LON_T6_CTR: ""
  GFDLgrid_LAT_T6_CTR: ""
  GFDLgrid_NUM_CELLS: ""
  GFDLgrid_STRETCH_FAC: ""
  GFDLgrid_REFINE_RATIO: ""
  GFDLgrid_ISTART_OF_RGNL_DOM_ON_T6G: ""
  GFDLgrid_IEND_OF_RGNL_DOM_ON_T6G: ""
  GFDLgrid_JSTART_OF_RGNL_DOM_ON_T6G: ""
  GFDLgrid_JEND_OF_RGNL_DOM_ON_T6G: ""
  GFDLgrid_USE_NUM_CELLS_IN_FILENAMES: ""
  #
#----------------------------
# MAKE OROG config parameters
#-----------------------------
task_make_orog:
  KMP_AFFINITY_MAKE_OROG: "disabled"
  OMP_NUM_THREADS_MAKE_OROG: 6
  OMP_STACKSIZE_MAKE_OROG: "2048m"
  OROG_DIR: '{{ [workflow.EXPTDIR, "orog"]|path_join if rocoto.tasks.get("task_make_orog") else "" }}'

#----------------------------
# MAKE SFC CLIMO config parameters
#-----------------------------
task_make_sfc_climo:
  KMP_AFFINITY_MAKE_SFC_CLIMO: "scatter"
  OMP_NUM_THREADS_MAKE_SFC_CLIMO: 1
  OMP_STACKSIZE_MAKE_SFC_CLIMO: "1024m"
  SFC_CLIMO_DIR: '{{ [workflow.EXPTDIR, "sfc_climo"]|path_join if rocoto.tasks.get("task_make_sfc_climo") else "" }}'

#----------------------------
# EXTRN ICS config parameters
#-----------------------------
task_get_extrn_ics:
  #
  #-----------------------------------------------------------------------
  #
  # Set initial and lateral boundary condition generation parameters.  
  # Definitions:
  #
  # EXTRN_MDL_NAME_ICS:
  #`The name of the external model that will provide fields from which 
  # initial condition (including and surface) files will be generated for
  # input into the forecast model.
  #
  # EXTRN_MDL_ICS_OFFSET_HRS:
  # Users may wish to start a forecast from a forecast of a previous cycle
  # of an external model. This variable sets the number of hours earlier
  # the external model started than when the FV3 forecast configured here
  # should start. For example, the forecast should start from a 6 hour
  # forecast of the GFS, then EXTRN_MDL_ICS_OFFSET_HRS=6.
  #
  # FV3GFS_FILE_FMT_ICS:
  # If using the FV3GFS model as the source of the ICs (i.e. if EXTRN_MDL_NAME_ICS
  # is set to "FV3GFS"), this variable specifies the format of the model
  # files to use when generating the ICs.
  #
  #-----------------------------------------------------------------------
  #
  EXTRN_MDL_NAME_ICS: "FV3GFS"
  EXTRN_MDL_ICS_OFFSET_HRS: 0
  FV3GFS_FILE_FMT_ICS: "nemsio"
  #
  #-----------------------------------------------------------------------
  #
  # Base directories in which to search for external model files.
  #
  # EXTRN_MDL_SYSBASEDIR_ICS:
  # Base directory on the local machine containing external model files for
  # generating ICs on the native grid.  The way the full path containing 
  # these files is constructed depends on the user-specified external model
  # for ICs, i.e. EXTRN_MDL_NAME_ICS.
  #
  # Note that this must be defined as a null string here so that if it is 
  # specified by the user in the experiment configuration file, it remains 
  # set to those values, and if not, it gets set to machine-dependent 
  # values.
  #
  #-----------------------------------------------------------------------
  # 
  EXTRN_MDL_SYSBASEDIR_ICS: ''
  #
  #-----------------------------------------------------------------------
  #
  # User-staged external model directories and files.  Definitions:
  #
  # USE_USER_STAGED_EXTRN_FILES:
  # Flag that determines whether or not the workflow will look for the 
  # external model files needed for generating ICs in user-specified
  # directories.
  #
  # EXTRN_MDL_SOURCE_BASEDIR_ICS:
  # Directory in which to look for external model files for generating ICs.
  # If USE_USER_STAGED_EXTRN_FILES is set to true, the workflow looks in 
  # this directory (specifically, in a subdirectory under this directory 
  # named "YYYYMMDDHH" consisting of the starting date and cycle hour of 
  # the forecast, where YYYY is the 4-digit year, MM the 2-digit month, DD 
  # the 2-digit day of the month, and HH the 2-digit hour of the day) for 
  # the external model files specified by the array EXTRN_MDL_FILES_ICS 
  # (these files will be used to generate the ICs on the native FV3-LAM 
  # grid).  This variable is not used if USE_USER_STAGED_EXTRN_FILES is 
  # set to false.
  # 
  # EXTRN_MDL_FILES_ICS:
  # Array containing templates of the names of the files to search for in
  # the directory specified by EXTRN_MDL_SOURCE_BASEDIR_ICS.  This
  # variable is not used if USE_USER_STAGED_EXTRN_FILES is set to false.
  # A single template should be used for each model file type that is
  # meant to be used. You may use any of the Python-style templates
  # allowed in the ush/retrieve_data.py script. To see the full list of
  # supported templates, run that script with a -h option. Here is an example of
  # setting FV3GFS nemsio input files:
  #   EXTRN_MDL_FILES_ICS=( gfs.t{hh}z.atmf{fcst_hr:03d}.nemsio \
  #   gfs.t{hh}z.sfcf{fcst_hr:03d}.nemsio )
  # Or for FV3GFS grib files:
  #   EXTRN_MDL_FILES_ICS=( gfs.t{hh}z.pgrb2.0p25.f{fcst_hr:03d} )
  #
  #-----------------------------------------------------------------------
  #
  USE_USER_STAGED_EXTRN_FILES: false
  EXTRN_MDL_SOURCE_BASEDIR_ICS: ""
  EXTRN_MDL_FILES_ICS: ""

#----------------------------
# EXTRN LBCS config parameters
#-----------------------------
task_get_extrn_lbcs:
  #
  #-----------------------------------------------------------------------
  #
  # EXTRN_MDL_NAME_LBCS:
  #`The name of the external model that will provide fields from which 
  # lateral boundary condition (LBC) files (except for the 0-th hour LBC 
  # file) will be generated for input into the forecast model.
  #
  # LBC_SPEC_INTVL_HRS:
  # The interval (in integer hours) with which LBC files will be generated.
  # We will refer to this as the boundary update interval.  Note that the
  # model specified in EXTRN_MDL_NAME_LBCS must have data available at a
  # frequency greater than or equal to that implied by LBC_SPEC_INTVL_HRS.
  # For example, if LBC_SPEC_INTVL_HRS is set to 6, then the model must have
  # data availble at least every 6 hours.  It is up to the user to ensure 
  # that this is the case.
  #
  # EXTRN_MDL_LBCS_OFFSET_HRS:
  # Users may wish to use lateral boundary conditions from a forecast that
  # was started earlier than the initial time for the FV3 forecast
  # configured here. This variable sets the number of hours earlier
  # the external model started than when the FV3 forecast configured here
  # should start. For example, the forecast should use lateral boundary
  # conditions from the GFS started 6 hours earlier, then
  # EXTRN_MDL_LBCS_OFFSET_HRS=6. Defaults to 0 except for RAP, which
  # uses a 3 hour offset.
  #
  # FV3GFS_FILE_FMT_LBCS:
  # If using the FV3GFS model as the source of the LBCs (i.e. if 
  # EXTRN_MDL_NAME_LBCS is set to "FV3GFS"), this variable specifies the 
  # format of the model files to use when generating the LBCs.
  #
  #-----------------------------------------------------------------------
  #
  EXTRN_MDL_NAME_LBCS: "FV3GFS"
  LBC_SPEC_INTVL_HRS: 6
  EXTRN_MDL_LBCS_OFFSET_HRS: '{{ 3 if EXTRN_MDL_NAME_LBCS == "RAP" else 0 }}'
  FV3GFS_FILE_FMT_LBCS: "nemsio"
  #
  #-----------------------------------------------------------------------
  #
  # LBCS_SEARCH_HRS:
  #  When search boundary conditions tasks from previous cycles in prep_cyc step,
  #  For example: 0 means search start for the same cycle lbcs task.
  #               1 means search start for 1-h previous cycle lbcs task.
  #               2 means search start for 2-h previous cycle lbcs task.
  #
  # EXTRN_MDL_LBCS_SEARCH_OFFSET_HRS:
  #  When search boundary conditions from previous cycles in prep_start step,
  #  the search will start at cycle before (this parameter) of current cycle.
  #  For example: 0 means search start at the same cycle lbcs directory.
  #               1 means search start at 1-h previous cycle  lbcs directory.
  #               2 means search start at 2-h previous cycle  lbcs directory.
  #
  #-----------------------------------------------------------------------
  #
  LBCS_SEARCH_HRS: 6
  EXTRN_MDL_LBCS_SEARCH_OFFSET_HRS: 0
  #-----------------------------------------------------------------------
  #
  # EXTRN_MDL_SYSBASEDIR_LBCS:
  # Same as EXTRN_MDL_SYSBASEDIR_ICS but for LBCs.
  #
  # Note that this must be defined as a null string here so that if it is 
  # specified by the user in the experiment configuration file, it remains 
  # set to those values, and if not, it gets set to machine-dependent 
  # values.
  #
  #-----------------------------------------------------------------------
  #
  EXTRN_MDL_SYSBASEDIR_LBCS: ''
  #
  #-----------------------------------------------------------------------
  #
  # User-staged external model directories and files.  Definitions:
  #
  # USE_USER_STAGED_EXTRN_FILES:
  # Analogous to USE_USER_STAGED_EXTRN_FILES in ICS but for LBCs
  #
  # EXTRN_MDL_SOURCE_BASEDIR_LBCS:
  # Analogous to EXTRN_MDL_SOURCE_BASEDIR_ICS but for LBCs instead of ICs.
  #
  # EXTRN_MDL_FILES_LBCS:
  # Analogous to EXTRN_MDL_FILES_ICS but for LBCs instead of ICs.
  #
  #-----------------------------------------------------------------------
  #
  USE_USER_STAGED_EXTRN_FILES: false
  EXTRN_MDL_SOURCE_BASEDIR_LBCS: ""
  EXTRN_MDL_FILES_LBCS: ""

#----------------------------
# MAKE ICS config parameters
#-----------------------------
task_make_ics:
  KMP_AFFINITY_MAKE_ICS: "scatter"
  OMP_NUM_THREADS_MAKE_ICS: 1
  OMP_STACKSIZE_MAKE_ICS: "1024m"
  #
  #-----------------------------------------------------------------------
  #
  # USE_FVCOM:
  # Flag set to update surface conditions in FV3-LAM with fields generated
  # from the Finite Volume Community Ocean Model (FVCOM). This will
  # replace lake/sea surface temperature, ice surface temperature, and ice
  # placement. FVCOM data must already be interpolated to the desired
  # FV3-LAM grid. This flag will be used in make_ics to modify sfc_data.nc
  # after chgres_cube is run by running the routine process_FVCOM.exe
  #
  # FVCOM_WCSTART:
  # Define if this is a "warm" start or a "cold" start. Setting this to 
  # "warm" will read in sfc_data.nc generated in a RESTART directory.
  # Setting this to "cold" will read in the sfc_data.nc generated from 
  # chgres_cube in the make_ics portion of the workflow.
  #
  # FVCOM_DIR:
  # User defined directory where FVCOM data already interpolated to FV3-LAM
  # grid is located. File name in this path should be "fvcom.nc" to allow
  #
  # FVCOM_FILE:
  # Name of file located in FVCOM_DIR that has FVCOM data interpolated to 
  # FV3-LAM grid. This file will be copied later to a new location and name
  # changed to fvcom.nc
  #
  #------------------------------------------------------------------------
  #
  USE_FVCOM: false
  FVCOM_WCSTART: "cold"
  FVCOM_DIR: ""
  FVCOM_FILE: "fvcom.nc"

#----------------------------
# MAKE LBCS config parameters
#-----------------------------
task_make_lbcs:
  KMP_AFFINITY_MAKE_LBCS: "scatter"
  OMP_NUM_THREADS_MAKE_LBCS: 1
  OMP_STACKSIZE_MAKE_LBCS: "1024m"

#----------------------------
# FORECAST config parameters
#-----------------------------
task_run_fcst:
  NNODES_RUN_FCST: '{{ (PE_MEMBER01 + PPN_RUN_FCST - 1) // PPN_RUN_FCST }}'
  PPN_RUN_FCST: '{{ platform.NCORES_PER_NODE // OMP_NUM_THREADS_RUN_FCST }}'
  FV3_EXEC_FP: '{{ [user.EXECdir, workflow.FV3_EXEC_FN]|path_join }}'
  IO_LAYOUT_Y: 1
  #
  #-----------------------------------------------------------------------
  #
  # KMP_AFFINITY_*:
  # From Intel: "The Intel® runtime library has the ability to bind OpenMP
  # threads to physical processing units. The interface is controlled using
  # the KMP_AFFINITY environment variable. Depending on the system (machine)
  # topology, application, and operating system, thread affinity can have a
  # dramatic effect on the application speed. 
  #
  # Thread affinity restricts execution of certain threads (virtual execution
  # units) to a subset of the physical processing units in a multiprocessor 
  # computer. Depending upon the topology of the machine, thread affinity can
  # have a dramatic effect on the execution speed of a program."
  #
  # For more information, see the following link:
  # https://software.intel.com/content/www/us/en/develop/documentation/cpp-
  # compiler-developer-guide-and-reference/top/optimization-and-programming-
  # guide/openmp-support/openmp-library-support/thread-affinity-interface-
  # linux-and-windows.html
  # 
  # OMP_NUM_THREADS_*:
  # The number of OpenMP threads to use for parallel regions.
  # 
  # OMP_STACKSIZE_*:
  # Controls the size of the stack for threads created by the OpenMP 
  # implementation.
  #
  # Note that settings for the make_grid and make_orog tasks are not 
  # included below as they do not use parallelized code.
  #
  #-----------------------------------------------------------------------
  #
  KMP_AFFINITY_RUN_FCST: "scatter"
  OMP_NUM_THREADS_RUN_FCST: 1    # ATM_omp_num_threads in nems.configure
  OMP_STACKSIZE_RUN_FCST: "512m"
  #
  #-----------------------------------------------------------------------
  #
  # Set model_configure parameters.  Definitions:
  #
  # DT_ATMOS:
  # The main forecast model integration time step.  As described in the 
  # forecast model documentation, "It corresponds to the frequency with 
  # which the top level routine in the dynamics is called as well as the 
  # frequency with which the physics is called."
  #
  # FHROT:
  # Forecast hour at restart
  #
  # RESTART_INTERVAL:
  # frequency of the output restart files (unit:hour). 
  # Default=0: restart files are produced at the end of a forecast run
  # For example, i) RESTART_INTERVAL: 1 -1 => restart files are produced 
  # every hour with the prefix "YYYYMMDD.HHmmSS." in the RESTART directory
  # ii) RESTART_INTERVAL: 1 2 5 => restart files are produced only when 
  # fh = 1, 2, and 5.
  #
  # WRITE_DOPOST:
  # Flag that determines whether or not to use the inline post feature
  # [i.e. calling the Unified Post Processor (UPP) from within the
  # weather model].  If this is set to true, the the run_post task will
  # be deactivated.
  #
  #-----------------------------------------------------------------------
  #
  DT_ATMOS: ""
  FHROT: 0
  RESTART_INTERVAL: 0
  WRITE_DOPOST: false
  #
  #-----------------------------------------------------------------------
  #
  # Set computational parameters for the forecast.  Definitions:
  #
  # LAYOUT_X, LAYOUT_Y:
  # The number of MPI tasks (processes) to use in the two horizontal 
  # directions (x and y) of the regional grid when running the forecast 
  # model.
  #
  # BLOCKSIZE:
  # The amount of data that is passed into the cache at a time.
  #
  # Here, we set these parameters to null strings.  This is so that, for 
  # any one of these parameters:
  #
  # 1) If the experiment is using a predefined grid, then if the user 
  #    sets the parameter in the user-specified experiment configuration 
  #    file (EXPT_CONFIG_FN), that value will be used in the forecast(s).
  #    Otherwise, the default value of the parameter for that predefined 
  #    grid will be used.
  #
  # 2) If the experiment is not using a predefined grid (i.e. it is using
  #    a custom grid whose parameters are specified in the experiment 
  #    configuration file), then the user must specify a value for the 
  #    parameter in that configuration file.  Otherwise, the parameter 
  #    will remain set to a null string, and the experiment generation 
  #    will fail because the generation scripts check to ensure that all 
  #    the parameters defined in this section are set to non-empty strings
  #    before creating the experiment directory.
  #
  #-----------------------------------------------------------------------
  #
  LAYOUT_X: '{{ LAYOUT_X }}'
  LAYOUT_Y: '{{ LAYOUT_Y }}'
  BLOCKSIZE: '{{ BLOCKSIZE }}'
  #
  #-----------------------------------------------------------------------
  #
  # Set write-component (quilting) parameters.  Definitions:
  #
  # QUILTING:
  # Flag that determines whether or not to use the write component for 
  # writing output files to disk. The regional grid requires the use of 
  # the write component, so users should not change the default value. 
  #
  # PRINT_ESMF:
  # Flag for whether or not to output extra (debugging) information from
  # ESMF routines. Must be true or false. Note that the write
  # component uses ESMF library routines to interpolate from the native
  # forecast model grid to the user-specified output grid (which is defined 
  # in the model configuration file "model_configure" in the forecast's  
  # run directory).
  # 
  # WRTCMP_write_groups:
  # The number of write groups (i.e. groups of MPI tasks) to use in the
  # write component.
  #
  # WRTCMP_write_tasks_per_group:
  # The number of MPI tasks to allocate for each write group.
  #
  # WRTCMP_output_grid:
  # Sets the type (coordinate system) of the write component grid. The 
  # default empty string forces the user to set a valid value for 
  # WRTCMP_output_grid in config.yaml if specifying a *custom* grid. When 
  # creating an experiment with a user-defined grid, this parameter must 
  # be specified or the experiment will fail. 
  #
  # WRTCMP_cen_lon:
  # Longitude (in degrees) of the center of the write component grid. Can 
  # usually be set to the corresponding value from the native grid.
  #
  # WRTCMP_cen_lat:
  # Latitude (in degrees) of the center of the write component grid. Can 
  # usually be set to the corresponding value from the native grid.
  # WRTCMP_lon_lwr_left:
  # Longitude (in degrees) of the center of the lower-left (southwest) 
  # cell on the write component grid. If using the "rotated_latlon" 
  # coordinate system, this is expressed in terms of the rotated longitude. 
  # Must be set manually when running an experiment with a user-defined grid.
  #
  # WRTCMP_lat_lwr_left:
  # Latitude (in degrees) of the center of the lower-left (southwest) cell 
  # on the write component grid. If using the "rotated_latlon" coordinate 
  # system, this is expressed in terms of the rotated latitude. Must be set 
  # manually when running an experiment with a user-defined grid.
  # 
  # -----------------------------------------------------------------------
  # 
  # WRTCMP_lon_upr_rght:
  # Longitude (in degrees) of the center of the upper-right (northeast) cell 
  # on the write component grid (expressed in terms of the rotated longitude).
  #
  # WRTCMP_lat_upr_rght:
  # Latitude (in degrees) of the center of the upper-right (northeast) cell 
  # on the write component grid (expressed in terms of the rotated latitude).
  #
  # WRTCMP_dlon:
  # Size (in degrees) of a grid cell on the write component grid (expressed 
  # in terms of the rotated longitude).
  #
  # WRTCMP_dlat:
  # Size (in degrees) of a grid cell on the write component grid (expressed 
  # in terms of the rotated latitude).
  #
  # -----------------------------------------------------------------------
  # 
  # WRTCMP_stdlat1:
  # First standard latitude (in degrees) in definition of Lambert conformal 
  # projection.
  #
  # WRTCMP_stdlat2:
  # Second standard latitude (in degrees) in definition of Lambert conformal 
  # projection.
  #
  # WRTCMP_nx:
  # Number of grid points in the x-coordinate of the Lambert conformal 
  # projection.
  #
  # WRTCMP_ny:
  # Number of grid points in the y-coordinate of the Lambert conformal 
  # projection.
  #
  # WRTCMP_dx:
  # Grid cell size (in meters) along the x-axis of the Lambert conformal 
  # projection.
  #
  # WRTCMP_dy:
  # Grid cell size (in meters) along the y-axis of the Lambert conformal 
  # projection. 
  #
  #-----------------------------------------------------------------------
  #
  QUILTING: true
  PRINT_ESMF: false

  PE_MEMBER01: '{{ LAYOUT_Y * LAYOUT_X + WRTCMP_write_groups * WRTCMP_write_tasks_per_group if QUILTING else LAYOUT_Y * LAYOUT_X}}'
  
  WRTCMP_write_groups: ""
  WRTCMP_write_tasks_per_group: ""
  
  WRTCMP_output_grid: "''"
  WRTCMP_cen_lon: ""
  WRTCMP_cen_lat: ""
  WRTCMP_lon_lwr_left: ""
  WRTCMP_lat_lwr_left: ""
  #
  # The following are used only for the case of WRTCMP_output_grid set to
  # "'rotated_latlon'".
  #
  WRTCMP_lon_upr_rght: ""
  WRTCMP_lat_upr_rght: ""
  WRTCMP_dlon: ""
  WRTCMP_dlat: ""
  #
  # The following are used only for the case of WRTCMP_output_grid set to
  # "'lambert_conformal'".
  #
  WRTCMP_stdlat1: ""
  WRTCMP_stdlat2: ""
  WRTCMP_nx: ""
  WRTCMP_ny: ""
  WRTCMP_dx: ""
  WRTCMP_dy: ""
  #
  #-----------------------------------------------------------------------
  #
  # Flag that determines whether MERRA2 aerosol climatology data and
  # lookup tables for optics properties are obtained
  #
  #-----------------------------------------------------------------------
  #
  USE_MERRA_CLIMO: '{{ workflow.CCPP_PHYS_SUITE == "FV3_GFS_v15_thompson_mynn_lam3km" or workflow.CCPP_PHYS_SUITE == "FV3_GFS_v17_p8" }}'
  #
  #-----------------------------------------------------------------------
  #
  # DO_FCST_RESTART:
  # Flag turning on/off restart capability of forecast task
  #
  #-----------------------------------------------------------------------
  #
  DO_FCST_RESTART: false

#----------------------------
# POST config parameters
#-----------------------------
task_run_post:
  KMP_AFFINITY_RUN_POST: "scatter"
  OMP_NUM_THREADS_RUN_POST: 1
  OMP_STACKSIZE_RUN_POST: "1024m"
  #
  #-----------------------------------------------------------------------
  #
  # Set parameters associated with subhourly forecast model output and 
  # post-processing.
  #
  # SUB_HOURLY_POST:
  # Flag that indicates whether the forecast model will generate output 
  # files on a sub-hourly time interval (e.g. 10 minutes, 15 minutes, etc).
  # This will also cause the post-processor to process these sub-hourly
  # files.  If ths is set to true, then DT_SUBHOURLY_POST_MNTS should be 
  # set to a value between "00" and "59".
  #
  # DT_SUB_HOURLY_POST_MNTS:
  # Time interval in minutes between the forecast model output files.  If 
  # SUB_HOURLY_POST is set to true, this needs to be set to a two-digit 
  # integer between "01" and "59".  This is not used if SUB_HOURLY_POST is
  # not set to true.  Note that if SUB_HOURLY_POST is set to true but
  # DT_SUB_HOURLY_POST_MNTS is set to "00", SUB_HOURLY_POST will get reset
  # to false in the experiment generation scripts (there will be an 
  # informational message in the log file to emphasize this).
  #
  #-----------------------------------------------------------------------
  #
  SUB_HOURLY_POST: false
  DT_SUBHOURLY_POST_MNTS: 0
  #
  #-----------------------------------------------------------------------
  #
  # Set parameters for customizing the post-processor (UPP).  Definitions:
  #
  # USE_CUSTOM_POST_CONFIG_FILE:
  # Flag that determines whether a user-provided custom configuration file
  # should be used for post-processing the model data. If this is set to
  # true, then the workflow will use the custom post-processing (UPP) 
  # configuration file specified in CUSTOM_POST_CONFIG_FP. Otherwise, a 
  # default configuration file provided in the UPP repository will be 
  # used.
  #
  # CUSTOM_POST_CONFIG_FP:
  # The full path to the custom post flat file, including filename, to be 
  # used for post-processing. This is only used if CUSTOM_POST_CONFIG_FILE
  # is set to true.
  #
  # TESTBED_FIELDS_FN
  # The file which lists grib2 fields to be extracted for testbed files
  # Empty string means no need to generate testbed files
  #
  # POST_OUTPUT_DOMAIN_NAME:
  # Domain name (in lowercase) used in constructing the names of the output 
  # files generated by UPP [which is called either by running the run_post 
  # task or by activating the inline post feature (WRITE_DOPOST set to true)].  
  # The post output files are named as follows:
  # 
  #   $NET.tHHz.[var_name].f###.${POST_OUTPUT_DOMAIN_NAME}.grib2
  # 
  # If using a custom grid, POST_OUTPUT_DOMAIN_NAME must be specified by 
  # the user.  If using a predefined grid, POST_OUTPUT_DOMAIN_NAME defaults
  # to PREDEF_GRID_NAME.  Note that this variable is first changed to lower
  # case before being used to construct the file names.
  #
  #-----------------------------------------------------------------------
  #
  USE_CUSTOM_POST_CONFIG_FILE: false
  CUSTOM_POST_CONFIG_FP: ""
  POST_OUTPUT_DOMAIN_NAME: '{{ workflow.PREDEF_GRID_NAME }}'
  TESTBED_FIELDS_FN: ""

#----------------------------
# RUN PRDGEN config parameters
#-----------------------------
task_run_prdgen:
  KMP_AFFINITY_RUN_PRDGEN: "scatter"
  OMP_NUM_THREADS_RUN_PRDGEN: 1
  OMP_STACKSIZE_RUN_PRDGEN: "1024m"
  #-----------------------------------------------------------------------
  #
  # Flag that determines whether to use CFP to run the product generation
  # job in parallel.  This should be used with the RRFS_NA_3km grid.
  #
  #-----------------------------------------------------------------------
  DO_PARALLEL_PRDGEN: false
  #
  #
  #-----------------------------------------------------------------------
  #
  # Set additional output grids for wgrib2 remapping, if any
  # Space-separated list of strings, e.g., ( "130" "242" "clue" )
  # Default is no additional grids
  #
  # Current options as of 23 Apr 2021:
  #  "130"   (CONUS 13.5 km)
  #  "200"   (Puerto Rico 16 km)
  #  "221"   (North America 32 km)
  #  "242"   (Alaska 11.25 km)
  #  "243"   (Pacific 0.4-deg)
  #  "clue"  (NSSL/SPC 3-km CLUE grid for 2020/2021)
  #  "hrrr"  (HRRR 3-km CONUS grid)
  #  "hrrre" (HRRRE 3-km CONUS grid)
  #  "rrfsak" (RRFS 3-km Alaska grid)
  #  "hrrrak" (HRRR 3-km Alaska grid)
  #
  #-----------------------------------------------------------------------
  #
  ADDNL_OUTPUT_GRIDS: []

#----------------------------
# PLOT_ALLVARS config parameters
#-----------------------------
task_plot_allvars:
  #-------------------------------------------------------------------------
  # Reference experiment's COMOUT directory. This is where the GRIB2 files 
  # from postprocessing are located. Make this a template to compare
  # multiple cycle and dates. COMOUT_REF should end with:
  #    nco mode: $PDY/$cyc
  #    community mode: $PDY$cyc/postprd
  # We don't do this inside the code, so that we can compare nco vs com runs.
  #-------------------------------------------------------------------------
  COMOUT_REF: ""
  #------------------------------
  # Plot fcts start and increment
  #------------------------------
  PLOT_FCST_START: 0
  PLOT_FCST_INC: 3
  #-----------------------------------
  # By default the end is FCST_LEN_HRS
  #-----------------------------------
  PLOT_FCST_END: ""
  #------------------------------------------------------------------------------
  # Domains to plot. Currently supported are either "conus" or "regional" or both
  #-------------------------------------------------------------------------------
  PLOT_DOMAINS: ["conus"]

#----------------------------
# ANALYSIS config parameters
#-----------------------------
task_analysis_gsi:
  TN_ANALYSIS_GSI: "analysis_gsi_input"
  TN_OBSERVER_GSI: "observer_gsi"
  TN_OBSERVER_GSI_ENSMEAN: "observer_gsi_ensmean"
  KMP_AFFINITY_ANALYSIS: "scatter"
  OMP_NUM_THREADS_ANALYSIS: 1
  OMP_STACKSIZE_ANALYSIS: "1024m"
  #
  #-----------------------------------------------------------------------
  #
  # observation file templates used in analalysis
  #
  #-----------------------------------------------------------------------
  #
  OBSPATH_TEMPLATE: '${OBSPATH}/${YYYYMMDDHH}.${obs_source}'

#----------------------------
# PROCESS RADARREF config parameters
#-----------------------------
task_process_radarref:
  RADAR_REF_THINNING: 1
  #
  #-----------------------------------------------------------------------
  #
  # Parameters for observation preprocess.
  # RADARREFL_MINS:
  #   minute from the hour that the NSSL mosaic files will be searched for 
  #      data preprocess
  # RADARREFL_TIMELEVEL:
  #   time level (minute) from the hour that the NSSL mosaic files will be generated 
  #
  # OBS_SUFFIX
  #   machine specific grib2 file name extension (grib2 or grib2.gz)
  #
  #-----------------------------------------------------------------------
  #
  RADARREFL_MINS: [0, 1, 2, 3]
  RADARREFL_TIMELEVEL: [0]
  OBS_SUFFIX: grib2.gz

#----------------------------
# Parameters needed for retrieving DA obs
#-----------------------------
task_get_da_obs:

  #
  #-----------------------------------------------------------------------
  #
  # NLDN_NEEDED
  #   whether to use NLDN observations in DA or not.
  #
<<<<<<< HEAD
  # NLDN_LIGHTNING
  # NSSLMOSAIC
  # RAP_OBS_BUFR
  #   paths to data on disk. Defaults for supported data streams on
  #   certain platforms have defaults set in the respective machine
  #   files.
  #
  #-----------------------------------------------------------------------
  #
  NLDN_NEEDED: False
  NLDN_LIGHTNING: ""
  NSSLMOSAIC: ""
  RAP_OBS_BUFR: ""
=======
  #-----------------------------------------------------------------------
  #
  NLDN_NEEDED: False

>>>>>>> 48929520
#----------------------------
# PROCESS BUFR config parameters
#-----------------------------
task_process_bufrobs:
  #
  #-----------------------------------------------------------------------
  #
  # OBSPATH_TEMPLATE
  #   observation file templates used in process_bufrobs
  #
  #-----------------------------------------------------------------------
  #
  OBSPATH_TEMPLATE: '${OBSPATH}/${YYYYMMDDHH}.${obs_source}'

#-----------------------------
# NEXUS_EMISSION config parameters
#-----------------------------
task_nexus_emission:
  PPN_NEXUS_EMISSION: '{{ platform.NCORES_PER_NODE // OMP_NUM_THREADS_NEXUS_EMISSION }}'
  KMP_AFFINITY_NEXUS_EMISSION: "scatter"
  OMP_NUM_THREADS_NEXUS_EMISSION: 2
  OMP_STACKSIZE_NEXUS_EMISSION: "1024m"

#----------------------------
# BIAS_CORRECTION_O3 config parameters
#-----------------------------
task_bias_correction_o3:
  KMP_AFFINITY_BIAS_CORRECTION_O3: "scatter"
  OMP_NUM_THREADS_BIAS_CORRECTION_O3: 32
  OMP_STACKSIZE_BIAS_CORRECTION_O3: "2056M"

#----------------------------
# BIAS_CORRECTION_PM25 config parameters
#-----------------------------
task_bias_correction_pm25:
  KMP_AFFINITY_BIAS_CORRECTION_PM25: "scatter"
  OMP_NUM_THREADS_BIAS_CORRECTION_PM25: 32
  OMP_STACKSIZE_BIAS_CORRECTION_PM25: "2056M"

#----------------------------
# global config parameters
#-----------------------------
global:
  #
  #-----------------------------------------------------------------------
  #
  # Set parameters associated with outputting satellite fields in the UPP
  # grib2 files using the Community Radiative Transfer Model (CRTM).
  #
  # USE_CRTM:
  # Flag that defines whether external CRTM coefficient files have been
  # staged by the user in order to output synthetic satellite products
  # available within the UPP. If this is set to true, then the workflow
  # will check for these files in the directory CRTM_DIR. Otherwise, it is
  # assumed that no satellite fields are being requested in the UPP
  # configuration.
  #
  # CRTM_DIR:
  # This is the path to the top CRTM fix file directory. This is only used
  # if USE_CRTM is set to true.
  #
  #-----------------------------------------------------------------------
  #
  USE_CRTM: false
  CRTM_DIR: ""
  #
  #-----------------------------------------------------------------------
  #
  # Set parameters associated with running ensembles.  Definitions:
  #
  # DO_ENSEMBLE:
  # Flag that determines whether to run a set of ensemble forecasts (for
  # each set of specified cycles).  If this is set to true, NUM_ENS_MEMBERS
  # forecasts are run for each cycle, each with a different set of stochastic
  # seed values.  Otherwise, a single forecast is run for each cycle.
  #
  # NUM_ENS_MEMBERS:
  # The number of ensemble members to run if DO_ENSEMBLE is set to true.
  # This variable also controls the naming of the ensemble member directories.
  # For example, if this is set to 8, the member directories will be named 
  # mem1, mem2, ..., mem8. Not used if DO_ENSEMBLE is set to false.
  #
  # ENSMEM_NAMES:
  # A list of names for the ensemble member names following the format
  # mem001, mem002, etc.
  #
  # FV3_NML_ENSMEM_FPS:
  # Paths to the ensemble member corresponding namelists in the
  # experiment directory
  #
  # ENS_TIME_LAG_HRS:
  # Time lag (in hours) to use for each ensemble member.
  #
  #-----------------------------------------------------------------------
  #
  DO_ENSEMBLE: false
  NUM_ENS_MEMBERS: 0
  ENSMEM_NAMES: '{% for m in range(NUM_ENS_MEMBERS) %}{{ "mem%03d, " % m }}{% endfor %}'
  FV3_NML_ENSMEM_FPS: '{% for mem in ENSMEM_NAMES %}{{ [EXPTDIR, "%s_%s" % FV3_NML_FN, mem]|path_join }}{% endfor %}'
  ENS_TIME_LAG_HRS: '[ {% for m in range(NUM_ENS_MEMBERS) %} 0, {% endfor %} ]'
  #
  #-----------------------------------------------------------------------
  #
  # Set default ad-hoc stochastic physics options.
  # For detailed documentation of these parameters, see:
  # https://stochastic-physics.readthedocs.io/en/ufs_public_release/namelist_options.html
  #
  #-----------------------------------------------------------------------
  #
  DO_SHUM: false
  DO_SPPT: false
  DO_SKEB: false
  ISEED_SPPT: 1
  ISEED_SHUM: 2
  ISEED_SKEB: 3
  NEW_LSCALE: true
  SHUM_MAG: 0.006 #Variable "shum" in input.nml
  SHUM_LSCALE: 150000
  SHUM_TSCALE: 21600 #Variable "shum_tau" in input.nml
  SHUM_INT: 3600 #Variable "shumint" in input.nml
  SPPT_MAG: 0.7 #Variable "sppt" in input.nml
  SPPT_LOGIT: true
  SPPT_LSCALE: 150000
  SPPT_TSCALE: 21600 #Variable "sppt_tau" in input.nml
  SPPT_INT: 3600 #Variable "spptint" in input.nml
  SPPT_SFCLIMIT: true
  SKEB_MAG: 0.5 #Variable "skeb" in input.nml
  SKEB_LSCALE: 150000
  SKEB_TSCALE: 21600 #Variable "skeb_tau" in input.nml
  SKEB_INT: 3600 #Variable "skebint" in input.nml
  SKEBNORM: 1
  SKEB_VDOF: 10
  USE_ZMTNBLCK: false
  #
  #-----------------------------------------------------------------------
  #
  # Set default SPP stochastic physics options. Each SPP option is an array, 
  # applicable (in order) to the scheme/parameter listed in SPP_VAR_LIST. 
  # Enter each value of the array in config.yaml as shown below without commas
  # or single quotes (e.g., SPP_VAR_LIST=( "pbl" "sfc" "mp" "rad" "gwd" ). 
  # Both commas and single quotes will be added by Jinja when creating the
  # namelist.
  #
  # Note that SPP is currently only available for specific physics schemes 
  # used in the RAP/HRRR physics suite.  Users need to be aware of which SDF
  # is chosen when turning this option on. 
  #
  # Patterns evolve and are applied at each time step.
  #
  #-----------------------------------------------------------------------
  #
  DO_SPP: false
  SPP_VAR_LIST: [ "pbl", "sfc", "mp", "rad", "gwd" ]
  SPP_MAG_LIST: [ 0.2, 0.2, 0.75, 0.2, 0.2 ] #Variable "spp_prt_list" in input.nml
  SPP_LSCALE: [ 150000.0, 150000.0, 150000.0, 150000.0, 150000.0 ]
  SPP_TSCALE: [ 21600.0, 21600.0, 21600.0, 21600.0, 21600.0 ] #Variable "spp_tau" in input.nml
  SPP_SIGTOP1: [ 0.1, 0.1, 0.1, 0.1, 0.1 ]
  SPP_SIGTOP2: [ 0.025, 0.025, 0.025, 0.025, 0.025 ]
  SPP_STDDEV_CUTOFF: [ 1.5, 1.5, 2.5, 1.5, 1.5 ]
  ISEED_SPP: [ 4, 5, 6, 7, 8 ]
  #
  #-----------------------------------------------------------------------
  #
  # Turn on SPP in Noah or RUC LSM (support for Noah MP is in progress).
  # Please be aware of the SDF that you choose if you wish to turn on LSM
  # SPP.
  #
  # SPP in LSM schemes is handled in the &nam_sfcperts namelist block 
  # instead of in &nam_sppperts, where all other SPP is implemented.
  #
  # Perturbations to soil moisture content (SMC) are only applied at the 
  # first time step.
  #
  # LSM perturbations include SMC - soil moisture content (volume fraction),
  # VGF - vegetation fraction, ALB - albedo, SAL - salinity, 
  # EMI - emissivity, ZOL - surface roughness (cm), and STC - soil temperature.
  #
  # Only five perturbations at a time can be applied currently, but all seven
  # are shown below.  In addition, only one unique iseed value is allowed 
  # at the moment, and is used for each pattern.
  #
  DO_LSM_SPP: false #If true, sets lndp_type=2
  LSM_SPP_TSCALE: [ 21600, 21600, 21600, 21600, 21600, 21600, 21600 ]
  LSM_SPP_LSCALE: [ 150000, 150000, 150000, 150000, 150000, 150000, 150000 ]
  ISEED_LSM_SPP: [ 9 ]
  LSM_SPP_VAR_LIST: [ "smc", "vgf", "alb", "sal", "emi", "zol", "stc" ]
  LSM_SPP_MAG_LIST: [ 0.017, 0.001, 0.001, 0.001, 0.001, 0.001, 0.2 ]
  #
  #-----------------------------------------------------------------------
  # 
  # HALO_BLEND:
  # Number of rows into the computational domain that should be blended 
  # with the LBCs.  To shut halo blending off, this can be set to zero.
  #
  #-----------------------------------------------------------------------
  #
  HALO_BLEND: 10
  #
  #-----------------------------------------------------------------------
  #
  # PRINT_DIFF_PGR:
  # Option to turn on/off pressure tendency diagnostic
  #
  #-----------------------------------------------------------------------
  #
  PRINT_DIFF_PGR: false

#----------------------------
# verification (vx) parameters
#-----------------------------
verification:
  #
  # Templates for CCPA, MRMS, and NDAS observation files.
  #
  OBS_CCPA_APCP01h_FN_TEMPLATE: '{valid?fmt=%Y%m%d}/ccpa.t{valid?fmt=%H}z.01h.hrap.conus.gb2'
  OBS_CCPA_APCPgt01h_FN_TEMPLATE: '${OBS_CCPA_APCP01h_FN_TEMPLATE}_a${ACCUM_HH}h.nc'
  OBS_MRMS_REFC_FN_TEMPLATE: '{valid?fmt=%Y%m%d}/MergedReflectivityQCComposite_00.50_{valid?fmt=%Y%m%d}-{valid?fmt=%H%M%S}.grib2'
  OBS_MRMS_RETOP_FN_TEMPLATE: '{valid?fmt=%Y%m%d}/EchoTop_18_00.50_{valid?fmt=%Y%m%d}-{valid?fmt=%H%M%S}.grib2'
  OBS_NDAS_SFCorUPA_FN_TEMPLATE: 'prepbufr.ndas.{valid?fmt=%Y%m%d%H}'
  OBS_NDAS_SFCorUPA_FN_METPROC_TEMPLATE: '${OBS_NDAS_SFCorUPA_FN_TEMPLATE}.nc'
  #
  # VX_FCST_MODEL_NAME:
  # String that specifies a descriptive name for the model being verified.
  # This is used in forming the names of the verification output files as
  # well as in the contents of those files.
  #
  VX_FCST_MODEL_NAME: '{{ nco.NET }}.{{ task_run_post.POST_OUTPUT_DOMAIN_NAME }}'
  #
  # VX_FCST_INPUT_BASEDIR:
  # Template for top-level directory containing forecast (but not obs)
  # files that will be used as input into METplus for verification.
  #
  # VX_OUTPUT_BASEDIR:
  # Template for top-level directory in which METplus will place its
  # output.
  #
  VX_FCST_INPUT_BASEDIR: '{% if user.RUN_ENVIR == "nco" %}$COMOUT/../..{% else %}{{ workflow.EXPTDIR }}{% endif %}'
  VX_OUTPUT_BASEDIR: '{% if user.RUN_ENVIR == "nco" %}$COMOUT/metout{% else %}{{ workflow.EXPTDIR }}{% endif %}'
  #
  # File name and path templates used in the verification tasks.
  #
  FCST_SUBDIR_TEMPLATE: '{% if user.RUN_ENVIR == "nco" %}${NET}.{init?fmt=%Y%m%d?shift=-${time_lag}}/{init?fmt=%H?shift=-${time_lag}}{% else %}{init?fmt=%Y%m%d%H?shift=-${time_lag}}${SLASH_ENSMEM_SUBDIR_OR_NULL}/postprd{% endif %}'
  FCST_FN_TEMPLATE: '${NET}.t{init?fmt=%H?shift=-${time_lag}}z{% if user.RUN_ENVIR == "nco" %}${DOT_ENSMEM_OR_NULL}{% endif %}.prslev.f{lead?fmt=%HHH?shift=${time_lag}}.${POST_OUTPUT_DOMAIN_NAME}.grib2'
  FCST_FN_METPROC_TEMPLATE: '${NET}.t{init?fmt=%H}z{% if user.RUN_ENVIR == "nco" %}${DOT_ENSMEM_OR_NULL}{% endif %}.prslev.f{lead?fmt=%HHH}.${POST_OUTPUT_DOMAIN_NAME}_a${ACCUM_HH}h.nc'
  #
  # For verification tasks that need observational data, this specifies
  # the maximum number of observation files that may be missing.  If more
  # than this number are missing, the verification task will error out.
  #
  # Note that this is a crude way of checking that there are enough obs to
  # conduct verification since this number should probably depend on the
  # field being verified, the time interval between observations, the
  # length of the forecast, etc.  An alternative may be to specify the
  # maximum allowed fraction of obs files that can be missing (i.e. the
  # number missing divided by the number that are expected to exist).
  #
  NUM_MISSING_OBS_FILES_MAX: 2

#----------------------------
# CPL_AQM config parameters
#-----------------------------
cpl_aqm_parm:
  #
  #-----------------------------------------------------------------------
  #
  # CPL_AQM:
  # Coupling flag for air quality modeling
  #
  # DO_AQM_DUST:
  # Flag turning on/off AQM dust option in AQM_RC
  #
  # DO_AQM_CANOPY
  # Flag turning on/off AQM canopy option in AQM_RC
  # 
  # DO_AQM_PRODUCT
  # Flag turning on/off AQM output products in AQM_RC
  # 
  # DO_AQM_CHEM_LBCS:
  # Add chemical LBCs to chemical LBCs
  # 
  # DO_AQM_GEFS_LBCS:
  # Add GEFS aerosol LBCs to chemical LBCs
  #
  # DO_AQM_SAVE_AIRNOW_HIST:
  # Save bias-correction airnow training data
  #
  # DO_AQM_SAVE_FIRE:
  # Archive fire emission file to HPSS
  #
  # AQM_CONFIG_DIR:
  # Configuration directory for AQM
  # 
  # AQM_BIO_DIR:
  # Path to the directory containing AQM bio files
  # 
  # AQM_BIO_FILE:
  # File name of AQM BIO file
  #
  # AQM_DUST_DIR:
  # Path to the directory containing AQM dust file
  #
  # AQM_DUST_FILE_PREFIX:
  # Frefix of AQM dust file
  #
  # AQM_DUST_FILE_SUFFIX:
  # Suffix and extension of AQM dust file
  #
  # AQM_CANOPY_DIR:
  # Path to the directory containing AQM canopy files
  # 
  # AQM_CANOPY_FILE_PREFIX:
  # File name of AQM canopy file
  #
  # AQM_CANOPY_FILE_SUFFIX:
  # Suffix and extension of AQM CANOPY file
  # 
  # AQM_FIRE_DIR:
  # Path to the directory containing AQM fire files
  # 
  # AQM_FIRE_FILE_PREFIX:
  # Prefix of AQM FIRE file
  # 
  # AQM_FIRE_FILE_SUFFIX:
  # Suffix and extension of AQM FIRE file
  #
  # AQM_FIRE_ARCHV_DIR:
  # Path to the archive directory for RAVE emission files on HPSS
  #
  # AQM_RC_FIRE_FREQUENCY:
  # Fire frequency in aqm.rc
  #
  # AQM_RC_PRODUCT_FN:
  # File name of AQM output products
  #
  # AQM_RC_PRODUCT_FREQUENCY:
  # Frequency of AQM output products
  #
  # AQM_LBCS_DIR:
  # Path to the directory containing chemical LBC files
  # 
  # AQM_LBCS_FILES:
  # File name of chemical LBCs
  #
  # AQM_GEFS_DIR:
  # Path to the directory containing GEFS aerosol LBC files
  #
  # AQM_GEFS_FILE_PREFIX:
  # Prefix of AQM GEFS file ("geaer" or "gfs")
  #
  # AQM_GEFS_FILE_CYC:
  # Cycle of the GEFS aerosol LBC files only if it is fixed
  # 
  # NEXUS_INPUT_DIR:
  # Same as GRID_DIR but for the the air quality emission generation task.
  # Should be blank for the default value specified in setup.sh
  # 
  # NEXUS_FIX_DIR:
  # Directory containing grid_spec files as the input file of nexus
  # 
  # NEXUS_GRID_FN:
  # File name of the input grid_spec file of nexus
  #
  # NUM_SPLIT_NEXUS:
  # Number of split nexus emission tasks
  #
  # NEXUS_GFS_SFC_OFFSET_HRS: 0
  # Time offset when retrieving gfs surface data files
  # 
  # NEXUS_GFS_SFC_DIR:
  # Path to directory containing GFS surface data files
  # This is set to COMINgfs when DO_REAL_TIME=TRUE. 
  #
  # NEXUS_GFS_SFC_ARCHV_DIR: 
  # Path to archive directory for gfs surface files on HPSS
  #
  # PT_SRC_BASEDIR:
  # Parent directory containing point source files
  #
  # AQM_AIRNOW_HIST_DIR:
  # Path to the directory where the historical AIRNOW data are located
  #
  #-----------------------------------------------------------------------
  #
  CPL_AQM: false

  DO_AQM_DUST: true
  DO_AQM_CANOPY: false
  DO_AQM_PRODUCT: true
  DO_AQM_CHEM_LBCS: true
  DO_AQM_GEFS_LBCS: false
  DO_AQM_SAVE_AIRNOW_HIST: false
  DO_AQM_SAVE_FIRE: false

  AQM_CONFIG_DIR: ""
  AQM_BIO_DIR: ""
  AQM_BIO_FILE: "BEIS_SARC401.ncf"

  AQM_DUST_DIR: "/path/to/dust/dir"
  AQM_DUST_FILE_PREFIX: "FENGSHA_p8_10km_inputs"
  AQM_DUST_FILE_SUFFIX: ".nc"

  AQM_CANOPY_DIR: "/path/to/canopy/dir"
  AQM_CANOPY_FILE_PREFIX: "gfs.t12z.geo"
  AQM_CANOPY_FILE_SUFFIX: ".canopy_regrid.nc"

  AQM_FIRE_DIR: ""
  AQM_FIRE_FILE_PREFIX: "GBBEPx_C401GRID.emissions_v003"
  AQM_FIRE_FILE_SUFFIX: ".nc"
  AQM_FIRE_FILE_OFFSET_HRS: 0
  AQM_FIRE_ARCHV_DIR: "/path/to/archive/dir/for/RAVE/on/HPSS"

  AQM_RC_FIRE_FREQUENCY: "static"
  AQM_RC_PRODUCT_FN: "aqm.prod.nc"
  AQM_RC_PRODUCT_FREQUENCY: "hourly"

  AQM_LBCS_DIR: ""
  AQM_LBCS_FILES: "gfs_bndy_chen_<MM>.tile7.000.nc"

  AQM_GEFS_DIR: ""
  AQM_GEFS_FILE_PREFIX: "geaer"
  AQM_GEFS_FILE_CYC: ""

  NEXUS_INPUT_DIR: ""
  NEXUS_FIX_DIR: ""
  NEXUS_GRID_FN: "grid_spec_GSD_HRRR_25km.nc"
  NUM_SPLIT_NEXUS: 3
  NEXUS_GFS_SFC_OFFSET_HRS: 0
  NEXUS_GFS_SFC_DIR: ""
  NEXUS_GFS_SFC_ARCHV_DIR: "/NCEPPROD/hpssprod/runhistory"

  PT_SRC_BASEDIR: "/path/to/point/source/base/directory"

  AQM_AIRNOW_HIST_DIR: "/path/to/historical/airnow/data/dir"

rocoto:
  attrs: ""
  cycledefs: ""
  entities: ""
  log: ""
  tasks:
    taskgroups: ""<|MERGE_RESOLUTION|>--- conflicted
+++ resolved
@@ -447,21 +447,6 @@
   COMINgfs: ""
   COMINgefs: ""
   COMINairnow: "/path/to/real/time/airnow/data"
-<<<<<<< HEAD
-
-=======
-  #
-  #-----------------------------------------------------------------------
-  #
-  # Setup default observation locations for data assimilation:
-  #
-  # OBSPATH_NSSLMOSIAC: location of NSSL radar reflectivity 
-  #
-  #-----------------------------------------------------------------------
-  #
-  OBSPATH_NSSLMOSIAC: ""
-    
->>>>>>> 48929520
 #-----------------------------
 # WORKFLOW config parameters
 #-----------------------------
@@ -2206,7 +2191,6 @@
   # NLDN_NEEDED
   #   whether to use NLDN observations in DA or not.
   #
-<<<<<<< HEAD
   # NLDN_LIGHTNING
   # NSSLMOSAIC
   # RAP_OBS_BUFR
@@ -2220,12 +2204,6 @@
   NLDN_LIGHTNING: ""
   NSSLMOSAIC: ""
   RAP_OBS_BUFR: ""
-=======
-  #-----------------------------------------------------------------------
-  #
-  NLDN_NEEDED: False
-
->>>>>>> 48929520
 #----------------------------
 # PROCESS BUFR config parameters
 #-----------------------------
