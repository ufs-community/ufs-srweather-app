--- conflicted
+++ resolved
@@ -157,18 +157,6 @@
   # QUEUE_FCST:
   # The queue or QOS to which the task that runs a forecast is submitted.  
   # If this is not set or set to an empty string, it will be (re)set to a 
-  # machine-dependent value.
-  #
-  # PARTITION_PRDGEN:
-  #   # If using the slurm job scheduler (i.e. if SCHED is set to "slurm"),
-  #     # the partition to which the task that remaps output grids is submitted.  If
-  #       # this is not set or set to an empty string, it will be (re)set to a
-  #         # machine-dependent value.  This is not used if SCHED is not set to
-  # "slurm".
-  #
-  # QUEUE_PRDGEN:
-  # The queue or QOS to which the task that prodgen is submitted.
-  # If this is not set or set to an empty string, it will be (re)set to a
   # machine-dependent value.
   #
   #-----------------------------------------------------------------------
@@ -187,8 +175,6 @@
   QUEUE_HPSS: ""
   PARTITION_FCST: ""
   QUEUE_FCST: ""
-  PARTITION_PRDGEN: ""
-  QUEUE_PRDGEN: ""
   #
   #-----------------------------------------------------------------------
   #
@@ -207,6 +193,9 @@
   # The run command for post-processing (UPP). Can be left blank for smaller 
   # domains, in which case UPP will run without MPI.
   #
+  # RUN_CMD_PRDGEN: 
+  # The run command for the product generation job.
+  #
   # RUN_CMD_SERIAL:
   # The run command for some serial jobs 
   #
@@ -219,6 +208,7 @@
   RUN_CMD_UTILS: ""
   RUN_CMD_FCST: ""
   RUN_CMD_POST: ""
+  RUN_CMD_PRDGEN: ""
   RUN_CMD_AQM: ""
 
   #
@@ -1138,18 +1128,6 @@
   RUN_TASK_VX_ENSPOINT: false
 
   RUN_TASK_PLOT_ALLVARS: false
-<<<<<<< HEAD
-  #
-  #-----------------------------------------------------------------------
-  #
-  # DO_PARALLEL_PRDGEN:
-  # Flag turn on parallel wgrib2 runs in prdgen .
-  #
-  #-----------------------------------------------------------------------
-  #
-  DO_PARALLEL_PRDGEN: false
-  #
-=======
 
   RUN_TASK_AQM_ICS: false
   RUN_TASK_AQM_LBCS: false
@@ -1163,7 +1141,7 @@
   RUN_TASK_BIAS_CORRECTION_O3: false
   RUN_TASK_BIAS_CORRECTION_PM25: false
 
->>>>>>> e96e1022
+
 #----------------------------
 # MAKE GRID config parameters
 #-----------------------------
@@ -2062,6 +2040,13 @@
   KMP_AFFINITY_RUN_PRDGEN: "scatter"
   OMP_NUM_THREADS_RUN_PRDGEN: 1
   OMP_STACKSIZE_RUN_PRDGEN: "1024m"
+  #-----------------------------------------------------------------------
+  #
+  # Flag that determines whether to use CFP to run the product generation
+  # job in parallel.  This should be used with the RRFS_NA_3km grid.
+  #
+  #-----------------------------------------------------------------------
+  DO_PARALLEL_PRDGEN: false
   #
   #
   #-----------------------------------------------------------------------
