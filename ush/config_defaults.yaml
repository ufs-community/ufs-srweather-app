#----------------------------
# Test description
#----------------------------
metadata:
  description: >-
    Default configuration for an experiment. The valid values each parameter
    takes are specified in valid_param_vals.yaml
  version: !!str '1.0'
#----------------------------
# USER config parameters
#----------------------------
user:
  #
  #-----------------------------------------------------------------------
  #
  # Set the RUN_ENVIR variable that is listed and described in the WCOSS
  # Implementation Standards document:
  #
  #   NCEP Central Operations
  #   WCOSS Implementation Standards
  #   April 19, 2022
  #   Version 11.0.0
  #
  # RUN_ENVIR is described in this document as follows:
  #
  #   Set to "nco" if running in NCO's production environment. Used to 
  #   distinguish between organizations.
  #
  # Valid values are "nco" and "community".  Here, we use it to generate
  # and run the experiment either in NCO mode (if RUN_ENVIR is set to "nco")
  # or in community mode (if RUN_ENVIR is set to "community").  This has 
  # implications on the experiment variables that need to be set and the
  # the directory structure used.
  #
  #-----------------------------------------------------------------------
  #
  RUN_ENVIR: "nco"
  #
  #-----------------------------------------------------------------------
  #
  # Set machine and queue parameters.  Definitions:
  #
  # MACHINE:
  # Machine on which the workflow will run. If you are NOT on a named,
  # supported platform, and you want to use the Rocoto workflow manager,
  # you will need set MACHINE: "linux" and WORKFLOW_MANAGER: "rocoto". This
  # combination will assume a Slurm batch manager when generating the XML.
  # Please see ush/valid_param_vals.yaml for a full list of supported
  # platforms.
  #
  # ACCOUNT:
  # The account under which to submit jobs to the queue.
  #
  #-----------------------------------------------------------------------
  MACHINE: "BIG_COMPUTER"
  ACCOUNT: ""

#----------------------------
# PLATFORM config parameters
#-----------------------------
platform:
  #
  #-----------------------------------------------------------------------
  #
  # WORKFLOW_MANAGER:
  # The workflow manager to use (e.g. rocoto). This is set to "none" by
  # default, but if the machine name is set to a platform that supports
  # rocoto, this will be overwritten and set to "rocoto". If set
  # explicitly to rocoto along with the use of the MACHINE=linux target,
  # the configuration layer assumes a Slurm batch manager when generating
  # the XML. Valid options: "rocoto" or "none"
  #
  # NCORES_PER_NODE:
  # The number of cores available per node on the compute platform, now 
  # configurable for all platforms.
  #
  # BUILD_MOD_FN:
  # Name of alternative build module file to use if using an
  # unsupported platform. Is set automatically for supported machines.
  #
  # WFLOW_MOD_FN:
  # Name of alternative workflow module file to use if using an
  # unsupported platform. Is set automatically for supported machines.
  #
  # BUILD_VER_FN:
  # File name containing the version of the modules used for building the app.
  # Currently, WCOSS2 only uses this file.
  #
  # RUN_VER_FN:
  # File name containing the version of the modules used for running the app.
  # Currently, WCOSS2 only uses this file.
  #
  # SCHED:
  # The job scheduler to use (e.g. slurm).  Set this to an empty string in
  # order for the experiment generation script to set it depending on the
  # machine.
  #
  # PARTITION_DEFAULT:
  # If using the slurm job scheduler (i.e. if SCHED is set to "slurm"), 
  # the default partition to which to submit workflow tasks.  If a task 
  # does not have a specific variable that specifies the partition to which 
  # it will be submitted (e.g. PARTITION_HPSS, PARTITION_FCST; see below), 
  # it will be submitted to the partition specified by this variable.  If 
  # this is not set or is set to an empty string, it will be (re)set to a 
  # machine-dependent value.  This is not used if SCHED is not set to 
  # "slurm".
  #
  # QUEUE_DEFAULT:
  # The default queue or QOS (if using the slurm job scheduler, where QOS
  # is Quality of Service) to which workflow tasks are submitted.  If a 
  # task does not have a specific variable that specifies the queue to which 
  # it will be submitted (e.g. QUEUE_HPSS, QUEUE_FCST; see below), it will 
  # be submitted to the queue specified by this variable.  If this is not 
  # set or is set to an empty string, it will be (re)set to a machine-
  # dependent value.
  #
  # PARTITION_HPSS:
  # If using the slurm job scheduler (i.e. if SCHED is set to "slurm"), 
  # the partition to which the tasks that get or create links to external 
  # model files [which are needed to generate initial conditions (ICs) and 
  # lateral boundary conditions (LBCs)] are submitted.  If this is not set 
  # or is set to an empty string, it will be (re)set to a machine-dependent 
  # value.  This is not used if SCHED is not set to "slurm".
  #
  # QUEUE_HPSS:
  # The queue or QOS to which the tasks that get or create links to external 
  # model files [which are needed to generate initial conditions (ICs) and 
  # lateral boundary conditions (LBCs)] are submitted.  If this is not set 
  # or is set to an empty string, it will be (re)set to a machine-dependent 
  # value.
  #
  # PARTITION_FCST:
  # If using the slurm job scheduler (i.e. if SCHED is set to "slurm"), 
  # the partition to which the task that runs forecasts is submitted.  If 
  # this is not set or set to an empty string, it will be (re)set to a 
  # machine-dependent value.  This is not used if SCHED is not set to 
  # "slurm".
  #
  # QUEUE_FCST:
  # The queue or QOS to which the task that runs a forecast is submitted.  
  # If this is not set or set to an empty string, it will be (re)set to a 
  # machine-dependent value.
  #
  #-----------------------------------------------------------------------
  #
  WORKFLOW_MANAGER: ""
  NCORES_PER_NODE: ""
  BUILD_MOD_FN: ""
  WFLOW_MOD_FN: ""
  BUILD_VER_FN: ""
  RUN_VER_FN: ""
  SCHED: ""
  PARTITION_DEFAULT: ""
  QUEUE_DEFAULT: ""
  PARTITION_HPSS: ""
  QUEUE_HPSS: ""
  PARTITION_FCST: ""
  QUEUE_FCST: ""
  #
  #-----------------------------------------------------------------------
  #
  # Set run commands for platforms without a workflow manager. These values
  # will be ignored unless WORKFLOW_MANAGER: "none".  Definitions:
  #
  # RUN_CMD_UTILS:
  # The run command for pre-processing utilities (shave, orog, sfc_climo_gen, 
  # etc.) Can be left blank for smaller domains, in which case the executables 
  # will run without MPI.
  #
  # RUN_CMD_FCST:
  # The run command for the model forecast step. 
  #
  # RUN_CMD_POST:
  # The run command for post-processing (UPP). Can be left blank for smaller 
  # domains, in which case UPP will run without MPI.
  #
  # RUN_CMD_SERIAL:
  # The run command for some serial jobs 
  #
  #-----------------------------------------------------------------------
  #
  RUN_CMD_SERIAL: ""
  RUN_CMD_UTILS: ""
  RUN_CMD_FCST: ""
  RUN_CMD_POST: ""

  #
  #-----------------------------------------------------------------------
  #
  # Allows an extra parameter to be passed to SCHEDULER (SLURM/PBSPRO) via 
  # XML Native command
  #
  SCHED_NATIVE_CMD: ""

  #
  #-----------------------------------------------------------------------
  #
  # Set METplus parameters.  Definitions:
  #
  # MODEL: 
  # String that specifies a descriptive name for the model being verified.
  #
  # MET_INSTALL_DIR:
  # Location to top-level directory of MET installation.
  #
  # MET_BIN_EXEC:
  # Subdirectory containing MET binaries e.g. "bin"
  #
  # METPLUS_PATH:
  # Location to top-level directory of METplus installation.
  #
  # MET_BIN_EXEC
  # Name of subdirectory where METplus executables are installed.
  #
  # CCPA_OBS_DIR:
  # User-specified location of top-level directory where CCPA hourly
  # precipitation files used by METplus are located. This parameter needs
  # to be set for both user-provided observations and for observations 
  # that are retrieved from the NOAA HPSS (if the user has access) via
  # the get_obs_ccpa_tn task (activated in workflow by setting
  # RUN_TASK_GET_OBS_CCPA=true). In the case of pulling observations 
  # directly from NOAA HPSS, the data retrieved will be placed in this 
  # directory. Please note, this path must be defind as 
  # /full-path-to-obs/ccpa/proc. METplus is configured to verify 01-, 
  # 03-, 06-, and 24-h accumulated precipitation using hourly CCPA files.
  # METplus configuration files require the use of predetermined directory 
  # structure and file names. Therefore, if the CCPA files are user 
  # provided, they need to follow the anticipated naming structure: 
  # {YYYYMMDD}/ccpa.t{HH}z.01h.hrap.conus.gb2, where YYYY is the 4-digit 
  # valid year, MM the 2-digit valid month, DD the 2-digit valid day of 
  # the month, and HH the 2-digit valid hour of the day. In addition, a 
  # caveat is noted for using hourly CCPA data. There is a problem with 
  # the valid time in the metadata for files valid from 19 - 00 UTC (or 
  # files under the '00' directory). The script to pull the CCPA data 
  # from the NOAA HPSS has an example of how to account for this as well
  # as organizing the data into a more intuitive format: 
  # scripts/exregional_get_ccpa_files.sh. When a fix is provided, it will
  # be accounted for in the exregional_get_ccpa_files.sh script.
  #
  # MRMS_OBS_DIR:
  # User-specified location of top-level directory where MRMS composite
  # reflectivity files used by METplus are located.  This parameter needs
  # to be set for both user-provided observations and for observations
  # that are retrieved from the NOAA HPSS (if the user has access) via the
  # get_obs_mrms_tn task (activated in workflow by setting
  # RUN_TASK_GET_OBS_MRMS=true).  In the case of pulling observations 
  # directly from NOAA HPSS, the data retrieved will be placed in this 
  # directory. Please note, this path must be defind as 
  # /full-path-to-obs/mrms/proc. METplus configuration files require the
  # use of predetermined directory structure and file names. Therefore, if
  # the MRMS files are user provided, they need to follow the anticipated 
  # naming structure:
  # {YYYYMMDD}/MergedReflectivityQCComposite_00.50_{YYYYMMDD}-{HH}{mm}{SS}.grib2,
  # where YYYY is the 4-digit valid year, MM the 2-digit valid month, DD 
  # the 2-digit valid day of the month, HH the 2-digit valid hour of the 
  # day, mm the 2-digit valid minutes of the hour, and SS is the two-digit
  # valid seconds of the hour. In addition, METplus is configured to look
  # for a MRMS composite reflectivity file for the valid time of the 
  # forecast being verified; since MRMS composite reflectivity files do 
  # not always exactly match the valid time, a script, within the main 
  # script to retrieve MRMS data from the NOAA HPSS, is used to identify
  # and rename the MRMS composite reflectivity file to match the valid
  # time of the forecast.  The script to pull the MRMS data from the NOAA 
  # HPSS has an example of the expected file naming structure: 
  # scripts/exregional_get_mrms_files.sh. This script calls the script
  # used to identify the MRMS file closest to the valid time:
  # ush/mrms_pull_topofhour.py.
  #
  # NDAS_OBS_DIR:
  # User-specified location of top-level directory where NDAS prepbufr 
  # files used by METplus are located. This parameter needs to be set for
  # both user-provided observations and for observations that are 
  # retrieved from the NOAA HPSS (if the user has access) via the 
  # get_obs_ndas_tn task (activated in workflow by setting 
  # RUN_TASK_GET_OBS_NDAS=true). In the case of pulling observations 
  # directly from NOAA HPSS, the data retrieved will be placed in this 
  # directory. Please note, this path must be defind as 
  # /full-path-to-obs/ndas/proc. METplus is configured to verify 
  # near-surface variables hourly and upper-air variables at times valid 
  # at 00 and 12 UTC with NDAS prepbufr files.  METplus configuration files
  # require the use of predetermined file names. Therefore, if the NDAS 
  # files are user provided, they need to follow the anticipated naming 
  # structure: prepbufr.ndas.{YYYYMMDDHH}, where YYYY is the 4-digit valid
  # year, MM the 2-digit valid month, DD the 2-digit valid day of the 
  # month, and HH the 2-digit valid hour of the day. The script to pull 
  # the NDAS data from the NOAA HPSS has an example of how to rename the
  # NDAS data into a more intuitive format with the valid time listed in 
  # the file name: scripts/exregional_get_ndas_files.sh
  #
  #-----------------------------------------------------------------------
  #
  MODEL: ""
  MET_INSTALL_DIR: ""
  MET_BIN_EXEC: ""
  METPLUS_PATH: ""
  CCPA_OBS_DIR: ""
  MRMS_OBS_DIR: ""
  NDAS_OBS_DIR: ""
  #
  #-----------------------------------------------------------------------
  #
  # DOMAIN_PREGEN_BASEDIR:
  # The base directory containing pregenerated grid, orography, and surface 
  # climatology files. This is an alternative for setting GRID_DIR,
  # OROG_DIR, and SFC_CLIMO_DIR individually
  # 
  # For the pregenerated grid specified by PREDEF_GRID_NAME, 
  # these "fixed" files are located in:
  #
  #   ${DOMAIN_PREGEN_BASEDIR}/${PREDEF_GRID_NAME}
  #
  # The workflow scripts will create a symlink in the experiment directory
  # that will point to a subdirectory (having the name of the grid being
  # used) under this directory.  This variable should be set to a null 
  # string in this file, but it can be specified in the user-specified 
  # workflow configuration file (EXPT_CONFIG_FN).
  #
  #-----------------------------------------------------------------------
  #
  DOMAIN_PREGEN_BASEDIR: ""
  #
  #-----------------------------------------------------------------------
  # Pre task commands such as "ulimit" needed by tasks
  #-----------------------------------------------------------------------
  #
  PRE_TASK_CMDS: ""
  #
  #-----------------------------------------------------------------------
  # Test directories used in run_WE2E script
  #-----------------------------------------------------------------------
  #
  TEST_EXTRN_MDL_SOURCE_BASEDIR: ""
  TEST_PREGEN_BASEDIR: ""
  TEST_ALT_EXTRN_MDL_SYSBASEDIR_ICS: ""
  TEST_ALT_EXTRN_MDL_SYSBASEDIR_LBCS: ""

#-----------------------------
# WORKFLOW config parameters
#-----------------------------
workflow:
  #
  #-----------------------------------------------------------------------
  #
  # Set cron-associated parameters.  Definitions:
  #
  # USE_CRON_TO_RELAUNCH:
  # Flag that determines whether or not to add a line to the user's cron 
  # table to call the experiment launch script every CRON_RELAUNCH_INTVL_MNTS 
  # minutes.
  #
  # CRON_RELAUNCH_INTVL_MNTS:
  # The interval (in minutes) between successive calls of the experiment
  # launch script by a cron job to (re)launch the experiment (so that the
  # workflow for the experiment kicks off where it left off).
  #
  #-----------------------------------------------------------------------
  #
  USE_CRON_TO_RELAUNCH: false
  CRON_RELAUNCH_INTVL_MNTS: 3
  #
  #-----------------------------------------------------------------------
  #
  # Set directories.  Definitions:
  #
  # EXPT_BASEDIR:
  # The base directory in which the experiment directory will be created.  
  # If this is not specified or if it is set to an empty string, it will
  # default to ${HOMEdir}/../expt_dirs.  
  #
  # EXPT_SUBDIR:
  # The name that the experiment directory (without the full path) will
  # have.  The full path to the experiment directory, which will be contained
  # in the variable EXPTDIR, will be:
  #
  #   EXPTDIR: "${EXPT_BASEDIR}/${EXPT_SUBDIR}"
  #
  # This cannot be empty.  If set to a null string here, it must be set to
  # a (non-empty) value in the user-defined experiment configuration file.
  #
  # EXEC_SUBDIR:
  # The name of the subdirectory of ufs-srweather-app where executables are
  # installed.
  #-----------------------------------------------------------------------
  #
  EXPT_BASEDIR: ""
  EXPT_SUBDIR: ""
  EXEC_SUBDIR: "exec"
  #
  #-----------------------------------------------------------------------
  #
  # Set the separator character(s) to use in the names of the grid, mosaic,
  # and orography fixed files.
  #
  # Ideally, the same separator should be used in the names of these fixed
  # files as the surface climatology fixed files (which always use a "."
  # as the separator), i.e. ideally, DOT_OR_USCORE should be set to "."
  #
  #-----------------------------------------------------------------------
  #
  DOT_OR_USCORE: "_"
  #
  #-----------------------------------------------------------------------
  #
  # Set file names.  Definitions:
  #
  # EXPT_CONFIG_FN:
  # Name of the user-specified configuration file for the forecast experiment.
  #
  # CONSTANTS_FN:
  # Name of the file containing definitions of various mathematical, physical, 
  # and SRW App contants.
  #
  # RGNL_GRID_NML_FN:
  # Name of file containing the namelist settings for the code that generates
  # a "ESGgrid" type of regional grid.
  #
  # FV3_NML_BASE_SUITE_FN:
  # Name of Fortran namelist file containing the forecast model's base suite
  # namelist, i.e. the portion of the namelist that is common to all physics
  # suites.
  #
  # FV3_NML_YAML_CONFIG_FN:
  # Name of YAML configuration file containing the forecast model's namelist
  # settings for various physics suites.
  #
  # FV3_NML_BASE_ENS_FN:
  # Name of Fortran namelist file containing the forecast model's base 
  # ensemble namelist, i.e. the the namelist file that is the starting point 
  # from which the namelist files for each of the enesemble members are
  # generated.
  #
  # FV3_EXEC_FN:
  # Name to use for the forecast model executable when it is copied from
  # the directory in which it is created in the build step to the executables
  # directory (EXECDIR; this is set during experiment generation).
  #
  # DIAG_TABLE_TMPL_FN:
  # Name of a template file that specifies the output fields of the forecast 
  # model (ufs-weather-model: diag_table) followed by [dot_ccpp_phys_suite]. 
  # Its default value is the name of the file that the ufs weather model 
  # expects to read in.
  #
  # FIELD_TABLE_TMPL_FN:
  # Name of a template file that specifies the tracers in IC/LBC files of the 
  # forecast model (ufs-weather-mode: field_table) followed by [dot_ccpp_phys_suite]. 
  # Its default value is the name of the file that the ufs weather model expects 
  # to read in.
  #
  # MODEL_CONFIG_TMPL_FN:
  # Name of a template file that contains settings and configurations for the 
  # NUOPC/ESMF main component (ufs-weather-model: model_config). Its default 
  # value is the name of the file that the ufs weather model expects to read in.
  #
  # NEMS_CONFIG_TMPL_FN:
  # Name of a template file that contains information about the various NEMS 
  # components and their run sequence (ufs-weather-model: nems.configure). 
  # Its default value is the name of the file that the ufs weather model expects 
  # to read in.
  #
  # FCST_MODEL:
  # Name of forecast model (default=ufs-weather-model)
  #
  # WFLOW_XML_FN:
  # Name of the rocoto workflow XML file that the experiment generation
  # script creates and that defines the workflow for the experiment.
  #
  # GLOBAL_VAR_DEFNS_FN:
  # Name of file (a shell script) containing the defintions of the primary 
  # experiment variables (parameters) defined in this default configuration 
  # script and in the user-specified configuration as well as secondary 
  # experiment variables generated by the experiment generation script.  
  # This file is sourced by many scripts (e.g. the J-job scripts corresponding 
  # to each workflow task) in order to make all the experiment variables 
  # available in those scripts.
  #
  # EXTRN_MDL_VAR_DEFNS_FN:
  # Name of file (a shell script) containing the defintions of variables
  # associated with the external model from which ICs or LBCs are generated.  This
  # file is created by the GET_EXTRN_*_TN task because the values of the variables
  # it contains are not known before this task runs.  The file is then sourced by
  # the MAKE_ICS_TN and MAKE_LBCS_TN tasks.
  #
  # WFLOW_LAUNCH_SCRIPT_FN:
  # Name of the script that can be used to (re)launch the experiment's rocoto
  # workflow.
  #
  # WFLOW_LAUNCH_LOG_FN:
  # Name of the log file that contains the output from successive calls to
  # the workflow launch script (WFLOW_LAUNCH_SCRIPT_FN).
  #
  #-----------------------------------------------------------------------
  #
  EXPT_CONFIG_FN: "config.yaml"
  CONSTANTS_FN: "constants.yaml"
  
  RGNL_GRID_NML_FN: "regional_grid.nml"
  
  FV3_NML_BASE_SUITE_FN: "input.nml.FV3"
  FV3_NML_YAML_CONFIG_FN: "FV3.input.yml"
  FV3_NML_BASE_ENS_FN: "input.nml.base_ens"
  FV3_EXEC_FN: "ufs_model"
  
  DATA_TABLE_TMPL_FN: ""
  DIAG_TABLE_TMPL_FN: ""
  FIELD_TABLE_TMPL_FN: ""
  MODEL_CONFIG_TMPL_FN: ""
  NEMS_CONFIG_TMPL_FN: ""
  
  FCST_MODEL: "ufs-weather-model"
  WFLOW_XML_FN: "FV3LAM_wflow.xml"
  GLOBAL_VAR_DEFNS_FN: "var_defns.sh"
  EXTRN_MDL_VAR_DEFNS_FN: "extrn_mdl_var_defns"
  WFLOW_LAUNCH_SCRIPT_FN: "launch_FV3LAM_wflow.sh"
  WFLOW_LAUNCH_LOG_FN: "log.launch_FV3LAM_wflow"
  #
  #-----------------------------------------------------------------------
  #
  # Set CCPP-associated parameters.  Definitions:
  #
  # CCPP_PHYS_SUITE:
  # The physics suite that will run using CCPP (Common Community Physics
  # Package).  The choice of physics suite determines the forecast model's 
  # namelist file, the diagnostics table file, the field table file, and 
  # the XML physics suite definition file that are staged in the experiment 
  # directory or the cycle directories under it.
  #
  #-----------------------------------------------------------------------
  #
  CCPP_PHYS_SUITE: "FV3_GFS_v16"
  #
  #-----------------------------------------------------------------------
  #
  # Set GRID_GEN_METHOD.  This variable specifies the method to use to 
  # generate a regional grid in the horizontal.  The values that it can 
  # take on are:
  #
  # * "GFDLgrid":
  #   This setting will generate a regional grid by first generating a 
  #   "parent" global cubed-sphere grid and then taking a portion of tile
  #   6 of that global grid -- referred to in the grid generation scripts
  #   as "tile 7" even though it doesn't correspond to a complete tile --
  #   and using it as the regional grid.  Note that the forecast is run on
  #   only on the regional grid (i.e. tile 7, not tiles 1 through 6).
  #
  # * "ESGgrid":
  #   This will generate a regional grid using the map projection developed
  #   by Jim Purser of EMC.
  #
  # Note that:
  #
  # 1) If the experiment is using one of the predefined grids (i.e. if 
  #    PREDEF_GRID_NAME is set to the name of one of the valid predefined 
  #    grids), then GRID_GEN_METHOD will be reset to the value of 
  #    GRID_GEN_METHOD for that grid.  This will happen regardless of 
  #    whether or not GRID_GEN_METHOD is assigned a value in the user-
  #    specified experiment configuration file, i.e. any value it may be
  #    assigned in the experiment configuration file will be overwritten.
  #
  # 2) If the experiment is not using one of the predefined grids (i.e. if 
  #    PREDEF_GRID_NAME is set to a null string), then GRID_GEN_METHOD must 
  #    be set in the experiment configuration file.  Otherwise, it will 
  #    remain set to a null string, and the experiment generation will 
  #    fail because the generation scripts check to ensure that it is set 
  #    to a non-empty string before creating the experiment directory.
  #
  #-----------------------------------------------------------------------
  #
  GRID_GEN_METHOD: ""
  #
  #-----------------------------------------------------------------------
  #
  # Set forecast parameters.  Definitions:
  #
  # DATE_FIRST_CYCL:
  # Starting cycle date of the FIRST forecast in the set of forecasts to
  # run.  Format is "YYYYMMDDHH". Note: This has recently changed to
  # include the first cycle hour.
  #
  # DATE_LAST_CYCL:
  # Starting cylce date of the LAST forecast in the set of forecasts to run.
  # Format is "YYYYMMDDHH".  Note: This has recently changed to include
  # the last cycle hour.
  #
  # INCR_CYCL_FREQ:
  # Increment in hours for Rocoto cycle frequency.
  # Default is 24, which means cycle_freq=24:00:00
  #
  # FCST_LEN_HRS:
  # The length of each forecast, in integer hours.
  #
  #-----------------------------------------------------------------------
  #
  DATE_FIRST_CYCL: "YYYYMMDDHH"
  DATE_LAST_CYCL: "YYYYMMDDHH"
  INCR_CYCL_FREQ: 24
  FCST_LEN_HRS: 24
  #
  #-----------------------------------------------------------------------
  #
  # Set PREEXISTING_DIR_METHOD.  This variable determines the method to use
  # use to deal with preexisting directories [e.g ones generated by previous
  # calls to the experiment generation script using the same experiment name
  # (EXPT_SUBDIR) as the current experiment].  This variable must be set to
  # one of "delete", "rename", and "quit".  The resulting behavior for each
  # of these values is as follows:
  #
  # * "delete":
  #   The preexisting directory is deleted and a new directory (having the
  #   same name as the original preexisting directory) is created.
  #
  # * "rename":
  #   The preexisting directory is renamed and a new directory (having the
  #   same name as the original preexisting directory) is created.  The new
  #   name of the preexisting directory consists of its original name and
  #   the suffix "_oldNNN", where NNN is a 3-digit integer chosen to make
  #   the new name unique.
  #
  # * "quit":
  #   The preexisting directory is left unchanged, but execution of the
  #   currently running script is terminated.  In this case, the preexisting
  #   directory must be dealt with manually before rerunning the script.
  #
  #-----------------------------------------------------------------------
  #
  PREEXISTING_DIR_METHOD: "delete"
  #
  #-----------------------------------------------------------------------
  #
  # Set flags for more detailed messages.  Defintitions:
  #
  # VERBOSE:
  # This is a flag that determines whether or not the experiment generation 
  # and workflow task scripts tend to print out more informational messages.
  #
  # DEBUG:
  # This is a flag that determines whether or not very detailed debugging
  # messages are printed to out.  Note that if DEBUG is set to TRUE, then
  # VERBOSE will also get reset to TRUE if it isn't already.
  #
  #-----------------------------------------------------------------------
  #
  VERBOSE: true
  DEBUG: false
  #
  #-----------------------------------------------------------------------
  #
  # COMPILER:
  # Type of compiler invoked during the build step. Currently, this must 
  # be set manually; it is not inherited from the build system in the 
  # ufs-srweather-app directory.
  #
  #------------------------------------------------------------------------
  #
  COMPILER: "intel"

  #is this the right place?
  GET_OBS: "get_obs"
  VX_TN: "run_vx"
  VX_ENSGRID_TN: "run_ensgridvx"
  VX_ENSGRID_PROB_REFC_TN: "run_ensgridvx_prob_refc"
  MAXTRIES_VX_ENSGRID_PROB_REFC: 1

#----------------------------
# NCO specific variables
#-----------------------------
nco:
  #
  #-----------------------------------------------------------------------
  #
  # Set variables that are only used in NCO mode (i.e. when RUN_ENVIR is 
  # set to "nco").  Definitions:
  #
  # envir, NET, model_ver, RUN:
  # Standard environment variables defined in the NCEP Central Operations WCOSS
  # Implementation Standards document as follows:
  #
  #   envir:
  #   Set to "test" during the initial testing phase, "para" when running
  #   in parallel (on a schedule), and "prod" in production.
  #
  #   NET:
  #   Model name (first level of com directory structure)
  #
  #   model_ver:
  #   Version number of package in three digits (second level of com directory)
  #
  #   RUN:
  #   Name of model run (third level of com directory structure).
  #   In general, same as $NET
  #
  # OPSROOT:
  # The operations root directory in NCO mode.
  # 
  # For more information on NCO standards
  #   
  #   https://www.nco.ncep.noaa.gov/idsb/implementation_standards/ImplementationStandards.v11.0.0.pdf
  #
  #-----------------------------------------------------------------------
  #
  envir: "para"
  NET: "rrfs"
  RUN: "rrfs"
  model_ver: "v1.0.0"
  OPSROOT: ""

#----------------------------
# WORKFLOW SWITCHES config parameters
#-----------------------------
workflow_switches:
  #
  #-----------------------------------------------------------------------
  #
  # Set flags (and related directories) that determine whether various
  # workflow tasks should be run.  Note that the MAKE_GRID_TN, MAKE_OROG_TN, 
  # and MAKE_SFC_CLIMO_TN are all cycle-independent tasks, i.e. if they 
  # are to be run, they do so only once at the beginning of the workflow 
  # before any cycles are run.  Definitions:
  #
  # RUN_TASK_MAKE_GRID:
  # Flag that determines whether the MAKE_GRID_TN task is to be run.  If 
  # this is set to true, the grid generation task is run and new grid
  # files are generated.  If it is set to false, then the scripts look
  # for pregenerated grid files in the directory specified by GRID_DIR 
  # (see below).
  #
  # RUN_TASK_MAKE_OROG:
  # Same as RUN_TASK_MAKE_GRID but for the MAKE_OROG_TN task.
  #
  # RUN_TASK_MAKE_SFC_CLIMO:
  # Same as RUN_TASK_MAKE_GRID but for the MAKE_SFC_CLIMO_TN task.
  #
  # RUN_TASK_GET_EXTRN_ICS:
  # Flag that determines whether the GET_EXTRN_ICS_TN task is to be run.
  #
  # RUN_TASK_GET_EXTRN_LBCS:
  # Flag that determines whether the GET_EXTRN_LBCS_TN task is to be run.
  #
  # RUN_TASK_MAKE_ICS:
  # Flag that determines whether the MAKE_ICS_TN task is to be run.
  #
  # RUN_TASK_MAKE_LBCS:
  # Flag that determines whether the MAKE_LBCS_TN task is to be run.
  #
  # RUN_TASK_RUN_FCST:
  # Flag that determines whether the RUN_FCST_TN task is to be run.
  #
  # RUN_TASK_RUN_POST:
  # Flag that determines whether the RUN_POST_TN task is to be run.
  # 
  # RUN_TASK_GET_OBS_CCPA:
  # Flag that determines whether to run the GET_OBS_CCPA_TN task, which
  # retrieves the CCPA hourly precipitation files used by METplus from NOAA HPSS. 
  # 
  # RUN_TASK_GET_OBS_MRMS:
  # Flag that determines whether to run the GET_OBS_MRMS_TN task, which
  # retrieves the MRMS composite reflectivity files used by METplus from NOAA HPSS. 
  #
  # RUN_TASK_GET_OBS_NDAS:
  # Flag that determines whether to run the GET_OBS_NDAS_TN task, which
  # retrieves the NDAS PrepBufr files used by METplus from NOAA HPSS. 
  #
  # RUN_TASK_VX_GRIDSTAT:
  # Flag that determines whether the grid-stat verification task is to be
  # run.
  #
  # RUN_TASK_VX_POINTSTAT:
  # Flag that determines whether the point-stat verification task is to be
  # run.
  #
  # RUN_TASK_VX_ENSGRID:
  # Flag that determines whether the ensemble-stat verification for gridded
  # data task is to be run. 
  #
  # RUN_TASK_VX_ENSPOINT:
  # Flag that determines whether the ensemble point verification task is
  # to be run. If this flag is set, both ensemble-stat point verification
  # and point verification of ensemble-stat output is computed.
  #
  #-----------------------------------------------------------------------
  #
  RUN_TASK_MAKE_GRID: true
  RUN_TASK_MAKE_OROG: true
  RUN_TASK_MAKE_SFC_CLIMO: true
  
  RUN_TASK_GET_EXTRN_ICS: true
  RUN_TASK_GET_EXTRN_LBCS: true
  RUN_TASK_MAKE_ICS: true
  RUN_TASK_MAKE_LBCS: true
  RUN_TASK_RUN_FCST: true
  RUN_TASK_RUN_POST: true
  
  RUN_TASK_GET_OBS_CCPA: false
  RUN_TASK_GET_OBS_MRMS: false
  RUN_TASK_GET_OBS_NDAS: false
  RUN_TASK_VX_GRIDSTAT: false
  RUN_TASK_VX_POINTSTAT: false
  RUN_TASK_VX_ENSGRID: false
  RUN_TASK_VX_ENSPOINT: false

#----------------------------
# MAKE GRID config parameters
#-----------------------------
task_make_grid:
  MAKE_GRID_TN: "make_grid"
  NNODES_MAKE_GRID: 1
  PPN_MAKE_GRID: 24
  WTIME_MAKE_GRID: 00:20:00
  MAXTRIES_MAKE_GRID: 2
  #
  #-----------------------------------------------------------------------
  #
  # GRID_DIR:
  # The directory in which to look for pregenerated grid files if 
  # RUN_TASK_MAKE_GRID is set to false.
  # 
  #-----------------------------------------------------------------------
  # 
  GRID_DIR: ""
  #
  #-----------------------------------------------------------------------
  #
  # Set parameters specific to the "ESGgrid" method of generating a regional
  # grid (i.e. for GRID_GEN_METHOD set to "ESGgrid").  Definitions:
  #
  # ESGgrid_LON_CTR:
  # The longitude of the center of the grid (in degrees).
  #
  # ESGgrid_LAT_CTR:
  # The latitude of the center of the grid (in degrees).
  #
  # ESGgrid_DELX:
  # The cell size in the zonal direction of the regional grid (in meters).
  #
  # ESGgrid_DELY:
  # The cell size in the meridional direction of the regional grid (in 
  # meters).
  #
  # ESGgrid_NX:
  # The number of cells in the zonal direction on the regional grid.
  #
  # ESGgrid_NY:
  # The number of cells in the meridional direction on the regional grid.
  #
  # ESGgrid_WIDE_HALO_WIDTH:
  # The width (in units of number of grid cells) of the halo to add around
  # the regional grid before shaving the halo down to the width(s) expected
  # by the forecast model.  
  #
  # ESGgrid_PAZI:
  # The rotational parameter for the ESG grid (in degrees).
  #
  # In order to generate grid files containing halos that are 3-cell and
  # 4-cell wide and orography files with halos that are 0-cell and 3-cell
  # wide (all of which are required as inputs to the forecast model), the
  # grid and orography tasks first create files with halos around the regional
  # domain of width ESGgrid_WIDE_HALO_WIDTH cells.  These are first stored 
  # in files.  The files are then read in and "shaved" down to obtain grid
  # files with 3-cell-wide and 4-cell-wide halos and orography files with
  # 0-cell-wide (i.e. no halo) and 3-cell-wide halos.  For this reason, we
  # refer to the original halo that then gets shaved down as the "wide" 
  # halo, i.e. because it is wider than the 0-cell-wide, 3-cell-wide, and
  # 4-cell-wide halos that we will eventually end up with.  Note that the
  # grid and orography files with the wide halo are only needed as intermediates
  # in generating the files with 0-cell-, 3-cell-, and 4-cell-wide halos;
  # they are not needed by the forecast model.  
  # NOTE: Probably don't need to make ESGgrid_WIDE_HALO_WIDTH a user-specified 
  #       variable.  Just set it in the function set_gridparams_ESGgrid.sh.
  #
  # Note that:
  #
  # 1) If the experiment is using one of the predefined grids (i.e. if 
  #    PREDEF_GRID_NAME is set to the name of one of the valid predefined
  #    grids), then:
  #
  #    a) If the value of GRID_GEN_METHOD for that grid is "GFDLgrid", then
  #       these parameters will not be used and thus do not need to be reset
  #       to non-empty strings.
  #
  #    b) If the value of GRID_GEN_METHOD for that grid is "ESGgrid", then
  #       these parameters will get reset to the values for that grid.  
  #       This will happen regardless of whether or not they are assigned 
  #       values in the user-specified experiment configuration file, i.e. 
  #       any values they may be assigned in the experiment configuration 
  #       file will be overwritten.
  #
  # 2) If the experiment is not using one of the predefined grids (i.e. if 
  #    PREDEF_GRID_NAME is set to a null string), then:
  #
  #    a) If GRID_GEN_METHOD is set to "GFDLgrid" in the user-specified 
  #       experiment configuration file, then these parameters will not be 
  #       used and thus do not need to be reset to non-empty strings.
  #
  #    b) If GRID_GEN_METHOD is set to "ESGgrid" in the user-specified 
  #       experiment configuration file, then these parameters must be set
  #       in that configuration file.
  #
  #-----------------------------------------------------------------------
  #
  ESGgrid_LON_CTR: ""
  ESGgrid_LAT_CTR: ""
  ESGgrid_DELX: ""
  ESGgrid_DELY: ""
  ESGgrid_NX: ""
  ESGgrid_NY: ""
  ESGgrid_WIDE_HALO_WIDTH: ""
  ESGgrid_PAZI: ""

#-----------------------------------------------------------------------
  #
  # Set parameters specific to the "GFDLgrid" method of generating a regional
  # grid (i.e. for GRID_GEN_METHOD set to "GFDLgrid").  The following 
  # parameters will be used only if GRID_GEN_METHOD is set to "GFDLgrid". 
  # In this grid generation method:
  #
  # * The regional grid is defined with respect to a "parent" global cubed-
  #   sphere grid.  Thus, all the parameters for a global cubed-sphere grid
  #   must be specified in order to define this parent global grid even 
  #   though the model equations are not integrated on (they are integrated
  #   only on the regional grid).
  #
  # * GFDLgrid_NUM_CELLS is the number of grid cells in either one of the two 
  #   horizontal directions x and y on any one of the 6 tiles of the parent
  #   global cubed-sphere grid.  The mapping from GFDLgrid_NUM_CELLS to a nominal
  #   resolution (grid cell size) for a uniform global grid (i.e. Schmidt
  #   stretch factor GFDLgrid_STRETCH_FAC set to 1) for several values of
  #   GFDLgrid_NUM_CELLS is as follows:
  #
  #     GFDLgrid_NUM_CELLS      typical cell size
  #     ------------      -----------------
  #              192                  50 km
  #              384                  25 km
  #              768                  13 km
  #             1152                 8.5 km
  #             3072                 3.2 km
  #
  #   Note that these are only typical cell sizes.  The actual cell size on
  #   the global grid tiles varies somewhat as we move across a tile.
  #
  # * Tile 6 has arbitrarily been chosen as the tile to use to orient the
  #   global parent grid on the sphere (Earth).  This is done by specifying 
  #   GFDLgrid_LON_T6_CTR and GFDLgrid_LAT_T6_CTR, which are the longitude
  #   and latitude (in degrees) of the center of tile 6.
  #
  # * Setting the Schmidt stretching factor GFDLgrid_STRETCH_FAC to a value
  #   greater than 1 shrinks tile 6, while setting it to a value less than 
  #   1 (but still greater than 0) expands it.  The remaining 5 tiles change
  #   shape as necessary to maintain global coverage of the grid.
  #
  # * The cell size on a given global tile depends on both GFDLgrid_NUM_CELLS and
  #   GFDLgrid_STRETCH_FAC (since changing GFDLgrid_NUM_CELLS changes the number
  #   of cells in the tile, and changing GFDLgrid_STRETCH_FAC modifies the
  #   shape and size of the tile).
  #
  # * The regional grid is embedded within tile 6 (i.e. it doesn't extend
  #   beyond the boundary of tile 6).  Its exact location within tile 6 is
  #   is determined by specifying the starting and ending i and j indices
  #   of the regional grid on tile 6, where i is the grid index in the x
  #   direction and j is the grid index in the y direction.  These indices
  #   are stored in the variables 
  #
  #     GFDLgrid_ISTART_OF_RGNL_DOM_ON_T6G
  #     GFDLgrid_JSTART_OF_RGNL_DOM_ON_T6G
  #     GFDLgrid_IEND_OF_RGNL_DOM_ON_T6G
  #     GFDLgrid_JEND_OF_RGNL_DOM_ON_T6G
  #
  # * In the forecast model code and in the experiment generation and workflow
  #   scripts, for convenience the regional grid is denoted as "tile 7" even
  #   though it doesn't map back to one of the 6 faces of the cube from 
  #   which the parent global grid is generated (it maps back to only a 
  #   subregion on face 6 since it is wholly confined within tile 6).  Tile
  #   6 may be referred to as the "parent" tile of the regional grid.
  #
  # * GFDLgrid_REFINE_RATIO is the refinement ratio of the regional grid 
  #   (tile 7) with respect to the grid on its parent tile (tile 6), i.e.
  #   it is the number of grid cells along the boundary of the regional grid
  #   that abut one cell on tile 6.  Thus, the cell size on the regional 
  #   grid depends not only on GFDLgrid_NUM_CELLS and GFDLgrid_STRETCH_FAC (because
  #   the cell size on tile 6 depends on these two parameters) but also on 
  #   GFDLgrid_REFINE_RATIO.  Note that as on the tiles of the global grid, 
  #   the cell size on the regional grid is not uniform but varies as we 
  #   move across the grid.
  #
  # Definitions of parameters that need to be specified when GRID_GEN_METHOD
  # is set to "GFDLgrid":
  #
  # GFDLgrid_LON_T6_CTR:
  # Longitude of the center of tile 6 (in degrees).
  #
  # GFDLgrid_LAT_T6_CTR:
  # Latitude of the center of tile 6 (in degrees).
  #
  # GFDLgrid_NUM_CELLS:
  # Number of points in each of the two horizontal directions (x and y) on
  # each tile of the parent global grid.  Note that the name of this parameter
  # is really a misnomer because although it has the stirng "RES" (for 
  # "resolution") in its name, it specifies number of grid cells, not grid
  # size (in say meters or kilometers).  However, we keep this name in order
  # to remain consistent with the usage of the word "resolution" in the 
  # global forecast model and other auxiliary codes.
  #
  # GFDLgrid_STRETCH_FAC:
  # Stretching factor used in the Schmidt transformation applied to the
  # parent cubed-sphere grid.
  #
  # GFDLgrid_REFINE_RATIO:
  # Cell refinement ratio for the regional grid, i.e. the number of cells
  # in either the x or y direction on the regional grid (tile 7) that abut
  # one cell on its parent tile (tile 6).
  #
  # GFDLgrid_ISTART_OF_RGNL_DOM_ON_T6G:
  # i-index on tile 6 at which the regional grid (tile 7) starts.
  #
  # GFDLgrid_IEND_OF_RGNL_DOM_ON_T6G:
  # i-index on tile 6 at which the regional grid (tile 7) ends.
  #
  # GFDLgrid_JSTART_OF_RGNL_DOM_ON_T6G:
  # j-index on tile 6 at which the regional grid (tile 7) starts.
  #
  # GFDLgrid_JEND_OF_RGNL_DOM_ON_T6G:
  # j-index on tile 6 at which the regional grid (tile 7) ends.
  #
  # GFDLgrid_USE_NUM_CELLS_IN_FILENAMES:
  # Flag that determines the file naming convention to use for grid, orography,
  # and surface climatology files (or, if using pregenerated files, the
  # naming convention that was used to name these files).  These files 
  # usually start with the string "C${RES}_", where RES is an integer.
  # In the global forecast model, RES is the number of points in each of
  # the two horizontal directions (x and y) on each tile of the global grid
  # (defined here as GFDLgrid_NUM_CELLS).  If this flag is set to true, RES will
  # be set to GFDLgrid_NUM_CELLS just as in the global forecast model.  If it is
  # set to false, we calculate (in the grid generation task) an "equivalent
  # global uniform cubed-sphere resolution" -- call it RES_EQUIV -- and 
  # then set RES equal to it.  RES_EQUIV is the number of grid points in 
  # each of the x and y directions on each tile that a global UNIFORM (i.e. 
  # stretch factor of 1) cubed-sphere grid would have to have in order to
  # have the same average grid size as the regional grid.  This is a more
  # useful indicator of the grid size because it takes into account the 
  # effects of GFDLgrid_NUM_CELLS, GFDLgrid_STRETCH_FAC, and GFDLgrid_REFINE_RATIO
  # in determining the regional grid's typical grid size, whereas simply
  # setting RES to GFDLgrid_NUM_CELLS doesn't take into account the effects of
  # GFDLgrid_STRETCH_FAC and GFDLgrid_REFINE_RATIO on the regional grid's
  # resolution.  Nevertheless, some users still prefer to use GFDLgrid_NUM_CELLS
  # in the file names, so we allow for that here by setting this flag to
  # true.
  #
  # Note that:
  #
  # 1) If the experiment is using one of the predefined grids (i.e. if 
  #    PREDEF_GRID_NAME is set to the name of one of the valid predefined
  #    grids), then:
  #
  #    a) If the value of GRID_GEN_METHOD for that grid is "GFDLgrid", then
  #       these parameters will get reset to the values for that grid.  
  #       This will happen regardless of whether or not they are assigned 
  #       values in the user-specified experiment configuration file, i.e. 
  #       any values they may be assigned in the experiment configuration 
  #       file will be overwritten.
  #
  #    b) If the value of GRID_GEN_METHOD for that grid is "ESGgrid", then
  #       these parameters will not be used and thus do not need to be reset
  #       to non-empty strings.
  #
  # 2) If the experiment is not using one of the predefined grids (i.e. if 
  #    PREDEF_GRID_NAME is set to a null string), then:
  #
  #    a) If GRID_GEN_METHOD is set to "GFDLgrid" in the user-specified 
  #       experiment configuration file, then these parameters must be set
  #       in that configuration file.
  #
  #    b) If GRID_GEN_METHOD is set to "ESGgrid" in the user-specified 
  #       experiment configuration file, then these parameters will not be 
  #       used and thus do not need to be reset to non-empty strings.
  #
  #-----------------------------------------------------------------------
  #
  GFDLgrid_LON_T6_CTR: ""
  GFDLgrid_LAT_T6_CTR: ""
  GFDLgrid_NUM_CELLS: ""
  GFDLgrid_STRETCH_FAC: ""
  GFDLgrid_REFINE_RATIO: ""
  GFDLgrid_ISTART_OF_RGNL_DOM_ON_T6G: ""
  GFDLgrid_IEND_OF_RGNL_DOM_ON_T6G: ""
  GFDLgrid_JSTART_OF_RGNL_DOM_ON_T6G: ""
  GFDLgrid_JEND_OF_RGNL_DOM_ON_T6G: ""
  GFDLgrid_USE_NUM_CELLS_IN_FILENAMES: ""
  #
<<<<<<< HEAD

=======
  #-----------------------------------------------------------------------
  #
  # Set parameters specific to the "ESGgrid" method of generating a regional
  # grid (i.e. for GRID_GEN_METHOD set to "ESGgrid").  Definitions:
  #
  # ESGgrid_LON_CTR:
  # The longitude of the center of the grid (in degrees).
  #
  # ESGgrid_LAT_CTR:
  # The latitude of the center of the grid (in degrees).
  #
  # ESGgrid_DELX:
  # The cell size in the zonal direction of the regional grid (in meters).
  #
  # ESGgrid_DELY:
  # The cell size in the meridional direction of the regional grid (in 
  # meters).
  #
  # ESGgrid_NX:
  # The number of cells in the zonal direction on the regional grid.
  #
  # ESGgrid_NY:
  # The number of cells in the meridional direction on the regional grid.
  #
  # ESGgrid_WIDE_HALO_WIDTH:
  # The width (in units of number of grid cells) of the halo to add around
  # the regional grid before shaving the halo down to the width(s) expected
  # by the forecast model.  
  #
  # ESGgrid_PAZI:
  # The rotational parameter for the ESG grid (in degrees).
  #
  # In order to generate grid files containing halos that are 3-cell and
  # 4-cell wide and orography files with halos that are 0-cell and 3-cell
  # wide (all of which are required as inputs to the forecast model), the
  # grid and orography tasks first create files with halos around the regional
  # domain of width ESGgrid_WIDE_HALO_WIDTH cells.  These are first stored 
  # in files.  The files are then read in and "shaved" down to obtain grid
  # files with 3-cell-wide and 4-cell-wide halos and orography files with
  # 0-cell-wide (i.e. no halo) and 3-cell-wide halos.  For this reason, we
  # refer to the original halo that then gets shaved down as the "wide" 
  # halo, i.e. because it is wider than the 0-cell-wide, 3-cell-wide, and
  # 4-cell-wide halos that we will eventually end up with.  Note that the
  # grid and orography files with the wide halo are only needed as intermediates
  # in generating the files with 0-cell-, 3-cell-, and 4-cell-wide halos;
  # they are not needed by the forecast model.  
  # NOTE: Probably don't need to make ESGgrid_WIDE_HALO_WIDTH a user-specified 
  #       variable.  Just set it in the function set_gridparams_ESGgrid.py.
  #
  # Note that:
  #
  # 1) If the experiment is using one of the predefined grids (i.e. if 
  #    PREDEF_GRID_NAME is set to the name of one of the valid predefined
  #    grids), then:
  #
  #    a) If the value of GRID_GEN_METHOD for that grid is "GFDLgrid", then
  #       these parameters will not be used and thus do not need to be reset
  #       to non-empty strings.
  #
  #    b) If the value of GRID_GEN_METHOD for that grid is "ESGgrid", then
  #       these parameters will get reset to the values for that grid.  
  #       This will happen regardless of whether or not they are assigned 
  #       values in the user-specified experiment configuration file, i.e. 
  #       any values they may be assigned in the experiment configuration 
  #       file will be overwritten.
  #
  # 2) If the experiment is not using one of the predefined grids (i.e. if 
  #    PREDEF_GRID_NAME is set to a null string), then:
  #
  #    a) If GRID_GEN_METHOD is set to "GFDLgrid" in the user-specified 
  #       experiment configuration file, then these parameters will not be 
  #       used and thus do not need to be reset to non-empty strings.
  #
  #    b) If GRID_GEN_METHOD is set to "ESGgrid" in the user-specified 
  #       experiment configuration file, then these parameters must be set
  #       in that configuration file.
  #
  #-----------------------------------------------------------------------
  #
  ESGgrid_LON_CTR: ""
  ESGgrid_LAT_CTR: ""
  ESGgrid_DELX: ""
  ESGgrid_DELY: ""
  ESGgrid_NX: ""
  ESGgrid_NY: ""
  ESGgrid_WIDE_HALO_WIDTH: ""
  ESGgrid_PAZI: ""
  
>>>>>>> 66688734
#----------------------------
# MAKE OROG config parameters
#-----------------------------
task_make_orog:
  MAKE_OROG_TN: "make_orog"
  NNODES_MAKE_OROG: 1
  PPN_MAKE_OROG: 24
  WTIME_MAKE_OROG: 00:20:00
  MAXTRIES_MAKE_OROG: 2
  KMP_AFFINITY_MAKE_OROG: "disabled"
  OMP_NUM_THREADS_MAKE_OROG: 6
  OMP_STACKSIZE_MAKE_OROG: "2048m"
  OROG_DIR: ""
  TOPO_DIR: ""

#----------------------------
# MAKE SFC CLIMO config parameters
#-----------------------------
task_make_sfc_climo:
  MAKE_SFC_CLIMO_TN: "make_sfc_climo"
  NNODES_MAKE_SFC_CLIMO: 2
  PPN_MAKE_SFC_CLIMO: 24
  WTIME_MAKE_SFC_CLIMO: 00:20:00
  MAXTRIES_MAKE_SFC_CLIMO: 2
  KMP_AFFINITY_MAKE_SFC_CLIMO: "scatter"
  OMP_NUM_THREADS_MAKE_SFC_CLIMO: 1
  OMP_STACKSIZE_MAKE_SFC_CLIMO: "1024m"
  SFC_CLIMO_DIR: ""
  SFC_CLIMO_INPUT_DIR: ""

#----------------------------
# EXTRN ICS config parameters
#-----------------------------
task_get_extrn_ics:
  GET_EXTRN_ICS_TN: "get_extrn_ics"
  NNODES_GET_EXTRN_ICS: 1
  PPN_GET_EXTRN_ICS: 1
  WTIME_GET_EXTRN_ICS: 00:45:00
  MAXTRIES_GET_EXTRN_ICS: 1
  #
  #-----------------------------------------------------------------------
  #
  # Set initial and lateral boundary condition generation parameters.  
  # Definitions:
  #
  # EXTRN_MDL_NAME_ICS:
  #`The name of the external model that will provide fields from which 
  # initial condition (including and surface) files will be generated for
  # input into the forecast model.
  #
  # EXTRN_MDL_ICS_OFFSET_HRS:
  # Users may wish to start a forecast from a forecast of a previous cycle
  # of an external model. This variable sets the number of hours earlier
  # the external model started than when the FV3 forecast configured here
  # should start. For example, the forecast should start from a 6 hour
  # forecast of the GFS, then EXTRN_MDL_ICS_OFFSET_HRS=6.
  
  # FV3GFS_FILE_FMT_ICS:
  # If using the FV3GFS model as the source of the ICs (i.e. if EXTRN_MDL_NAME_ICS
  # is set to "FV3GFS"), this variable specifies the format of the model
  # files to use when generating the ICs.
  #
  #-----------------------------------------------------------------------
  #
  EXTRN_MDL_NAME_ICS: "FV3GFS"
  EXTRN_MDL_ICS_OFFSET_HRS: 0
  FV3GFS_FILE_FMT_ICS: "nemsio"
  #
  #-----------------------------------------------------------------------
  #
  # Base directories in which to search for external model files.
  #
  # EXTRN_MDL_SYSBASEDIR_ICS:
  # Base directory on the local machine containing external model files for
  # generating ICs on the native grid.  The way the full path containing 
  # these files is constructed depends on the user-specified external model
  # for ICs, i.e. EXTRN_MDL_NAME_ICS.
  #
  # Note that this must be defined as a null string here so that if it is 
  # specified by the user in the experiment configuration file, it remains 
  # set to those values, and if not, it gets set to machine-dependent 
  # values.
  #
  #-----------------------------------------------------------------------
  # 
  EXTRN_MDL_SYSBASEDIR_ICS: ''
  #
  #-----------------------------------------------------------------------
  #
  # User-staged external model directories and files.  Definitions:
  #
  # USE_USER_STAGED_EXTRN_FILES:
  # Flag that determines whether or not the workflow will look for the 
  # external model files needed for generating ICs in user-specified
  # directories.
  #
  # EXTRN_MDL_SOURCE_BASEDIR_ICS:
  # Directory in which to look for external model files for generating ICs.
  # If USE_USER_STAGED_EXTRN_FILES is set to true, the workflow looks in 
  # this directory (specifically, in a subdirectory under this directory 
  # named "YYYYMMDDHH" consisting of the starting date and cycle hour of 
  # the forecast, where YYYY is the 4-digit year, MM the 2-digit month, DD 
  # the 2-digit day of the month, and HH the 2-digit hour of the day) for 
  # the external model files specified by the array EXTRN_MDL_FILES_ICS 
  # (these files will be used to generate the ICs on the native FV3-LAM 
  # grid).  This variable is not used if USE_USER_STAGED_EXTRN_FILES is 
  # set to false.
  # 
  # EXTRN_MDL_FILES_ICS:
  # Array containing templates of the names of the files to search for in
  # the directory specified by EXTRN_MDL_SOURCE_BASEDIR_ICS.  This
  # variable is not used if USE_USER_STAGED_EXTRN_FILES is set to false.
  # A single template should be used for each model file type that is
  # meant to be used. You may use any of the Python-style templates
  # allowed in the ush/retrieve_data.py script. To see the full list of
  # supported templates, run that script with a -h option. Here is an example of
  # setting FV3GFS nemsio input files:
  #   EXTRN_MDL_FILES_ICS=( gfs.t{hh}z.atmf{fcst_hr:03d}.nemsio \
  #   gfs.t{hh}z.sfcf{fcst_hr:03d}.nemsio )
  # Or for FV3GFS grib files:
  #   EXTRN_MDL_FILES_ICS=( gfs.t{hh}z.pgrb2.0p25.f{fcst_hr:03d} )
  #
  # EXTRN_MDL_DATA_STORES:
  # A list of data stores where the scripts should look for external model
  # data. The list is in priority order. If disk information is provided
  # via USE_USER_STAGED_EXTRN_FILES or a known location on the platform,
  # the disk location will be highest priority. Options are disk, hpss,
  # aws, and nomads.
  #
  #-----------------------------------------------------------------------
  #
  USE_USER_STAGED_EXTRN_FILES: false
  EXTRN_MDL_SOURCE_BASEDIR_ICS: ""
  EXTRN_MDL_FILES_ICS: ""
  EXTRN_MDL_DATA_STORES: ""
  #
  #-----------------------------------------------------------------------
  #
  # Set NOMADS online data associated parameters. Definitions:
  #
  # NOMADS:
  # Flag controlling whether or not using NOMADS online data.
  #
  # NOMADS_file_type:
  # Flag controlling the format of data.
  #
  #-----------------------------------------------------------------------
  #
  NOMADS: false
  NOMADS_file_type: "nemsio"

#----------------------------
# EXTRN LBCS config parameters
#-----------------------------
task_get_extrn_lbcs:
  GET_EXTRN_LBCS_TN: "get_extrn_lbcs"
  NNODES_GET_EXTRN_LBCS: 1
  PPN_GET_EXTRN_LBCS: 1
  WTIME_GET_EXTRN_LBCS: 00:45:00
  MAXTRIES_GET_EXTRN_LBCS: 1
  #
  #-----------------------------------------------------------------------
  #
  # EXTRN_MDL_NAME_LBCS:
  #`The name of the external model that will provide fields from which 
  # lateral boundary condition (LBC) files (except for the 0-th hour LBC 
  # file) will be generated for input into the forecast model.
  #
  # LBC_SPEC_INTVL_HRS:
  # The interval (in integer hours) with which LBC files will be generated.
  # We will refer to this as the boundary update interval.  Note that the
  # model specified in EXTRN_MDL_NAME_LBCS must have data available at a
  # frequency greater than or equal to that implied by LBC_SPEC_INTVL_HRS.
  # For example, if LBC_SPEC_INTVL_HRS is set to 6, then the model must have
  # data availble at least every 6 hours.  It is up to the user to ensure 
  # that this is the case.
  #
  # EXTRN_MDL_LBCS_OFFSET_HRS:
  # Users may wish to use lateral boundary conditions from a forecast that
  # was started earlier than the initial time for the FV3 forecast
  # configured here. This variable sets the number of hours earlier
  # the external model started than when the FV3 forecast configured here
  # should start. For example, the forecast should use lateral boundary
  # conditions from the GFS started 6 hours earlier, then
  # EXTRN_MDL_LBCS_OFFSET_HRS=6.
  # Note: the default value is model-dependent and set in setup.py
  #
  # FV3GFS_FILE_FMT_LBCS:
  # If using the FV3GFS model as the source of the LBCs (i.e. if 
  # EXTRN_MDL_NAME_LBCS is set to "FV3GFS"), this variable specifies the 
  # format of the model files to use when generating the LBCs.
  #
  #-----------------------------------------------------------------------
  #
  EXTRN_MDL_NAME_LBCS: "FV3GFS"
  LBC_SPEC_INTVL_HRS: 6
  EXTRN_MDL_LBCS_OFFSET_HRS: ""
  FV3GFS_FILE_FMT_LBCS: "nemsio"
  #-----------------------------------------------------------------------
  #
  # EXTRN_MDL_SYSBASEDIR_LBCS:
  # Same as EXTRN_MDL_SYSBASEDIR_ICS but for LBCs.
  #
  # Note that this must be defined as a null string here so that if it is 
  # specified by the user in the experiment configuration file, it remains 
  # set to those values, and if not, it gets set to machine-dependent 
  # values.
  #
  #-----------------------------------------------------------------------
  #
  EXTRN_MDL_SYSBASEDIR_LBCS: ''
  #
  #-----------------------------------------------------------------------
  #
  # User-staged external model directories and files.  Definitions:
  #
  # USE_USER_STAGED_EXTRN_FILES:
  # Analogous to USE_USER_STAGED_EXTRN_FILES in ICS but for LBCs
  #
  # EXTRN_MDL_SOURCE_BASEDIR_LBCS:
  # Analogous to EXTRN_MDL_SOURCE_BASEDIR_ICS but for LBCs instead of ICs.
  #
  # EXTRN_MDL_FILES_LBCS:
  # Analogous to EXTRN_MDL_FILES_ICS but for LBCs instead of ICs.
  #
  # EXTRN_MDL_DATA_STORES:
  # Analogous to EXTRN_MDL_DATA_STORES in ICS but for LBCs
  #
  #-----------------------------------------------------------------------
  #
  USE_USER_STAGED_EXTRN_FILES: false
  EXTRN_MDL_SOURCE_BASEDIR_LBCS: ""
  EXTRN_MDL_FILES_LBCS: ""
  EXTRN_MDL_DATA_STORES: ""
  #
  #-----------------------------------------------------------------------
  # Analogus to NOMADS for ICSs
  #-----------------------------------------------------------------------
  #
  NOMADS: false
  NOMADS_file_type: "nemsio"


#----------------------------
# MAKE ICS config parameters
#-----------------------------
task_make_ics:
  MAKE_ICS_TN: "make_ics"
  NNODES_MAKE_ICS: 4
  PPN_MAKE_ICS: 12
  WTIME_MAKE_ICS: 00:30:00
  MAXTRIES_MAKE_ICS: 1
  KMP_AFFINITY_MAKE_ICS: "scatter"
  OMP_NUM_THREADS_MAKE_ICS: 1
  OMP_STACKSIZE_MAKE_ICS: "1024m"
  #
  #-----------------------------------------------------------------------
  #
  # USE_FVCOM:
  # Flag set to update surface conditions in FV3-LAM with fields generated
  # from the Finite Volume Community Ocean Model (FVCOM). This will
  # replace lake/sea surface temperature, ice surface temperature, and ice
  # placement. FVCOM data must already be interpolated to the desired
  # FV3-LAM grid. This flag will be used in make_ics to modify sfc_data.nc
  # after chgres_cube is run by running the routine process_FVCOM.exe
  #
  # FVCOM_WCSTART:
  # Define if this is a "warm" start or a "cold" start. Setting this to 
  # "warm" will read in sfc_data.nc generated in a RESTART directory.
  # Setting this to "cold" will read in the sfc_data.nc generated from 
  # chgres_cube in the make_ics portion of the workflow.
  #
  # FVCOM_DIR:
  # User defined directory where FVCOM data already interpolated to FV3-LAM
  # grid is located. File name in this path should be "fvcom.nc" to allow
  #
  # FVCOM_FILE:
  # Name of file located in FVCOM_DIR that has FVCOM data interpolated to 
  # FV3-LAM grid. This file will be copied later to a new location and name
  # changed to fvcom.nc
  #
  #------------------------------------------------------------------------
  #
  USE_FVCOM: false
  FVCOM_WCSTART: "cold"
  FVCOM_DIR: ""
  FVCOM_FILE: "fvcom.nc"

#----------------------------
# MAKE LBCS config parameters
#-----------------------------
task_make_lbcs:
  MAKE_LBCS_TN: "make_lbcs"
  NNODES_MAKE_LBCS: 4
  PPN_MAKE_LBCS: 12
  WTIME_MAKE_LBCS: 00:30:00
  MAXTRIES_MAKE_LBCS: 1
  KMP_AFFINITY_MAKE_LBCS: "scatter"
  OMP_NUM_THREADS_MAKE_LBCS: 1
  OMP_STACKSIZE_MAKE_LBCS: "1024m"

#----------------------------
# FORECAST config parameters
#-----------------------------
task_run_fcst:
  RUN_FCST_TN: "run_fcst"
  NNODES_RUN_FCST: ""  # This is calculated in the workflow generation scripts, so no need to set here.
  PPN_RUN_FCST: ""    # will be calculated from NCORES_PER_NODE and OMP_NUM_THREADS in setup.py
  WTIME_RUN_FCST: 04:30:00
  MAXTRIES_RUN_FCST: 1
  #
  #-----------------------------------------------------------------------
  #
  # KMP_AFFINITY_*:
  # From Intel: "The Intel® runtime library has the ability to bind OpenMP
  # threads to physical processing units. The interface is controlled using
  # the KMP_AFFINITY environment variable. Depending on the system (machine)
  # topology, application, and operating system, thread affinity can have a
  # dramatic effect on the application speed. 
  #
  # Thread affinity restricts execution of certain threads (virtual execution
  # units) to a subset of the physical processing units in a multiprocessor 
  # computer. Depending upon the topology of the machine, thread affinity can
  # have a dramatic effect on the execution speed of a program."
  #
  # For more information, see the following link:
  # https://software.intel.com/content/www/us/en/develop/documentation/cpp-
  # compiler-developer-guide-and-reference/top/optimization-and-programming-
  # guide/openmp-support/openmp-library-support/thread-affinity-interface-
  # linux-and-windows.html
  # 
  # OMP_NUM_THREADS_*:
  # The number of OpenMP threads to use for parallel regions.
  # 
  # OMP_STACKSIZE_*:
  # Controls the size of the stack for threads created by the OpenMP 
  # implementation.
  #
  # Note that settings for the make_grid and make_orog tasks are not 
  # included below as they do not use parallelized code.
  #
  #-----------------------------------------------------------------------
  #
  KMP_AFFINITY_RUN_FCST: "scatter"
  OMP_NUM_THREADS_RUN_FCST: 2    # atmos_nthreads in model_configure
  OMP_STACKSIZE_RUN_FCST: "1024m"
  #
  #-----------------------------------------------------------------------
  #
  # Set model_configure parameters.  Definitions:
  #
  # DT_ATMOS:
  # The main forecast model integraton time step.  As described in the 
  # forecast model documentation, "It corresponds to the frequency with 
  # which the top level routine in the dynamics is called as well as the 
  # frequency with which the physics is called."
  #
  # RESTART_INTERVAL:
  # frequency of the output restart files (unit:hour). 
  # Default=0: restart files are produced at the end of a forecast run
  # For example, RESTART_INTERVAL: 1: restart files are produced every hour
  # with the prefix "YYYYMMDD.HHmmSS." in the RESTART directory
  #
  # WRITE_DOPOST:
  # Flag that determines whether or not to use the inline post feature 
  # [i.e. calling the Unified Post Processor (UPP) from within the weather 
  # model].  If this is set to true, the RUN_POST_TN task is deactivated 
  # (i.e. RUN_TASK_RUN_POST is set to false) to avoid unnecessary 
  # computations.
  #
  #-----------------------------------------------------------------------
  #
  DT_ATMOS: ""
  RESTART_INTERVAL: 0
  WRITE_DOPOST: false

  #
  #-----------------------------------------------------------------------
  #
  # Set computational parameters for the forecast.  Definitions:
  #
  # LAYOUT_X, LAYOUT_Y:
  # The number of MPI tasks (processes) to use in the two horizontal 
  # directions (x and y) of the regional grid when running the forecast 
  # model.
  #
  # BLOCKSIZE:
  # The amount of data that is passed into the cache at a time.
  #
  # Here, we set these parameters to null strings.  This is so that, for 
  # any one of these parameters:
  #
  # 1) If the experiment is using a predefined grid, then if the user 
  #    sets the parameter in the user-specified experiment configuration 
  #    file (EXPT_CONFIG_FN), that value will be used in the forecast(s).
  #    Otherwise, the default value of the parameter for that predefined 
  #    grid will be used.
  #
  # 2) If the experiment is not using a predefined grid (i.e. it is using
  #    a custom grid whose parameters are specified in the experiment 
  #    configuration file), then the user must specify a value for the 
  #    parameter in that configuration file.  Otherwise, the parameter 
  #    will remain set to a null string, and the experiment generation 
  #    will fail because the generation scripts check to ensure that all 
  #    the parameters defined in this section are set to non-empty strings
  #    before creating the experiment directory.
  #
  #-----------------------------------------------------------------------
  #
  LAYOUT_X: ""
  LAYOUT_Y: ""
  BLOCKSIZE: ""
  #
  #-----------------------------------------------------------------------
  #
  # Set write-component (quilting) parameters.  Definitions:
  #
  # QUILTING:
  # Flag that determines whether or not to use the write component for 
  # writing output files to disk. The regional grid requires the use of 
  # the write component, so users should not change the default value. 
  #
  # PRINT_ESMF:
  # Flag for whether or not to output extra (debugging) information from
  # ESMF routines. Must be true or false. Note that the write
  # component uses ESMF library routines to interpolate from the native
  # forecast model grid to the user-specified output grid (which is defined 
  # in the model configuration file "model_configure" in the forecast's  
  # run directory).
  # 
  # WRTCMP_write_groups:
  # The number of write groups (i.e. groups of MPI tasks) to use in the
  # write component.
  #
  # WRTCMP_write_tasks_per_group:
  # The number of MPI tasks to allocate for each write group.
  #
  # WRTCMP_output_grid:
  # Sets the type (coordinate system) of the write component grid. The 
  # default empty string forces the user to set a valid value for 
  # WRTCMP_output_grid in config.yaml if specifying a *custom* grid. When 
  # creating an experiment with a user-defined grid, this parameter must 
  # be specified or the experiment will fail. 
  #
  # WRTCMP_cen_lon:
  # Longitude (in degrees) of the center of the write component grid. Can 
  # usually be set to the corresponding value from the native grid.
  #
  # WRTCMP_cen_lat:
  # Latitude (in degrees) of the center of the write component grid. Can 
  # usually be set to the corresponding value from the native grid.
  # WRTCMP_lon_lwr_left:
  # Longitude (in degrees) of the center of the lower-left (southwest) 
  # cell on the write component grid. If using the "rotated_latlon" 
  # coordinate system, this is expressed in terms of the rotated longitude. 
  # Must be set manually when running an experiment with a user-defined grid.
  #
  # WRTCMP_lat_lwr_left:
  # Latitude (in degrees) of the center of the lower-left (southwest) cell 
  # on the write component grid. If using the "rotated_latlon" coordinate 
  # system, this is expressed in terms of the rotated latitude. Must be set 
  # manually when running an experiment with a user-defined grid.
  # 
  # -----------------------------------------------------------------------
  # 
  # WRTCMP_lon_upr_rght:
  # Longitude (in degrees) of the center of the upper-right (northeast) cell 
  # on the write component grid (expressed in terms of the rotated longitude).
  #
  # WRTCMP_lat_upr_rght:
  # Latitude (in degrees) of the center of the upper-right (northeast) cell 
  # on the write component grid (expressed in terms of the rotated latitude).
  #
  # WRTCMP_dlon:
  # Size (in degrees) of a grid cell on the write component grid (expressed 
  # in terms of the rotated longitude).
  #
  # WRTCMP_dlat:
  # Size (in degrees) of a grid cell on the write component grid (expressed 
  # in terms of the rotated latitude).
  #
  # -----------------------------------------------------------------------
  # 
  # WRTCMP_stdlat1:
  # First standard latitude (in degrees) in definition of Lambert conformal 
  # projection.
  #
  # WRTCMP_stdlat2:
  # Second standard latitude (in degrees) in definition of Lambert conformal 
  # projection.
  #
  # WRTCMP_nx:
  # Number of grid points in the x-coordinate of the Lambert conformal 
  # projection.
  #
  # WRTCMP_ny:
  # Number of grid points in the y-coordinate of the Lambert conformal 
  # projection.
  #
  # WRTCMP_dx:
  # Grid cell size (in meters) along the x-axis of the Lambert conformal 
  # projection.
  #
  # WRTCMP_dy:
  # Grid cell size (in meters) along the y-axis of the Lambert conformal 
  # projection. 
  #
  #-----------------------------------------------------------------------
  #
  QUILTING: true
  PRINT_ESMF: false
  
  WRTCMP_write_groups: 1
  WRTCMP_write_tasks_per_group: 20
  
  WRTCMP_output_grid: "''"
  WRTCMP_cen_lon: ""
  WRTCMP_cen_lat: ""
  WRTCMP_lon_lwr_left: ""
  WRTCMP_lat_lwr_left: ""
  #
  # The following are used only for the case of WRTCMP_output_grid set to
  # "'rotated_latlon'".
  #
  WRTCMP_lon_upr_rght: ""
  WRTCMP_lat_upr_rght: ""
  WRTCMP_dlon: ""
  WRTCMP_dlat: ""
  #
  # The following are used only for the case of WRTCMP_output_grid set to
  # "'lambert_conformal'".
  #
  WRTCMP_stdlat1: ""
  WRTCMP_stdlat2: ""
  WRTCMP_nx: ""
  WRTCMP_ny: ""
  WRTCMP_dx: ""
  WRTCMP_dy: ""
  #
  #-----------------------------------------------------------------------
  #
  # Set PREDEF_GRID_NAME.  This parameter specifies a predefined regional
  # grid, as follows:
  #
  # * If PREDEF_GRID_NAME is set to a valid predefined grid name, the grid 
  #   generation method GRID_GEN_METHOD, the (native) grid parameters, and 
  #   the write-component grid parameters are set to predefined values for 
  #   the specified grid, overwriting any settings of these parameters in 
  #   the user-specified experiment configuration file.  In addition, if 
  #   the time step DT_ATMOS and the computational parameters LAYOUT_X, 
  #   LAYOUT_Y, and BLOCKSIZE are not specified in that configuration file, 
  #   they are also set to predefined values for the specified grid.
  #
  # * If PREDEF_GRID_NAME is set to an empty string, it implies the user
  #   is providing the native grid parameters in the user-specified 
  #   experiment configuration file (EXPT_CONFIG_FN).  In this case, the 
  #   grid generation method GRID_GEN_METHOD, the native grid parameters, 
  #   and the write-component grid parameters as well as the time step 
  #   forecast model's main time step DT_ATMOS and the computational 
  #   parameters LAYOUT_X, LAYOUT_Y, and BLOCKSIZE must be set in that 
  #   configuration file; otherwise, the values of all of these parameters 
  #   in this default experiment configuration file will be used.
  #
  # Setting PREDEF_GRID_NAME provides a convenient method of specifying a
  # commonly used set of grid-dependent parameters.  The predefined grid 
  # parameters are specified in the script 
  #
  #   $HOMEdir/ush/set_predef_grid_params.py
  #
  #-----------------------------------------------------------------------
  #
  PREDEF_GRID_NAME: ""
  #
  #-----------------------------------------------------------------------
  #
  # Flag that determines whether MERRA2 aerosol climatology data and
  # lookup tables for optics properties are obtained
  #
  #-----------------------------------------------------------------------
  #
  USE_MERRA_CLIMO: false
  #
  #-----------------------------------------------------------------------
  #
  # Set the array parameter containing the names of all the fields that the
  # MAKE_SFC_CLIMO_TN task generates on the native FV3-LAM grid.
  #
  #-----------------------------------------------------------------------
  #
  SFC_CLIMO_FIELDS: [
  "facsf",
  "maximum_snow_albedo",
  "slope_type",
  "snowfree_albedo",
  "soil_type",
  "substrate_temperature",
  "vegetation_greenness",
  "vegetation_type"
  ]
  #
  #-----------------------------------------------------------------------
  #
  # Set parameters associated with the fixed (i.e. static) files.  Definitions:
  #
<<<<<<< HEAD
  # SYMLINK_FIX_FILES: 
  # Flag that indicates whether to symlink or copy fix files to the 
  # experiment directory. 
  # 
=======
  # SYMLINK_FIX_FILES:
  # Symlink fix files to experiment directory if true, otherwise copy the files
  #
>>>>>>> 66688734
  # FIXgsm:
  # System directory in which the majority of fixed (i.e. time-independent) 
  # files that are needed to run the FV3-LAM model are located
  #
  # FIXaer:
  # System directory where MERRA2 aerosol climatology files are located
  #
  # FIXlut:
  # System directory where the lookup tables for optics properties are located
  #
<<<<<<< HEAD
  # FNGLAC, ..., FNMSKH:
  # Names of (some of the) global data files that are assumed to exist in 
  # a system directory specified (this directory is machine-dependent; 
  # the experiment generation scripts will set it and store it in the 
  # variable FIXgsm).  These file names also appear directly in the forecast 
  # model's input namelist file.
  #
  # FIXgsm_FILES_TO_COPY_TO_FIXam:
  # If not running in NCO mode, this array contains the names of the files
  # to copy from the FIXgsm system directory to the FIXam directory under
  # the experiment directory.  Note that the last element has a dummy value.
  # This last element will get reset by the workflow generation scripts to
  # the name of the ozone production/loss file to copy from FIXgsm.  The
  # name of this file depends on the ozone parameterization being used, 
  # and that in turn depends on the CCPP physics suite specified for the 
  # experiment.  Thus, the CCPP physics suite XML must first be read in to
  # determine the ozone parameterizaton and then the name of the ozone 
  # production/loss file.  These steps are carried out elsewhere (in one 
  # of the workflow generation scripts/functions).
  #
  # FV3_NML_VARNAME_TO_FIXam_FILES_MAPPING:
  # This array is used to set some of the namelist variables in the forecast 
  # model's namelist file that represent the relative or absolute paths of 
  # various fixed files (the first column of the array, where columns are 
  # delineated by the pipe symbol "|") to the full paths to these files in 
  # the FIXam directory derived from the corresponding workflow variables 
  # containing file names (the second column of the array).
  #
  # FV3_NML_VARNAME_TO_SFC_CLIMO_FIELD_MAPPING:
  # This array is used to set some of the namelist variables in the forecast 
  # model's namelist file that represent the relative or absolute paths of 
  # various fixed files (the first column of the array, where columns are 
  # delineated by the pipe symbol "|") to the full paths to surface climatology 
  # files (on the native FV3-LAM grid) in the FIXlam directory derived from 
  # the corresponding surface climatology fields (the second column of the 
  # array).
  #
  # CYCLEDIR_LINKS_TO_FIXam_FILES_MAPPING:
  # This array specifies the mapping to use between the symlinks that need
  # to be created in each cycle directory (these are the "files" that FV3
  # looks for) and their targets in the FIXam directory.  The first column
  # of the array specifies the symlink to be created, and the second column
  # specifies its target file in FIXam (where columns are delineated by the
  # pipe symbol "|").
  #
  #-----------------------------------------------------------------------
  #
  # Because the default values are dependent on the platform, we set these
  # to a null string which will then be overwritten in setup.py unless the
  # user has specified a different value in config.yaml
=======
  #-----------------------------------------------------------------------
>>>>>>> 66688734
  #
  SYMLINK_FIX_FILES: true
  FIXgsm: ""
  FIXaer: ""
  FIXlut: ""

#----------------------------
# POST config parameters
#-----------------------------
task_run_post:
  RUN_POST_TN: "run_post"
  NNODES_RUN_POST: 2
  PPN_RUN_POST: 24
  WTIME_RUN_POST: 00:15:00
  MAXTRIES_RUN_POST: 2
  KMP_AFFINITY_RUN_POST: "scatter"
  OMP_NUM_THREADS_RUN_POST: 1
  OMP_STACKSIZE_RUN_POST: "1024m"
  #
  #-----------------------------------------------------------------------
  #
  # Set parameters associated with subhourly forecast model output and 
  # post-processing.
  #
  # SUB_HOURLY_POST:
  # Flag that indicates whether the forecast model will generate output 
  # files on a sub-hourly time interval (e.g. 10 minutes, 15 minutes, etc).
  # This will also cause the post-processor to process these sub-hourly
  # files.  If ths is set to true, then DT_SUBHOURLY_POST_MNTS should be 
  # set to a value between "00" and "59".
  #
  # DT_SUB_HOURLY_POST_MNTS:
  # Time interval in minutes between the forecast model output files.  If 
  # SUB_HOURLY_POST is set to true, this needs to be set to a two-digit 
  # integer between "01" and "59".  This is not used if SUB_HOURLY_POST is
  # not set to true.  Note that if SUB_HOURLY_POST is set to true but
  # DT_SUB_HOURLY_POST_MNTS is set to "00", SUB_HOURLY_POST will get reset
  # to false in the experiment generation scripts (there will be an 
  # informational message in the log file to emphasize this).
  #
  #-----------------------------------------------------------------------
  #
  SUB_HOURLY_POST: false
  DT_SUBHOURLY_POST_MNTS: 0
  #
  #-----------------------------------------------------------------------
  #
  # Set parameters for customizing the post-processor (UPP).  Definitions:
  #
  # USE_CUSTOM_POST_CONFIG_FILE:
  # Flag that determines whether a user-provided custom configuration file
  # should be used for post-processing the model data. If this is set to
  # true, then the workflow will use the custom post-processing (UPP) 
  # configuration file specified in CUSTOM_POST_CONFIG_FP. Otherwise, a 
  # default configuration file provided in the UPP repository will be 
  # used.
  #
  # CUSTOM_POST_CONFIG_FP:
  # The full path to the custom post flat file, including filename, to be 
  # used for post-processing. This is only used if CUSTOM_POST_CONFIG_FILE
  # is set to true.
  #
  # POST_OUTPUT_DOMAIN_NAME:
  # Domain name (in lowercase) used in constructing the names of the output 
  # files generated by UPP [which is called either by running the RUN_POST_TN 
  # task or by activating the inline post feature (WRITE_DOPOST set to true)].  
  # The post output files are named as follows:
  # 
  #   $NET.tHHz.[var_name].f###.${POST_OUTPUT_DOMAIN_NAME}.grib2
  # 
  # If using a custom grid, POST_OUTPUT_DOMAIN_NAME must be specified by 
  # the user.  If using a predefined grid, POST_OUTPUT_DOMAIN_NAME defaults
  # to PREDEF_GRID_NAME.  Note that this variable is first changed to lower
  # case before being used to construct the file names.
  #
  #-----------------------------------------------------------------------
  #
  USE_CUSTOM_POST_CONFIG_FILE: false
  CUSTOM_POST_CONFIG_FP: ""
  POST_OUTPUT_DOMAIN_NAME: ""

#----------------------------
# GET OBS CCPA config parameters
#-----------------------------
task_get_obs_ccpa:
  GET_OBS_CCPA_TN: "get_obs_ccpa"
  NNODES_GET_OBS_CCPA: 1
  PPN_GET_OBS_CCPA: 1
  WTIME_GET_OBS_CCPA: 00:45:00
  MAXTRIES_GET_OBS_CCPA: 1

#----------------------------
# GET OBS MRMS config parameters
#-----------------------------
task_get_obs_mrms:
  GET_OBS_MRMS_TN: "get_obs_mrms"
  NNODES_GET_OBS_MRMS: 1
  PPN_GET_OBS_MRMS: 1
  WTIME_GET_OBS_MRMS: 00:45:00
  MAXTRIES_GET_OBS_MRMS: 1

#----------------------------
# GET OBS NDAS config parameters
#-----------------------------
task_get_obs_ndas:
  GET_OBS_NDAS_TN: "get_obs_ndas"
  NNODES_GET_OBS_NDAS: 1
  PPN_GET_OBS_NDAS: 1
  WTIME_GET_OBS_NDAS: 02:00:00
  MAXTRIES_GET_OBS_NDAS: 1

#----------------------------
# VX_GRIDSTAT config parameters
#-----------------------------
task_run_vx_gridstat:
  VX_GRIDSTAT_TN: "run_gridstatvx"
  NNODES_VX_GRIDSTAT: 1
  PPN_VX_GRIDSTAT: 1
  WTIME_VX_GRIDSTAT: 02:00:00
  MAXTRIES_VX_GRIDSTAT: 1

#----------------------------
# VX_GRIDSTAT_REFC config parameters
#-----------------------------
task_run_vx_gridstat_refc:
  VX_GRIDSTAT_REFC_TN: "run_gridstatvx_refc"
  NNODES_VX_GRIDSTAT: 1
  PPN_VX_GRIDSTAT: 1
  WTIME_VX_GRIDSTAT: 02:00:00
  MAXTRIES_VX_GRIDSTAT_REFC: 1

#----------------------------
# VX_GRIDSTAT_RETOP config parameters
#-----------------------------
task_run_vx_gridstat_retop:
  VX_GRIDSTAT_RETOP_TN: "run_gridstatvx_retop"
  NNODES_VX_GRIDSTAT: 1
  PPN_VX_GRIDSTAT: 1
  WTIME_VX_GRIDSTAT: 02:00:00
  MAXTRIES_VX_GRIDSTAT_RETOP: 1

#----------------------------
# VX_GRIDSTAT_03h config parameters
#-----------------------------
task_run_vx_gridstat_03h:
  VX_GRIDSTAT_03h_TN: "run_gridstatvx_03h"
  NNODES_VX_GRIDSTAT: 1
  PPN_VX_GRIDSTAT: 1
  WTIME_VX_GRIDSTAT: 02:00:00
  MAXTRIES_VX_GRIDSTAT_03h: 1

#----------------------------
# VX_GRIDSTAT_06h config parameters
#-----------------------------
task_run_vx_gridstat_06h:
  VX_GRIDSTAT_06h_TN: "run_gridstatvx_06h"
  NNODES_VX_GRIDSTAT: 1
  PPN_VX_GRIDSTAT: 1
  WTIME_VX_GRIDSTAT: 02:00:00
  MAXTRIES_VX_GRIDSTAT_06h: 1

#----------------------------
# VX_GRIDSTAT_24h config parameters
#-----------------------------
task_run_vx_gridstat_24h:
  VX_GRIDSTAT_24h_TN: "run_gridstatvx_24h"
  NNODES_VX_GRIDSTAT: 1
  PPN_VX_GRIDSTAT: 1
  WTIME_VX_GRIDSTAT: 02:00:00
  MAXTRIES_VX_GRIDSTAT_24h: 1

#----------------------------
# VX_POINTSTAT config parameters
#-----------------------------
task_run_vx_pointstat:
  VX_POINTSTAT_TN: "run_pointstatvx"
  NNODES_VX_POINTSTAT: 1
  PPN_VX_POINTSTAT: 1
  WTIME_VX_POINTSTAT: 01:00:00
  MAXTRIES_VX_POINTSTAT: 1

#----------------------------
# VX_ENSGRID config parameters
#-----------------------------
task_run_vx_ensgrid:
  VX_ENSGRID_03h_TN: "run_ensgridvx_03h"
  MAXTRIES_VX_ENSGRID_03h: 1
  VX_ENSGRID_06h_TN: "run_ensgridvx_06h"
  MAXTRIES_VX_ENSGRID_06h: 1
  VX_ENSGRID_24h_TN: "run_ensgridvx_24h"
  MAXTRIES_VX_ENSGRID_24h: 1
  VX_ENSGRID_RETOP_TN: "run_ensgridvx_retop"
  MAXTRIES_VX_ENSGRID_RETOP: 1
  VX_ENSGRID_PROB_RETOP_TN: "run_ensgridvx_prob_retop"
  MAXTRIES_VX_ENSGRID_PROB_RETOP: 1
  NNODES_VX_ENSGRID: 1
  PPN_VX_ENSGRID: 1
  WTIME_VX_ENSGRID: 01:00:00
  MAXTRIES_VX_ENSGRID: 1


#----------------------------
# VX_ENSGRID_REFC config parameters
#-----------------------------
task_run_vx_ensgrid_refc:
  VX_ENSGRID_REFC_TN: "run_ensgridvx_refc"
  NNODES_VX_ENSGRID: 1
  PPN_VX_ENSGRID: 1
  WTIME_VX_ENSGRID: 01:00:00
  MAXTRIES_VX_ENSGRID_REFC: 1

#----------------------------
# VX_ENSGRID_MEAN config parameters
#-----------------------------
task_run_vx_ensgrid_mean:
  VX_ENSGRID_MEAN_TN: "run_ensgridvx_mean"
  NNODES_VX_ENSGRID_MEAN: 1
  PPN_VX_ENSGRID_MEAN: 1
  WTIME_VX_ENSGRID_MEAN: 01:00:00
  MAXTRIES_VX_ENSGRID_MEAN: 1

#----------------------------
# VX_ENSGRID_MEAN_03h config parameters
#-----------------------------
task_run_vx_ensgrid_mean_03h:
  VX_ENSGRID_MEAN_03h_TN: "run_ensgridvx_mean_03h"
  NNODES_VX_ENSGRID_MEAN: 1
  PPN_VX_ENSGRID_MEAN: 1
  WTIME_VX_ENSGRID_MEAN: 01:00:00
  MAXTRIES_VX_ENSGRID_MEAN_03h: 1

#----------------------------
# VX_ENSGRID_MEAN_06h config parameters
#-----------------------------
task_run_vx_ensgrid_mean_06h:
  VX_ENSGRID_MEAN_06h_TN: "run_ensgridvx_mean_06h"
  NNODES_VX_ENSGRID_MEAN: 1
  PPN_VX_ENSGRID_MEAN: 1
  WTIME_VX_ENSGRID_MEAN: 01:00:00
  MAXTRIES_VX_ENSGRID_MEAN_06h: 1

#----------------------------
# VX_ENSGRID_MEAN_24h config parameters
#-----------------------------
task_run_vx_ensgrid_mean_24h:
  VX_ENSGRID_MEAN_24h_TN: "run_ensgridvx_mean_24h"
  NNODES_VX_ENSGRID_MEAN: 1
  PPN_VX_ENSGRID_MEAN: 1
  WTIME_VX_ENSGRID_MEAN: 01:00:00
  MAXTRIES_VX_ENSGRID_MEAN_24h: 1

#----------------------------
# VX_ENSGRID_PROB config parameters
#-----------------------------
task_run_vx_ensgrid_prob:
  VX_ENSGRID_PROB_TN: "run_ensgridvx_prob"
  NNODES_VX_ENSGRID_PROB: 1
  PPN_VX_ENSGRID_PROB: 1
  WTIME_VX_ENSGRID_PROB: 01:00:00
  MAXTRIES_VX_ENSGRID_PROB: 1

#----------------------------
# VX_ENSGRID_PROB_03h config parameters
#-----------------------------
task_run_vx_ensgrid_prob_03h:
  VX_ENSGRID_PROB_03h_TN: "run_ensgridvx_prob_03h"
  NNODES_VX_ENSGRID_PROB: 1
  PPN_VX_ENSGRID_PROB: 1
  WTIME_VX_ENSGRID_PROB: 01:00:00
  MAXTRIES_VX_ENSGRID_PROB_03h: 1

#----------------------------
# VX_ENSGRID_PROB_06h config parameters
#-----------------------------
task_run_vx_ensgrid_prob_06h:
  VX_ENSGRID_PROB_06h_TN: "run_ensgridvx_prob_06h"
  NNODES_VX_ENSGRID_PROB: 1
  PPN_VX_ENSGRID_PROB: 1
  WTIME_VX_ENSGRID_PROB: 01:00:00
  MAXTRIES_VX_ENSGRID_PROB_06h: 1

#----------------------------
# VX_ENSGRID_PROB_24h config parameters
#-----------------------------
task_run_vx_ensgrid_prob_24h:
  VX_ENSGRID_PROB_24h_TN: "run_ensgridvx_prob_24h"
  NNODES_VX_ENSGRID_PROB: 1
  PPN_VX_ENSGRID_PROB: 1
  WTIME_VX_ENSGRID_PROB: 01:00:00
  MAXTRIES_VX_ENSGRID_PROB_24h: 1

#----------------------------
# VX_ENSPOINT config parameters
#-----------------------------
task_run_vx_enspoint:
  VX_ENSPOINT_TN: "run_enspointvx"
  NNODES_VX_ENSPOINT: 1
  PPN_VX_ENSPOINT: 1
  WTIME_VX_ENSPOINT: 01:00:00
  MAXTRIES_VX_ENSPOINT: 1

#----------------------------
# VX_ENSPOINT_MEAN config parameters
#-----------------------------
task_run_vx_enspoint_mean:
  VX_ENSPOINT_MEAN_TN: "run_enspointvx_mean"
  NNODES_VX_ENSPOINT_MEAN: 1
  PPN_VX_ENSPOINT_MEAN: 1
  WTIME_VX_ENSPOINT_MEAN: 01:00:00
  MAXTRIES_VX_ENSPOINT_MEAN: 1

#----------------------------
# VX_ENSPOINT_PROB config parameters
#-----------------------------
task_run_vx_enspoint_prob:
  VX_ENSPOINT_PROB_TN: "run_enspointvx_prob"
  NNODES_VX_ENSPOINT_PROB: 1
  PPN_VX_ENSPOINT_PROB: 1
  WTIME_VX_ENSPOINT_PROB: 01:00:00
  MAXTRIES_VX_ENSPOINT_PROB: 1


#----------------------------
# global config parameters
#-----------------------------
global:
  #
  #-----------------------------------------------------------------------
  #
  # Set parameters associated with outputting satellite fields in the UPP
  # grib2 files using the Community Radiative Transfer Model (CRTM).
  #
  # USE_CRTM:
  # Flag that defines whether external CRTM coefficient files have been
  # staged by the user in order to output synthetic statellite products
  # available within the UPP. If this is set to true, then the workflow
  # will check for these files in the directory CRTM_DIR. Otherwise, it is
  # assumed that no satellite fields are being requested in the UPP
  # configuration.
  #
  # CRTM_DIR:
  # This is the path to the top CRTM fix file directory. This is only used
  # if USE_CRTM is set to true.
  #
  #-----------------------------------------------------------------------
  #
  USE_CRTM: false
  CRTM_DIR: ""
  #
  #-----------------------------------------------------------------------
  #
  # Set parameters associated with running ensembles.  Definitions:
  #
  # DO_ENSEMBLE:
  # Flag that determines whether to run a set of ensemble forecasts (for
  # each set of specified cycles).  If this is set to true, NUM_ENS_MEMBERS
  # forecasts are run for each cycle, each with a different set of stochastic
  # seed values.  Otherwise, a single forecast is run for each cycle.
  #
  # NUM_ENS_MEMBERS:
  # The number of ensemble members to run if DO_ENSEMBLE is set to true.
  # This variable also controls the naming of the ensemble member directories.  
  # For example, if this is set to 8, the member directories will be named 
  # mem1, mem2, ..., mem8. This variable is not used if DO_ENSEMBLE is not 
  # set to true.
  # 
  #-----------------------------------------------------------------------
  #
  DO_ENSEMBLE: false
  NUM_ENS_MEMBERS: 1
  #
  #-----------------------------------------------------------------------
  #
  # Set default ad-hoc stochastic physics options.
  # For detailed documentation of these parameters, see:
  # https://stochastic-physics.readthedocs.io/en/ufs_public_release/namelist_options.html
  #
  #-----------------------------------------------------------------------
  #
  DO_SHUM: false
  DO_SPPT: false
  DO_SKEB: false
  ISEED_SPPT: 1
  ISEED_SHUM: 2
  ISEED_SKEB: 3
  NEW_LSCALE: true
  SHUM_MAG: 0.006 #Variable "shum" in input.nml
  SHUM_LSCALE: 150000
  SHUM_TSCALE: 21600 #Variable "shum_tau" in input.nml
  SHUM_INT: 3600 #Variable "shumint" in input.nml
  SPPT_MAG: 0.7 #Variable "sppt" in input.nml
  SPPT_LOGIT: true
  SPPT_LSCALE: 150000
  SPPT_TSCALE: 21600 #Variable "sppt_tau" in input.nml
  SPPT_INT: 3600 #Variable "spptint" in input.nml
  SPPT_SFCLIMIT: true
  SKEB_MAG: 0.5 #Variable "skeb" in input.nml
  SKEB_LSCALE: 150000
  SKEB_TSCALE: 21600 #Variable "skeb_tau" in input.nml
  SKEB_INT: 3600 #Variable "skebint" in input.nml
  SKEBNORM: 1
  SKEB_VDOF: 10
  USE_ZMTNBLCK: false
  #
  #-----------------------------------------------------------------------
  #
  # Set default SPP stochastic physics options. Each SPP option is an array, 
  # applicable (in order) to the scheme/parameter listed in SPP_VAR_LIST. 
  # Enter each value of the array in config.yaml as shown below without commas
  # or single quotes (e.g., SPP_VAR_LIST=( "pbl" "sfc" "mp" "rad" "gwd" ). 
  # Both commas and single quotes will be added by Jinja when creating the
  # namelist.
  #
  # Note that SPP is currently only available for specific physics schemes 
  # used in the RAP/HRRR physics suite.  Users need to be aware of which SDF
  # is chosen when turning this option on. 
  #
  # Patterns evolve and are applied at each time step.
  #
  #-----------------------------------------------------------------------
  #
  DO_SPP: false
  SPP_VAR_LIST: [ "pbl", "sfc", "mp", "rad", "gwd" ]
  SPP_MAG_LIST: [ 0.2, 0.2, 0.75, 0.2, 0.2 ] #Variable "spp_prt_list" in input.nml
  SPP_LSCALE: [ 150000.0, 150000.0, 150000.0, 150000.0, 150000.0 ]
  SPP_TSCALE: [ 21600.0, 21600.0, 21600.0, 21600.0, 21600.0 ] #Variable "spp_tau" in input.nml
  SPP_SIGTOP1: [ 0.1, 0.1, 0.1, 0.1, 0.1 ]
  SPP_SIGTOP2: [ 0.025, 0.025, 0.025, 0.025, 0.025 ]
  SPP_STDDEV_CUTOFF: [ 1.5, 1.5, 2.5, 1.5, 1.5 ]
  ISEED_SPP: [ 4, 5, 6, 7, 8 ]
  #
  #-----------------------------------------------------------------------
  #
  # Turn on SPP in Noah or RUC LSM (support for Noah MP is in progress).
  # Please be aware of the SDF that you choose if you wish to turn on LSM
  # SPP.
  #
  # SPP in LSM schemes is handled in the &nam_sfcperts namelist block 
  # instead of in &nam_sppperts, where all other SPP is implemented.
  #
  # Perturbations to soil moisture content (SMC) are only applied at the 
  # first time step.
  #
  # LSM perturbations include SMC - soil moisture content (volume fraction),
  # VGF - vegetation fraction, ALB - albedo, SAL - salinity, 
  # EMI - emissivity, ZOL - surface roughness (cm), and STC - soil temperature.
  #
  # Only five perturbations at a time can be applied currently, but all seven
  # are shown below.  In addition, only one unique iseed value is allowed 
  # at the moment, and is used for each pattern.
  #
  DO_LSM_SPP: false #If true, sets lndp_type=2
  LSM_SPP_TSCALE: [ 21600, 21600, 21600, 21600, 21600, 21600, 21600 ]
  LSM_SPP_LSCALE: [ 150000, 150000, 150000, 150000, 150000, 150000, 150000 ]
  ISEED_LSM_SPP: [ 9 ]
  LSM_SPP_VAR_LIST: [ "smc", "vgf", "alb", "sal", "emi", "zol", "stc" ]
  LSM_SPP_MAG_LIST: [ 0.017, 0.001, 0.001, 0.001, 0.001, 0.001, 0.2 ]
  #
  #-----------------------------------------------------------------------
  # 
  # HALO_BLEND:
  # Number of rows into the computational domain that should be blended 
  # with the LBCs.  To shut halo blending off, this can be set to zero.
  #
  #-----------------------------------------------------------------------
  #
  HALO_BLEND: 10
  #
  #-----------------------------------------------------------------------
  #<|MERGE_RESOLUTION|>--- conflicted
+++ resolved
@@ -1084,98 +1084,6 @@
   GFDLgrid_JEND_OF_RGNL_DOM_ON_T6G: ""
   GFDLgrid_USE_NUM_CELLS_IN_FILENAMES: ""
   #
-<<<<<<< HEAD
-
-=======
-  #-----------------------------------------------------------------------
-  #
-  # Set parameters specific to the "ESGgrid" method of generating a regional
-  # grid (i.e. for GRID_GEN_METHOD set to "ESGgrid").  Definitions:
-  #
-  # ESGgrid_LON_CTR:
-  # The longitude of the center of the grid (in degrees).
-  #
-  # ESGgrid_LAT_CTR:
-  # The latitude of the center of the grid (in degrees).
-  #
-  # ESGgrid_DELX:
-  # The cell size in the zonal direction of the regional grid (in meters).
-  #
-  # ESGgrid_DELY:
-  # The cell size in the meridional direction of the regional grid (in 
-  # meters).
-  #
-  # ESGgrid_NX:
-  # The number of cells in the zonal direction on the regional grid.
-  #
-  # ESGgrid_NY:
-  # The number of cells in the meridional direction on the regional grid.
-  #
-  # ESGgrid_WIDE_HALO_WIDTH:
-  # The width (in units of number of grid cells) of the halo to add around
-  # the regional grid before shaving the halo down to the width(s) expected
-  # by the forecast model.  
-  #
-  # ESGgrid_PAZI:
-  # The rotational parameter for the ESG grid (in degrees).
-  #
-  # In order to generate grid files containing halos that are 3-cell and
-  # 4-cell wide and orography files with halos that are 0-cell and 3-cell
-  # wide (all of which are required as inputs to the forecast model), the
-  # grid and orography tasks first create files with halos around the regional
-  # domain of width ESGgrid_WIDE_HALO_WIDTH cells.  These are first stored 
-  # in files.  The files are then read in and "shaved" down to obtain grid
-  # files with 3-cell-wide and 4-cell-wide halos and orography files with
-  # 0-cell-wide (i.e. no halo) and 3-cell-wide halos.  For this reason, we
-  # refer to the original halo that then gets shaved down as the "wide" 
-  # halo, i.e. because it is wider than the 0-cell-wide, 3-cell-wide, and
-  # 4-cell-wide halos that we will eventually end up with.  Note that the
-  # grid and orography files with the wide halo are only needed as intermediates
-  # in generating the files with 0-cell-, 3-cell-, and 4-cell-wide halos;
-  # they are not needed by the forecast model.  
-  # NOTE: Probably don't need to make ESGgrid_WIDE_HALO_WIDTH a user-specified 
-  #       variable.  Just set it in the function set_gridparams_ESGgrid.py.
-  #
-  # Note that:
-  #
-  # 1) If the experiment is using one of the predefined grids (i.e. if 
-  #    PREDEF_GRID_NAME is set to the name of one of the valid predefined
-  #    grids), then:
-  #
-  #    a) If the value of GRID_GEN_METHOD for that grid is "GFDLgrid", then
-  #       these parameters will not be used and thus do not need to be reset
-  #       to non-empty strings.
-  #
-  #    b) If the value of GRID_GEN_METHOD for that grid is "ESGgrid", then
-  #       these parameters will get reset to the values for that grid.  
-  #       This will happen regardless of whether or not they are assigned 
-  #       values in the user-specified experiment configuration file, i.e. 
-  #       any values they may be assigned in the experiment configuration 
-  #       file will be overwritten.
-  #
-  # 2) If the experiment is not using one of the predefined grids (i.e. if 
-  #    PREDEF_GRID_NAME is set to a null string), then:
-  #
-  #    a) If GRID_GEN_METHOD is set to "GFDLgrid" in the user-specified 
-  #       experiment configuration file, then these parameters will not be 
-  #       used and thus do not need to be reset to non-empty strings.
-  #
-  #    b) If GRID_GEN_METHOD is set to "ESGgrid" in the user-specified 
-  #       experiment configuration file, then these parameters must be set
-  #       in that configuration file.
-  #
-  #-----------------------------------------------------------------------
-  #
-  ESGgrid_LON_CTR: ""
-  ESGgrid_LAT_CTR: ""
-  ESGgrid_DELX: ""
-  ESGgrid_DELY: ""
-  ESGgrid_NX: ""
-  ESGgrid_NY: ""
-  ESGgrid_WIDE_HALO_WIDTH: ""
-  ESGgrid_PAZI: ""
-  
->>>>>>> 66688734
 #----------------------------
 # MAKE OROG config parameters
 #-----------------------------
@@ -1780,16 +1688,9 @@
   #
   # Set parameters associated with the fixed (i.e. static) files.  Definitions:
   #
-<<<<<<< HEAD
-  # SYMLINK_FIX_FILES: 
-  # Flag that indicates whether to symlink or copy fix files to the 
-  # experiment directory. 
-  # 
-=======
   # SYMLINK_FIX_FILES:
-  # Symlink fix files to experiment directory if true, otherwise copy the files
-  #
->>>>>>> 66688734
+  # Symlink fix files to experiment directory if true; otherwise copy the files.
+  #
   # FIXgsm:
   # System directory in which the majority of fixed (i.e. time-independent) 
   # files that are needed to run the FV3-LAM model are located
@@ -1800,60 +1701,7 @@
   # FIXlut:
   # System directory where the lookup tables for optics properties are located
   #
-<<<<<<< HEAD
-  # FNGLAC, ..., FNMSKH:
-  # Names of (some of the) global data files that are assumed to exist in 
-  # a system directory specified (this directory is machine-dependent; 
-  # the experiment generation scripts will set it and store it in the 
-  # variable FIXgsm).  These file names also appear directly in the forecast 
-  # model's input namelist file.
-  #
-  # FIXgsm_FILES_TO_COPY_TO_FIXam:
-  # If not running in NCO mode, this array contains the names of the files
-  # to copy from the FIXgsm system directory to the FIXam directory under
-  # the experiment directory.  Note that the last element has a dummy value.
-  # This last element will get reset by the workflow generation scripts to
-  # the name of the ozone production/loss file to copy from FIXgsm.  The
-  # name of this file depends on the ozone parameterization being used, 
-  # and that in turn depends on the CCPP physics suite specified for the 
-  # experiment.  Thus, the CCPP physics suite XML must first be read in to
-  # determine the ozone parameterizaton and then the name of the ozone 
-  # production/loss file.  These steps are carried out elsewhere (in one 
-  # of the workflow generation scripts/functions).
-  #
-  # FV3_NML_VARNAME_TO_FIXam_FILES_MAPPING:
-  # This array is used to set some of the namelist variables in the forecast 
-  # model's namelist file that represent the relative or absolute paths of 
-  # various fixed files (the first column of the array, where columns are 
-  # delineated by the pipe symbol "|") to the full paths to these files in 
-  # the FIXam directory derived from the corresponding workflow variables 
-  # containing file names (the second column of the array).
-  #
-  # FV3_NML_VARNAME_TO_SFC_CLIMO_FIELD_MAPPING:
-  # This array is used to set some of the namelist variables in the forecast 
-  # model's namelist file that represent the relative or absolute paths of 
-  # various fixed files (the first column of the array, where columns are 
-  # delineated by the pipe symbol "|") to the full paths to surface climatology 
-  # files (on the native FV3-LAM grid) in the FIXlam directory derived from 
-  # the corresponding surface climatology fields (the second column of the 
-  # array).
-  #
-  # CYCLEDIR_LINKS_TO_FIXam_FILES_MAPPING:
-  # This array specifies the mapping to use between the symlinks that need
-  # to be created in each cycle directory (these are the "files" that FV3
-  # looks for) and their targets in the FIXam directory.  The first column
-  # of the array specifies the symlink to be created, and the second column
-  # specifies its target file in FIXam (where columns are delineated by the
-  # pipe symbol "|").
-  #
-  #-----------------------------------------------------------------------
-  #
-  # Because the default values are dependent on the platform, we set these
-  # to a null string which will then be overwritten in setup.py unless the
-  # user has specified a different value in config.yaml
-=======
-  #-----------------------------------------------------------------------
->>>>>>> 66688734
+  #-----------------------------------------------------------------------
   #
   SYMLINK_FIX_FILES: true
   FIXgsm: ""
