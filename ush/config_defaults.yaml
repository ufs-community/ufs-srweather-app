--- conflicted
+++ resolved
@@ -234,11 +234,10 @@
   #
   # CCPA_OBS_DIR:
   # User-specified location of top-level directory where CCPA hourly
-<<<<<<< HEAD
   # precipitation files used by METplus are located. This parameter
   # needs to be set for both user-provided observations and for
   # observations that are retrieved from the NOAA HPSS (if the user has
-  # access) via the get_obs_ccpa_tn task (activated in workflow by
+  # access) via the get_obs_ccpa task (activated in workflow by
   # including the parm/wflow/verify.yaml task set in the wflow config).
   # In the case of pulling observations directly from NOAA HPSS, the
   # data retrieved will be placed in this directory. Please note, this
@@ -267,7 +266,7 @@
   # reflectivity files used by METplus are located.  This parameter
   # needs to be set for both user-provided observations and for
   # observations that are retrieved from the NOAA HPSS (if the user has
-  # access) via the get_obs_mrms_tn task (activated in workflow by
+  # access) via the get_obs_mrms task (activated in workflow by
   # including the parm/wflow/verify.yaml task set in the wflow config).
   # In the case of pulling observations directly from NOAA HPSS, the
   # data retrieved will be placed in this directory. Please note, this
@@ -276,44 +275,6 @@
   # directory structure and file names. Therefore, if the MRMS files are
   # user provided, they need to follow the anticipated naming structure:
   #
-=======
-  # precipitation files used by METplus are located. This parameter needs
-  # to be set for both user-provided observations and for observations 
-  # that are retrieved from the NOAA HPSS (if the user has access) via
-  # the TN_GET_OBS_CCPA task (activated in workflow by setting
-  # RUN_TASK_GET_OBS_CCPA=true). In the case of pulling observations 
-  # directly from NOAA HPSS, the data retrieved will be placed in this 
-  # directory. Please note, this path must be defind as 
-  # /full-path-to-obs/ccpa/proc. METplus is configured to verify 01-, 
-  # 03-, 06-, and 24-h accumulated precipitation using hourly CCPA files.
-  # METplus configuration files require the use of predetermined directory 
-  # structure and file names. Therefore, if the CCPA files are user 
-  # provided, they need to follow the anticipated naming structure: 
-  # {YYYYMMDD}/ccpa.t{HH}z.01h.hrap.conus.gb2, where YYYY is the 4-digit 
-  # valid year, MM the 2-digit valid month, DD the 2-digit valid day of 
-  # the month, and HH the 2-digit valid hour of the day. In addition, a 
-  # caveat is noted for using hourly CCPA data. There is a problem with 
-  # the valid time in the metadata for files valid from 19 - 00 UTC (or 
-  # files under the '00' directory). The script to pull the CCPA data 
-  # from the NOAA HPSS has an example of how to account for this as well
-  # as organizing the data into a more intuitive format:
-  # scripts/exregional_get_ccpa_files.sh. When a fix is provided, it will
-  # be accounted for in the exregional_get_ccpa_files.sh script.
-  #
-  # MRMS_OBS_DIR:
-  # User-specified location of top-level directory where MRMS composite
-  # reflectivity files used by METplus are located.  This parameter needs
-  # to be set for both user-provided observations and for observations
-  # that are retrieved from the NOAA HPSS (if the user has access) via the
-  # TN_GET_OBS_MRMS task (activated in workflow by setting
-  # RUN_TASK_GET_OBS_MRMS=true).  In the case of pulling observations 
-  # directly from NOAA HPSS, the data retrieved will be placed in this 
-  # directory. Please note, this path must be defind as 
-  # /full-path-to-obs/mrms/proc. METplus configuration files require the
-  # use of predetermined directory structure and file names. Therefore, if
-  # the MRMS files are user provided, they need to follow the anticipated 
-  # naming structure:
->>>>>>> 57745b98
   # {YYYYMMDD}/MergedReflectivityQCComposite_00.50_{YYYYMMDD}-{HH}{mm}{SS}.grib2,
   #
   # where YYYY is the 4-digit valid year, MM the 2-digit valid month, DD
@@ -336,8 +297,7 @@
   # files used by METplus are located. This parameter needs to be set for
   # both user-provided observations and for observations that are 
   # retrieved from the NOAA HPSS (if the user has access) via the 
-<<<<<<< HEAD
-  # get_obs_ndas_tn task (activated in workflow by includeing the
+  # get_obs_ndas task (activated in workflow by includeing the
   # parm/wflow/verify.yaml task set in the wflow config). 
   # In the case of pulling observations directly from NOAA HPSS, the
   # data retrieved will be placed in this directory. Please note, this
@@ -356,23 +316,6 @@
   # example of how to rename the NDAS data into a more intuitive format
   # with the valid time listed in the file name:
   # scripts/exregional_get_ndas_files.sh
-=======
-  # TN_GET_OBS_NDAS task (activated in workflow by setting 
-  # RUN_TASK_GET_OBS_NDAS=true). In the case of pulling observations 
-  # directly from NOAA HPSS, the data retrieved will be placed in this 
-  # directory. Please note, this path must be defind as 
-  # /full-path-to-obs/ndas/proc. METplus is configured to verify 
-  # near-surface variables hourly and upper-air variables at times valid 
-  # at 00 and 12 UTC with NDAS prepbufr files.  METplus configuration files
-  # require the use of predetermined file names. Therefore, if the NDAS 
-  # files are user provided, they need to follow the anticipated naming 
-  # structure: prepbufr.ndas.{YYYYMMDDHH}, where YYYY is the 4-digit valid
-  # year, MM the 2-digit valid month, DD the 2-digit valid day of the 
-  # month, and HH the 2-digit valid hour of the day. The script to pull 
-  # the NDAS data from the NOAA HPSS has an example of how to rename the
-  # NDAS data into a more intuitive format with the valid time listed in 
-  # the file name: scripts/exregional_get_ndas_files.sh
->>>>>>> 57745b98
   #
   #-----------------------------------------------------------------------
   #
@@ -745,11 +688,7 @@
   #
   #-----------------------------------------------------------------------
   #
-<<<<<<< HEAD
   FIXdir: '{{ EXPTDIR if rocoto.tasks["task_make_grid"] else [user.HOMEdir, "fix"]|path_join }}'
-=======
-  FIXdir: '{{ EXPTDIR if user.RUN_ENVIR == "community" else [user.HOMEdir, "fix"]|path_join }}'
->>>>>>> 57745b98
   FIXam: '{{ [FIXdir, "fix_am"]|path_join }}'
   FIXclim: '{{ [FIXdir, "fix_clim"]|path_join }}'
   FIXlam: '{{ [FIXdir, "fix_lam"]|path_join }}'
@@ -1064,166 +1003,10 @@
   MAILTO: ""
   MAILCC: ""
 
-<<<<<<< HEAD
-=======
-
-#----------------------------
-# WORKFLOW SWITCHES config parameters
-#-----------------------------
-workflow_switches:
-  #
-  #-----------------------------------------------------------------------
-  #
-  # Set flags (and related directories) that determine whether various
-  # workflow tasks should be run.  Note that the TN_MAKE_GRID, TN_MAKE_OROG, 
-  # and TN_MAKE_SFC_CLIMO are all cycle-independent tasks, i.e. if they 
-  # are to be run, they do so only once at the beginning of the workflow 
-  # before any cycles are run.  Definitions:
-  #
-  # RUN_TASK_MAKE_GRID:
-  # Flag that determines whether the TN_MAKE_GRID task is to be run.  If 
-  # this is set to true, the grid generation task is run and new grid
-  # files are generated.  If it is set to false, then the scripts look
-  # for pregenerated grid files in the directory specified by GRID_DIR 
-  # (see below).
-  #
-  # RUN_TASK_MAKE_OROG:
-  # Same as RUN_TASK_MAKE_GRID but for the TN_MAKE_OROG task.
-  #
-  # RUN_TASK_MAKE_SFC_CLIMO:
-  # Same as RUN_TASK_MAKE_GRID but for the TN_MAKE_SFC_CLIMO task.
-  #
-  # RUN_TASK_GET_EXTRN_ICS:
-  # Flag that determines whether the TN_GET_EXTRN_ICS task is to be run.
-  #
-  # RUN_TASK_GET_EXTRN_LBCS:
-  # Flag that determines whether the TN_GET_EXTRN_LBCS task is to be run.
-  #
-  # RUN_TASK_MAKE_ICS:
-  # Flag that determines whether the TN_MAKE_ICS task is to be run.
-  #
-  # RUN_TASK_MAKE_LBCS:
-  # Flag that determines whether the TN_MAKE_LBCS task is to be run.
-  #
-  # RUN_TASK_RUN_FCST:
-  # Flag that determines whether the TN_RUN_FCST task is to be run.
-  #
-  # RUN_TASK_RUN_POST:
-  # Flag that determines whether the TN_RUN_POST task is to be run.
-  # 
-  # RUN_TASK_GET_OBS_CCPA:
-  # Flag that determines whether to run the TN_GET_OBS_CCPA task, which
-  # retrieves the CCPA hourly precipitation files used by METplus from NOAA HPSS. 
-  # 
-  # RUN_TASK_GET_OBS_MRMS:
-  # Flag that determines whether to run the TN_GET_OBS_MRMS task, which
-  # retrieves the MRMS composite reflectivity files used by METplus from NOAA HPSS. 
-  #
-  # RUN_TASK_GET_OBS_NDAS:
-  # Flag that determines whether to run the TN_GET_OBS_NDAS task, which
-  # retrieves the NDAS PrepBufr files used by METplus from NOAA HPSS. 
-  #
-  # RUN_TASK_VX_GRIDSTAT:
-  # Flag that determines whether the grid-stat verification task is to be
-  # run.
-  #
-  # RUN_TASK_VX_POINTSTAT:
-  # Flag that determines whether the point-stat verification task is to be
-  # run.
-  #
-  # RUN_TASK_VX_ENSGRID:
-  # Flag that determines whether the ensemble-stat verification for gridded
-  # data task is to be run. 
-  #
-  # RUN_TASK_VX_ENSPOINT:
-  # Flag that determines whether the ensemble point verification task is
-  # to be run. If this flag is set, both ensemble-stat point verification
-  # and point verification of ensemble-stat output is computed.
-  #
-  # RUN_TASK_PLOT_ALLVARS:
-  # Flag that determines whether to run python plotting scripts
-  #
-  # RUN_TASK_AQM_ICS:
-  # Flag that determines whether the TN_AQM_ICS task is to be run for air quality modeling.
-  #
-  # RUN_TASK_AQM_LBCS:
-  # Flag that determines whether the TN_AQM_LBCS task is to be run for air quality modeling.
-  #
-  # RUN_TASK_NEXUS_GFS_SFC:
-  # Flag that determines whether the TN_NEXUS_GFS_SFC task is to be run for air quality modeling.
-  #
-  # RUN_TASK_NEXUS_EMISSION:
-  # Flag that determines whether the TN_NEXUS_EMISSION task is to be run for air quality modeling.
-  #
-  # RUN_TASK_FIRE_EMISSION:
-  # Flag that determines whether the TN_FIRE_EMISSION task is to be run for air quality modeling.
-  #
-  # RUN_TASK_POINT_SOURCE:
-  # Flag that determines whether the TN_POINT_SOURCE task is to be run for air quality modeling.
-  #
-  # RUN_TASK_PRE_POST_STAT:
-  # Flag that determines whether the TN_PRE_POST_STAT task is to be run for air quality modeling.
-  #
-  # RUN_TASK_POST_STAT_O3:
-  # Flag that determines whether the TN_POST_STAT_O3 task is to be run for air quality modeling.
-  #
-  # RUN_TASK_POST_STAT_PM25:
-  # Flag that determines whether the TN_POST_STAT_PM25 task is to be run for air quality modeling.
-  #
-  # RUN_TASK_BIAS_CORRECTION_O3:
-  # Flag that determines whether the TN_BIAS_CORRECTION_O3 task is to be run for air quality modeling.
-  #
-  # RUN_TASK_BIAS_CORRECTION_PM25:
-  # Flag that determines whether the TN_BIAS_CORRECTION_PM25 task is to be run for air quality modeling.
-  #
-  #-----------------------------------------------------------------------
-  #
-  RUN_TASK_MAKE_GRID: true
-  RUN_TASK_MAKE_OROG: true
-  RUN_TASK_MAKE_SFC_CLIMO: true
-  
-  RUN_TASK_GET_EXTRN_ICS: true
-  RUN_TASK_GET_EXTRN_LBCS: true
-  RUN_TASK_MAKE_ICS: true
-  RUN_TASK_MAKE_LBCS: true
-  RUN_TASK_RUN_FCST: true
-  RUN_TASK_RUN_POST: true
-  
-  RUN_TASK_GET_OBS_CCPA: false
-  RUN_TASK_GET_OBS_MRMS: false
-  RUN_TASK_GET_OBS_NDAS: false
-  RUN_TASK_VX_GRIDSTAT: false
-  RUN_TASK_VX_POINTSTAT: false
-  RUN_TASK_VX_ENSGRID: false
-  RUN_TASK_VX_ENSPOINT: false
-
-  RUN_TASK_PLOT_ALLVARS: false
-
-  RUN_TASK_AQM_ICS: false
-  RUN_TASK_AQM_LBCS: false
-  RUN_TASK_NEXUS_GFS_SFC: false
-  RUN_TASK_NEXUS_EMISSION: false
-  RUN_TASK_FIRE_EMISSION: false
-  RUN_TASK_POINT_SOURCE: false
-  RUN_TASK_PRE_POST_STAT: false
-  RUN_TASK_POST_STAT_O3: false
-  RUN_TASK_POST_STAT_PM25: false
-  RUN_TASK_BIAS_CORRECTION_O3: false
-  RUN_TASK_BIAS_CORRECTION_PM25: false
-
->>>>>>> 57745b98
 #----------------------------
 # MAKE GRID config parameters
 #-----------------------------
 task_make_grid:
-<<<<<<< HEAD
-=======
-  TN_MAKE_GRID: "make_grid"
-  NNODES_MAKE_GRID: 1
-  PPN_MAKE_GRID: 24
-  WTIME_MAKE_GRID: 00:20:00
-  MAXTRIES_MAKE_GRID: 2
->>>>>>> 57745b98
   #
   #-----------------------------------------------------------------------
   #
@@ -1506,14 +1289,6 @@
 # MAKE OROG config parameters
 #-----------------------------
 task_make_orog:
-<<<<<<< HEAD
-=======
-  TN_MAKE_OROG: "make_orog"
-  NNODES_MAKE_OROG: 1
-  PPN_MAKE_OROG: 24
-  WTIME_MAKE_OROG: 00:20:00
-  MAXTRIES_MAKE_OROG: 2
->>>>>>> 57745b98
   KMP_AFFINITY_MAKE_OROG: "disabled"
   OMP_NUM_THREADS_MAKE_OROG: 6
   OMP_STACKSIZE_MAKE_OROG: "2048m"
@@ -1523,14 +1298,6 @@
 # MAKE SFC CLIMO config parameters
 #-----------------------------
 task_make_sfc_climo:
-<<<<<<< HEAD
-=======
-  TN_MAKE_SFC_CLIMO: "make_sfc_climo"
-  NNODES_MAKE_SFC_CLIMO: 2
-  PPN_MAKE_SFC_CLIMO: 24
-  WTIME_MAKE_SFC_CLIMO: 00:20:00
-  MAXTRIES_MAKE_SFC_CLIMO: 2
->>>>>>> 57745b98
   KMP_AFFINITY_MAKE_SFC_CLIMO: "scatter"
   OMP_NUM_THREADS_MAKE_SFC_CLIMO: 1
   OMP_STACKSIZE_MAKE_SFC_CLIMO: "1024m"
@@ -1540,15 +1307,6 @@
 # EXTRN ICS config parameters
 #-----------------------------
 task_get_extrn_ics:
-<<<<<<< HEAD
-=======
-  TN_GET_EXTRN_ICS: "get_extrn_ics"
-  NNODES_GET_EXTRN_ICS: 1
-  PPN_GET_EXTRN_ICS: 1
-  MEM_GET_EXTRN_ICS: 2G
-  WTIME_GET_EXTRN_ICS: 00:45:00
-  MAXTRIES_GET_EXTRN_ICS: 1
->>>>>>> 57745b98
   #
   #-----------------------------------------------------------------------
   #
@@ -1642,15 +1400,6 @@
 # EXTRN LBCS config parameters
 #-----------------------------
 task_get_extrn_lbcs:
-<<<<<<< HEAD
-=======
-  TN_GET_EXTRN_LBCS: "get_extrn_lbcs"
-  NNODES_GET_EXTRN_LBCS: 1
-  PPN_GET_EXTRN_LBCS: 1
-  MEM_GET_EXTRN_LBCS: 2G
-  WTIME_GET_EXTRN_LBCS: 00:45:00
-  MAXTRIES_GET_EXTRN_LBCS: 1
->>>>>>> 57745b98
   #
   #-----------------------------------------------------------------------
   #
@@ -1726,14 +1475,6 @@
 # MAKE ICS config parameters
 #-----------------------------
 task_make_ics:
-<<<<<<< HEAD
-=======
-  TN_MAKE_ICS: "make_ics"
-  NNODES_MAKE_ICS: 4
-  PPN_MAKE_ICS: 12
-  WTIME_MAKE_ICS: 00:30:00
-  MAXTRIES_MAKE_ICS: 1
->>>>>>> 57745b98
   KMP_AFFINITY_MAKE_ICS: "scatter"
   OMP_NUM_THREADS_MAKE_ICS: 1
   OMP_STACKSIZE_MAKE_ICS: "1024m"
@@ -1774,14 +1515,6 @@
 # MAKE LBCS config parameters
 #-----------------------------
 task_make_lbcs:
-<<<<<<< HEAD
-=======
-  TN_MAKE_LBCS: "make_lbcs"
-  NNODES_MAKE_LBCS: 4
-  PPN_MAKE_LBCS: 12
-  WTIME_MAKE_LBCS: 00:30:00
-  MAXTRIES_MAKE_LBCS: 1
->>>>>>> 57745b98
   KMP_AFFINITY_MAKE_LBCS: "scatter"
   OMP_NUM_THREADS_MAKE_LBCS: 1
   OMP_STACKSIZE_MAKE_LBCS: "1024m"
@@ -1790,10 +1523,6 @@
 # FORECAST config parameters
 #-----------------------------
 task_run_fcst:
-<<<<<<< HEAD
-=======
-  TN_RUN_FCST: "run_fcst"
->>>>>>> 57745b98
   NNODES_RUN_FCST: '{{ (PE_MEMBER01 + PPN_RUN_FCST - 1) // PPN_RUN_FCST }}'
   PPN_RUN_FCST: '{{ platform.NCORES_PER_NODE // OMP_NUM_THREADS_RUN_FCST }}'
   FV3_EXEC_FP: '{{ [user.EXECdir, workflow.FV3_EXEC_FN]|path_join }}'
@@ -1853,18 +1582,10 @@
   # fh = 1, 2, and 5.
   #
   # WRITE_DOPOST:
-<<<<<<< HEAD
   # Flag that determines whether or not to use the inline post feature
   # [i.e. calling the Unified Post Processor (UPP) from within the
   # weather model].  If this is set to true, the the run_post task will
   # be deactivated.
-=======
-  # Flag that determines whether or not to use the inline post feature 
-  # [i.e. calling the Unified Post Processor (UPP) from within the weather 
-  # model].  If this is set to true, the TN_RUN_POST task is deactivated 
-  # (i.e. RUN_TASK_RUN_POST is set to false) to avoid unnecessary 
-  # computations.
->>>>>>> 57745b98
   #
   #-----------------------------------------------------------------------
   #
@@ -2050,14 +1771,6 @@
 # POST config parameters
 #-----------------------------
 task_run_post:
-<<<<<<< HEAD
-=======
-  TN_RUN_POST: "run_post"
-  NNODES_RUN_POST: 2
-  PPN_RUN_POST: 24
-  WTIME_RUN_POST: 00:15:00
-  MAXTRIES_RUN_POST: 2
->>>>>>> 57745b98
   KMP_AFFINITY_RUN_POST: "scatter"
   OMP_NUM_THREADS_RUN_POST: 1
   OMP_STACKSIZE_RUN_POST: "1024m"
@@ -2125,285 +1838,9 @@
   POST_OUTPUT_DOMAIN_NAME: '{{ workflow.PREDEF_GRID_NAME }}'
 
 #----------------------------
-<<<<<<< HEAD
 # PLOT_ALLVARS config parameters
 #-----------------------------
 task_plot_allvars:
-=======
-# GET OBS CCPA config parameters
-#-----------------------------
-task_get_obs_ccpa:
-  TN_GET_OBS_CCPA: "get_obs_ccpa"
-  NNODES_GET_OBS_CCPA: 1
-  PPN_GET_OBS_CCPA: 1
-  MEM_GET_OBS_CCPA: 2G
-  WTIME_GET_OBS_CCPA: 00:45:00
-  MAXTRIES_GET_OBS_CCPA: 1
-
-#----------------------------
-# GET OBS MRMS config parameters
-#-----------------------------
-task_get_obs_mrms:
-  TN_GET_OBS_MRMS: "get_obs_mrms"
-  NNODES_GET_OBS_MRMS: 1
-  PPN_GET_OBS_MRMS: 1
-  MEM_GET_OBS_MRMS: 2G
-  WTIME_GET_OBS_MRMS: 00:45:00
-  MAXTRIES_GET_OBS_MRMS: 1
-
-#----------------------------
-# GET OBS NDAS config parameters
-#-----------------------------
-task_get_obs_ndas:
-  TN_GET_OBS_NDAS: "get_obs_ndas"
-  NNODES_GET_OBS_NDAS: 1
-  PPN_GET_OBS_NDAS: 1
-  MEM_GET_OBS_NDAS: 2G
-  WTIME_GET_OBS_NDAS: 02:00:00
-  MAXTRIES_GET_OBS_NDAS: 1
-
-#----------------------------
-# VX_GRIDSTAT config parameters
-#-----------------------------
-task_run_vx_gridstat:
-  TN_VX_GRIDSTAT: "run_gridstatvx"
-  NNODES_VX_GRIDSTAT: 1
-  PPN_VX_GRIDSTAT: 1
-  MEM_VX_GRIDSTAT: 2G
-  WTIME_VX_GRIDSTAT: 02:00:00
-  MAXTRIES_VX_GRIDSTAT: 2
-
-#----------------------------
-# VX_GRIDSTAT_REFC config parameters
-#-----------------------------
-task_run_vx_gridstat_refc:
-  TN_VX_GRIDSTAT_REFC: "run_gridstatvx_refc"
-  NNODES_VX_GRIDSTAT: 1
-  PPN_VX_GRIDSTAT: 1
-  MEM_VX_GRIDSTAT: 2G
-  WTIME_VX_GRIDSTAT: 02:00:00
-  MAXTRIES_VX_GRIDSTAT_REFC: 2
-
-#----------------------------
-# VX_GRIDSTAT_RETOP config parameters
-#-----------------------------
-task_run_vx_gridstat_retop:
-  TN_VX_GRIDSTAT_RETOP: "run_gridstatvx_retop"
-  NNODES_VX_GRIDSTAT: 1
-  PPN_VX_GRIDSTAT: 1
-  MEM_VX_GRIDSTAT: 2G
-  WTIME_VX_GRIDSTAT: 02:00:00
-  MAXTRIES_VX_GRIDSTAT_RETOP: 2
-
-#----------------------------
-# VX_GRIDSTAT_03h config parameters
-#-----------------------------
-task_run_vx_gridstat_03h:
-  TN_VX_GRIDSTAT_03h: "run_gridstatvx_03h"
-  NNODES_VX_GRIDSTAT: 1
-  PPN_VX_GRIDSTAT: 1
-  MEM_VX_GRIDSTAT: 2G
-  WTIME_VX_GRIDSTAT: 02:00:00
-  MAXTRIES_VX_GRIDSTAT_03h: 2
-
-#----------------------------
-# VX_GRIDSTAT_06h config parameters
-#-----------------------------
-task_run_vx_gridstat_06h:
-  TN_VX_GRIDSTAT_06h: "run_gridstatvx_06h"
-  NNODES_VX_GRIDSTAT: 1
-  PPN_VX_GRIDSTAT: 1
-  MEM_VX_GRIDSTAT: 2G
-  WTIME_VX_GRIDSTAT: 02:00:00
-  MAXTRIES_VX_GRIDSTAT_06h: 2
-
-#----------------------------
-# VX_GRIDSTAT_24h config parameters
-#-----------------------------
-task_run_vx_gridstat_24h:
-  TN_VX_GRIDSTAT_24h: "run_gridstatvx_24h"
-  NNODES_VX_GRIDSTAT: 1
-  PPN_VX_GRIDSTAT: 1
-  MEM_VX_GRIDSTAT: 2G
-  WTIME_VX_GRIDSTAT: 02:00:00
-  MAXTRIES_VX_GRIDSTAT_24h: 2
-
-#----------------------------
-# VX_POINTSTAT config parameters
-#-----------------------------
-task_run_vx_pointstat:
-  TN_VX_POINTSTAT: "run_pointstatvx"
-  NNODES_VX_POINTSTAT: 1
-  PPN_VX_POINTSTAT: 1
-  MEM_VX_POINTSTAT: 2G
-  WTIME_VX_POINTSTAT: 01:00:00
-  MAXTRIES_VX_POINTSTAT: 2
-
-#----------------------------
-# VX_ENSGRID config parameters
-#-----------------------------
-task_run_vx_ensgrid:
-  TN_VX_ENSGRID: "run_ensgridvx"
-  MAXTRIES_VX_ENSGRID: 2
-  TN_VX_ENSGRID_03h: "run_ensgridvx_03h"
-  MAXTRIES_VX_ENSGRID_03h: 2
-  TN_VX_ENSGRID_06h: "run_ensgridvx_06h"
-  MAXTRIES_VX_ENSGRID_06h: 2
-  TN_VX_ENSGRID_24h: "run_ensgridvx_24h"
-  MAXTRIES_VX_ENSGRID_24h: 2
-  TN_VX_ENSGRID_RETOP: "run_ensgridvx_retop"
-  MAXTRIES_VX_ENSGRID_RETOP: 2
-  NNODES_VX_ENSGRID: 1
-  PPN_VX_ENSGRID: 1
-  MEM_VX_ENSGRID: 2G
-  WTIME_VX_ENSGRID: 01:00:00
-
-#----------------------------
-# VX_ENSGRID_REFC config parameters
-#-----------------------------
-task_run_vx_ensgrid_refc:
-  TN_VX_ENSGRID_REFC: "run_ensgridvx_refc"
-  NNODES_VX_ENSGRID: 1
-  PPN_VX_ENSGRID: 1
-  MEM_VX_ENSGRID: 2G
-  WTIME_VX_ENSGRID: 01:00:00
-  MAXTRIES_VX_ENSGRID_REFC: 2
-
-#----------------------------
-# VX_ENSGRID_MEAN config parameters
-#-----------------------------
-task_run_vx_ensgrid_mean:
-  TN_VX_ENSGRID_MEAN: "run_ensgridvx_mean"
-  NNODES_VX_ENSGRID_MEAN: 1
-  PPN_VX_ENSGRID_MEAN: 1
-  MEM_VX_ENSGRID_MEAN: 2G
-  WTIME_VX_ENSGRID_MEAN: 01:00:00
-  MAXTRIES_VX_ENSGRID_MEAN: 2
-
-#----------------------------
-# VX_ENSGRID_MEAN_03h config parameters
-#-----------------------------
-task_run_vx_ensgrid_mean_03h:
-  TN_VX_ENSGRID_MEAN_03h: "run_ensgridvx_mean_03h"
-  NNODES_VX_ENSGRID_MEAN: 1
-  PPN_VX_ENSGRID_MEAN: 1
-  MEM_VX_ENSGRID_MEAN: 2G
-  WTIME_VX_ENSGRID_MEAN: 01:00:00
-  MAXTRIES_VX_ENSGRID_MEAN_03h: 2
-
-#----------------------------
-# VX_ENSGRID_MEAN_06h config parameters
-#-----------------------------
-task_run_vx_ensgrid_mean_06h:
-  TN_VX_ENSGRID_MEAN_06h: "run_ensgridvx_mean_06h"
-  NNODES_VX_ENSGRID_MEAN: 1
-  PPN_VX_ENSGRID_MEAN: 1
-  MEM_VX_ENSGRID_MEAN: 2G
-  WTIME_VX_ENSGRID_MEAN: 01:00:00
-  MAXTRIES_VX_ENSGRID_MEAN_06h: 2
-
-#----------------------------
-# VX_ENSGRID_MEAN_24h config parameters
-#-----------------------------
-task_run_vx_ensgrid_mean_24h:
-  TN_VX_ENSGRID_MEAN_24h: "run_ensgridvx_mean_24h"
-  NNODES_VX_ENSGRID_MEAN: 1
-  PPN_VX_ENSGRID_MEAN: 1
-  MEM_VX_ENSGRID_MEAN: 2G
-  WTIME_VX_ENSGRID_MEAN: 01:00:00
-  MAXTRIES_VX_ENSGRID_MEAN_24h: 2
-
-#----------------------------
-# VX_ENSGRID_PROB config parameters
-#-----------------------------
-task_run_vx_ensgrid_prob:
-  TN_VX_ENSGRID_PROB: "run_ensgridvx_prob"
-  NNODES_VX_ENSGRID_PROB: 1
-  TN_VX_ENSGRID_PROB_RETOP: "run_ensgridvx_prob_retop"
-  MAXTRIES_VX_ENSGRID_PROB_RETOP: 2
-  TN_VX_ENSGRID_PROB_REFC: "run_ensgridvx_prob_refc"
-  MAXTRIES_VX_ENSGRID_PROB_REFC: 2
-  PPN_VX_ENSGRID_PROB: 1
-  MEM_VX_ENSGRID_PROB: 2G
-  WTIME_VX_ENSGRID_PROB: 01:00:00
-  MAXTRIES_VX_ENSGRID_PROB: 2
-
-#----------------------------
-# VX_ENSGRID_PROB_03h config parameters
-#-----------------------------
-task_run_vx_ensgrid_prob_03h:
-  TN_VX_ENSGRID_PROB_03h: "run_ensgridvx_prob_03h"
-  NNODES_VX_ENSGRID_PROB: 1
-  PPN_VX_ENSGRID_PROB: 1
-  MEM_VX_ENSGRID_PROB: 2G
-  WTIME_VX_ENSGRID_PROB: 01:00:00
-  MAXTRIES_VX_ENSGRID_PROB_03h: 2
-
-#----------------------------
-# VX_ENSGRID_PROB_06h config parameters
-#-----------------------------
-task_run_vx_ensgrid_prob_06h:
-  TN_VX_ENSGRID_PROB_06h: "run_ensgridvx_prob_06h"
-  NNODES_VX_ENSGRID_PROB: 1
-  PPN_VX_ENSGRID_PROB: 1
-  MEM_VX_ENSGRID_PROB: 2G
-  WTIME_VX_ENSGRID_PROB: 01:00:00
-  MAXTRIES_VX_ENSGRID_PROB_06h: 2
-
-#----------------------------
-# VX_ENSGRID_PROB_24h config parameters
-#-----------------------------
-task_run_vx_ensgrid_prob_24h:
-  TN_VX_ENSGRID_PROB_24h: "run_ensgridvx_prob_24h"
-  NNODES_VX_ENSGRID_PROB: 1
-  PPN_VX_ENSGRID_PROB: 1
-  MEM_VX_ENSGRID_PROB: 2G
-  WTIME_VX_ENSGRID_PROB: 01:00:00
-  MAXTRIES_VX_ENSGRID_PROB_24h: 2
-
-#----------------------------
-# VX_ENSPOINT config parameters
-#-----------------------------
-task_run_vx_enspoint:
-  TN_VX_ENSPOINT: "run_enspointvx"
-  NNODES_VX_ENSPOINT: 1
-  PPN_VX_ENSPOINT: 1
-  MEM_VX_ENSPOINT: 2G
-  WTIME_VX_ENSPOINT: 01:00:00
-  MAXTRIES_VX_ENSPOINT: 2
-
-#----------------------------
-# VX_ENSPOINT_MEAN config parameters
-#-----------------------------
-task_run_vx_enspoint_mean:
-  TN_VX_ENSPOINT_MEAN: "run_enspointvx_mean"
-  NNODES_VX_ENSPOINT_MEAN: 1
-  PPN_VX_ENSPOINT_MEAN: 1
-  MEM_VX_ENSPOINT_MEAN: 2G
-  WTIME_VX_ENSPOINT_MEAN: 01:00:00
-  MAXTRIES_VX_ENSPOINT_MEAN: 2
-
-#----------------------------
-# VX_ENSPOINT_PROB config parameters
-#-----------------------------
-task_run_vx_enspoint_prob:
-  TN_VX_ENSPOINT_PROB: "run_enspointvx_prob"
-  NNODES_VX_ENSPOINT_PROB: 1
-  PPN_VX_ENSPOINT_PROB: 1
-  MEM_VX_ENSPOINT_PROB: 2G
-  WTIME_VX_ENSPOINT_PROB: 01:00:00
-  MAXTRIES_VX_ENSPOINT_PROB: 2
-
-#----------------------------
-# PLOT_ALLVARS config parameters
-#-----------------------------
-task_plot_allvars:
-  TN_PLOT_ALLVARS: "plot_allvars"
-  NNODES_PLOT_ALLVARS: 1
-  PPN_PLOT_ALLVARS: 24
-  WTIME_PLOT_ALLVARS: 01:00:00
-  MAXTRIES_PLOT_ALLVARS: 1
->>>>>>> 57745b98
   #-------------------------------------------------------------------------
   # Reference experiment's COMOUT directory. This is where the GRIB2 files 
   # from postprocessing are located. Make this a template to compare
@@ -2427,8 +1864,6 @@
   #-------------------------------------------------------------------------------
   PLOT_DOMAINS: ["conus"]
 
-<<<<<<< HEAD
-=======
 #----------------------------
 # AQM_ICS config parameters
 #-----------------------------
@@ -2570,7 +2005,6 @@
   OMP_NUM_THREADS_BIAS_CORRECTION_PM25: 128
   OMP_STACKSIZE_BIAS_CORRECTION_PM25: "2056M"
 
->>>>>>> 57745b98
 #----------------------------
 # global config parameters
 #-----------------------------
