--- conflicted
+++ resolved
@@ -288,8 +288,6 @@
           - "{yyyymmddhh}.gfs.nemsio.tar.gz"
         fcst:
           - "{yyyymmddhh}_bc.atmf{fcst_hr:03d}.nemsio.tar.gz"
-<<<<<<< HEAD
-=======
 
 ##########################
 ##########################
@@ -297,136 +295,6 @@
 ##########################
 ##########################
 
-GFS_obs:
-  hpss:
-    protocol: htar
-    archive_format: zip
-    archive_path:
-      - /BMC/fdr/Permanent/{yyyy}/{mm}/{dd}/data/grids/gfs/prepbufr
-    archive_file_names:
-      prepbufr:
-        obs:
-          - "{yyyymmdd}0000.zip"
-      tcvitals:
-        obs: 
-          - "{yyyymmdd}0000.zip"
-    file_names:
-      prepbufr:
-        obs:
-          - "{yy}{jjj}{hh}00.gfs.t{hh}z.prepbufr.nr"
-      tcvitals:
-        obs:
-          - "{yy}{jjj}{hh}00.gfs.t{hh}z.syndata.tcvitals.tm00"
-
-NSSL_mrms:
-
-  hpss: &MRMS_hpss
-    protocol: htar
-    archive_format: tar
-    archive_path:
-      - /NCEPPROD/hpssprod/runhistory/rh{yyyy}/{yyyymm}/{yyyymmdd}
-      - /NCEPPROD/hpssprod/runhistory/rh{yyyy}/{yyyymm}/{yyyymmdd}
-      - /NCEPPROD/hpssprod/runhistory/rh{yyyy}/{yyyymm}/{yyyymmdd}
-      - /NCEPPROD/hpssprod/runhistory/rh{yyyy}/{yyyymm}/{yyyymmdd}
-    archive_internal_dir:
-      - ./upperair/mrms/conus/MergedReflectivityQC
-    archive_file_names:
-      - dcom_ldmdata_obs.tar
-      - dcom_prod_ldmdata_obs.tar
-      - ldmdata.tide.{yyyymmdd}.tar
-      - ldmdata.gyre.{yyyymmdd}.tar
-    file_names:
-      obs:
-        - "*MergedReflectivityQC_*_{yyyymmdd}-{hh}{min}*.grib2*"
-
-RAP_obs:
-  hpss:
-    protocol: htar
-    archive_format: zip
-    archive_path:
-      - /BMC/fdr/Permanent/{yyyy}/{mm}/{dd}/data/grids/rap/obs
-      - /BMC/fdr/Permanent/{yyyy}/{mm}/{dd}/data/grids/rap/prepbufr
-    archive_internal_dir:
-      - ""
-    archive_file_names:
-      - "{yyyymmddhh}00.zip"
-      - "{yyyymmddhh}00.zip"
-    file_names:
-      obs:
-        - "{yyyymmddhh}.rap.t{hh}z.prepbufr.tm00"
-        - "{yyyymmddhh}.rap.t{hh}z.1bamua.tm00.bufr_d"
-        - "{yyyymmddhh}.rap.t{hh}z.1bhrs4.tm00.bufr_d"
-        - "{yyyymmddhh}.rap.t{hh}z.1bmhs.tm00.bufr_d"
-        - "{yyyymmddhh}.rap.t{hh}z.amsr2.tm00.bufr_d"
-        - "{yyyymmddhh}.rap.t{hh}z.ascatt.tm00.bufr_d"
-        - "{yyyymmddhh}.rap.t{hh}z.ascatw.tm00.bufr_d"
-        - "{yyyymmddhh}.rap.t{hh}z.atms.tm00.bufr_d"
-        - "{yyyymmddhh}.rap.t{hh}z.atmsdb.tm00.bufr_d"
-        - "{yyyymmddhh}.rap.t{hh}z.crisf4.tm00.bufr_d"
-        - "{yyyymmddhh}.rap.t{hh}z.crsfdb.tm00.bufr_d"
-        - "{yyyymmddhh}.rap.t{hh}z.esamua.tm00.bufr_d"
-        - "{yyyymmddhh}.rap.t{hh}z.esatms.tm00.bufr_d"
-        - "{yyyymmddhh}.rap.t{hh}z.eshrs3.tm00.bufr_d"
-        - "{yyyymmddhh}.rap.t{hh}z.esiasi.tm00.bufr_d"
-        - "{yyyymmddhh}.rap.t{hh}z.esmhs.tm00.bufr_d"
-        - "{yyyymmddhh}.rap.t{hh}z.gpsipw.tm00.bufr_d"
-        - "{yyyymmddhh}.rap.t{hh}z.gpsipw.tm00.bufr_d.nr"
-        - "{yyyymmddhh}.rap.t{hh}z.gsrasr.tm00.bufr_d"
-        - "{yyyymmddhh}.rap.t{hh}z.gsrcsr.tm00.bufr_d"
-        - "{yyyymmddhh}.rap.t{hh}z.iasidb.tm00.bufr_d"
-        - "{yyyymmddhh}.rap.t{hh}z.lghtng.tm00.bufr_d"
-        - "{yyyymmddhh}.rap.t{hh}z.lghtng.tm00.bufr_d.nr"
-        - "{yyyymmddhh}.rap.t{hh}z.lgycld.tm00.bufr_d"
-        - "{yyyymmddhh}.rap.t{hh}z.mtiasi.tm00.bufr_d"
-        - "{yyyymmddhh}.rap.t{hh}z.nexrad.tm00.bufr_d"
-        - "{yyyymmddhh}.rap.t{hh}z.rassda.tm00.bufr_d"
-        - "{yyyymmddhh}.rap.t{hh}z.satwnd.tm00.bufr_d"
-        - "{yyyymmddhh}.rap.t{hh}z.sevasr.tm00.bufr_d"
-        - "{yyyymmddhh}.rap.t{hh}z.ssmisu.tm00.bufr_d"
-        - "{yyyymmddhh}.rap_e.t{hh}z.prepbufr.tm00"
-        - "{yyyymmddhh}.rap_e.t{hh}z.1bamua.tm00.bufr_d"
-        - "{yyyymmddhh}.rap_e.t{hh}z.1bhrs4.tm00.bufr_d"
-        - "{yyyymmddhh}.rap_e.t{hh}z.1bmhs.tm00.bufr_d"
-        - "{yyyymmddhh}.rap_e.t{hh}z.lgycld.tm00.bufr_d"
-        - "{yyyymmddhh}.rap_e.t{hh}z.nexrad.tm00.bufr_d"
-        - "{yyyymmddhh}.rap_e.t{hh}z.satwnd.tm00.bufr_d"
-        - "{yyyymmddhh}.rap_e.t{hh}z.lghtng.tm00.bufr_d"
-  aws:
-    protocol: download
-    url: https://noaa-rap-pds.s3.amazonaws.com/rap.{yyyymmdd}
-    file_names:
-      obs: 
-        - rap.t{hh}z.prepbufr.tm00.nr
-        - rap.t{hh}z.1bamua.tm00.bufr_d
-        - rap.t{hh}z.1bhrs4.tm00.bufr_d
-        - rap.t{hh}z.1bmhs.tm00.bufr_d
-        - rap.t{hh}z.amsr2.tm00.bufr_d
-        - rap.t{hh}z.ascatt.tm00.bufr_d
-        - rap.t{hh}z.ascatw.tm00.bufr_d
-        - rap.t{hh}z.atms.tm00.bufr_d
-        - rap.t{hh}z.atmsdb.tm00.bufr_d
-        - rap.t{hh}z.crisf4.tm00.bufr_d
-        - rap.t{hh}z.crsfdb.tm00.bufr_d
-        - rap.t{hh}z.esamua.tm00.bufr_d
-        - rap.t{hh}z.esatms.tm00.bufr_d
-        - rap.t{hh}z.eshrs3.tm00.bufr_d
-        - rap.t{hh}z.esiasi.tm00.bufr_d
-        - rap.t{hh}z.esmhs.tm00.bufr_d
-        - rap.t{hh}z.gpsipw.tm00.bufr_d
-        - rap.t{hh}z.gpsipw.tm00.bufr_d.nr
-        - rap.t{hh}z.gsrasr.tm00.bufr_d
-        - rap.t{hh}z.gsrcsr.tm00.bufr_d
-        - rap.t{hh}z.iasidb.tm00.bufr_d
-        - rap.t{hh}z.lghtng.tm00.bufr_d
-        - rap.t{hh}z.lghtng.tm00.bufr_d.nr
-        - rap.t{hh}z.lgycld.tm00.bufr_d
-        - rap.t{hh}z.mtiasi.tm00.bufr_d
-        - rap.t{hh}z.nexrad.tm00.bufr_d
-        - rap.t{hh}z.rassda.tm00.bufr_d
-        - rap.t{hh}z.satwnd.tm00.bufr_d
-        - rap.t{hh}z.sevasr.tm00.bufr_d
-        - rap.t{hh}z.ssmisu.tm00.bufr_d
-
 CCPA_obs:
   hpss:
     protocol: htar
@@ -495,18 +363,4 @@
       obs:
         - "sfav2_CONUS_*h_{yyyy}{mm}{dd}{hh}_grid184.grb2"
     archive_internal_dir:
-      - ./wgrbbul/nohrsc_snowfall/
-
-###########################
-###########################
-####### Fix Files #########
-###########################
-###########################
-
-GSI-FIX:
-  remote:
-    protocol: download
-    url: https://epic-sandbox-srw.s3.amazonaws.com
-    file_names:
-      - gsi-fix.22.07.27.tar.gz
->>>>>>> 3cfe4c9f
+      - ./wgrbbul/nohrsc_snowfall/