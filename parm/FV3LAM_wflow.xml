<<<<<<< HEAD
{#

This is a Jinja-enabled Rocoto XML template. It is filled in using the
fill_template.py script, and is done automatically by the
generate_workflow.sh step of preparing a regional workflow configured
experiment.

See README.xml_templating.md for information on using the Templating mechanisms.
-#}
<?xml version="1.0" encoding="UTF-8"?>
<!DOCTYPE workflow [

<!--
Parameters needed by the job scheduler.
-->
<!ENTITY ACCOUNT            "{{ account }}">
<!ENTITY SERVICE_ACCOUNT    "{{ service_account }}">
<!ENTITY SCHED              "{{ sched }}">
<!ENTITY QUEUE_DEFAULT      "{{ queue_default }}">
<!ENTITY QUEUE_HPSS         "{{ queue_hpss }}">
<!ENTITY QUEUE_FCST         "{{ queue_fcst }}">
<!ENTITY QUEUE_POST         "{{ queue_post }}">
<!ENTITY QUEUE_PRDGEN       "{{ queue_prdgen }}">
<!ENTITY QUEUE_ANALYSIS     "{{ queue_analysis }}">
<!ENTITY QUEUE_GRAPHICS     "{{ queue_graphics }}">
<!ENTITY RRFS_RESERVE       {% if reservation %}"--reservation={{ reservation }}"{% else %}""{% endif %}>
<!ENTITY RRFS_POST_RESERVE  {% if reservation_post %}"--reservation={{ reservation_post }}"{% else %}""{% endif %}>

<!--
Workflow task names.
-->
{%- if sched_native_cmd  %}
<!ENTITY SCHED_NATIVE_CMD          "{{ sched_native_cmd }}">
{%- else %}
<!ENTITY SCHED_NATIVE_CMD          "">
{%- endif %}

<!ENTITY TN_MAKE_GRID              "{{ tn_make_grid }}">
<!ENTITY TN_MAKE_OROG              "{{ tn_make_orog }}">
<!ENTITY TN_MAKE_SFC_CLIMO         "{{ tn_make_sfc_climo }}">
<!ENTITY TN_GET_EXTRN_ICS          "{{ tn_get_extrn_ics }}">
<!ENTITY TN_GET_EXTRN_LBCS         "{{ tn_get_extrn_lbcs }}">
<!ENTITY TN_GET_EXTRN_LBCS_LONG    "{{ tn_get_extrn_lbcs_long }}">
<!ENTITY TN_MAKE_ICS               "{{ tn_make_ics }}">
<!ENTITY TN_MAKE_LBCS              "{{ tn_make_lbcs }}">
<!ENTITY TN_RUN_FCST               "{{ tn_run_fcst }}">
<!ENTITY TN_RUN_POST               "{{ tn_run_post }}">
{%- if fcst_len_hrs == -1 %}
<!ENTITY TN_RUN_POST_CYC1          "{{ tn_run_post }}_c1">
<!ENTITY TN_RUN_POST_CYC2          "{{ tn_run_post }}_c2">
<!ENTITY TN_RUN_POST_CYC3          "{{ tn_run_post }}_c3">
<!ENTITY TN_RUN_POST_CYC4          "{{ tn_run_post }}_c4">
{%- endif%}
<!ENTITY TN_RUN_PRDGEN             "{{ tn_run_prdgen }}">
<!ENTITY TN_RUN_BUFRSND            "{{ tn_run_bufrsnd }}">
<!ENTITY TN_ANAL_GSI               "{{ tn_anal_gsi }}">
<!ENTITY TN_POSTANAL               "{{ tn_postanal }}">
<!ENTITY TN_OBSERVER_GSI_ENSMEAN   "{{ tn_observer_gsi_ensmean }}">
<!ENTITY TN_OBSERVER_GSI           "{{ tn_observer_gsi }}">
<!ENTITY TN_PREP_CYC_SPINUP        "{{ tn_prep_cyc_spinup }}">
<!ENTITY TN_PREP_CYC_PROD          "{{ tn_prep_cyc_prod }}">
<!ENTITY TN_PREP_CYC               "{{ tn_prep_cyc }}">
<!ENTITY TN_CALC_ENSMEAN           "{{ tn_calc_ensmean }}">

<!ENTITY TN_PROCESS_RADAR_REF      "{{ tn_process_radar_ref }}">
<!ENTITY TN_PROCESS_LIGHTNING      "{{ tn_process_lightning }}">
<!ENTITY TN_PROCESS_BUFR           "{{ tn_process_bufr }}">
<!ENTITY TN_RADAR_REFL2TTEN        "{{ tn_radar_refl2tten }}">
<!ENTITY TN_CLDANL_NONVAR          "{{ tn_cldanl_nonvar }}">
<!ENTITY TN_SAVE_RESTART           "{{ tn_save_restart }}">
<!ENTITY TN_SAVE_INPUT             "{{ tn_save_input }}">
<!ENTITY TN_JEDI_ENVAR_IODA        "{{ tn_jedi_envar_ioda }}">
<!ENTITY TN_PROCESS_SMOKE          "{{ tn_process_smoke }}">
<!ENTITY TN_RUN_CLEAN              "{{ tn_run_clean }}">
<!ENTITY TN_RUN_ARCHIVE            "{{ tn_run_archive }}">

<!ENTITY TN_RUN_PREPSTART          "run_prepstart">
<!ENTITY TN_RUN_ANAL               "run_anal_gsi">
<!ENTITY TN_HYBRID_RADAR_REF       "hybrid_radar_ref">
<!ENTITY TN_RUN_ENKFUPDT           "run_enkfupdt">
<!ENTITY TN_ENKF_RADAR_REF         "enkf_radarref">
<!ENTITY TN_RUN_BUFR               "run_bufr">
<!ENTITY TN_RUN_NCL                "run_ncl">
<!ENTITY TN_RUN_NCL_ZIP            "run_ncl_zip">
<!ENTITY TN_RUN_SMOKE              "run_proc_smoke">

{%- if tag  %}
<!ENTITY TAG                       "{{ tag }}">
{%- else %}
<!ENTITY TAG                       "">
{%- endif %}

<!ENTITY TN_PLOT_ALLVARS           "{{ tn_plot_allvars }}">
<!ENTITY TN_GET_OBS_CCPA           "{{ tn_get_obs_ccpa }}">
<!ENTITY TN_GET_OBS_NDAS           "{{ tn_get_obs_ndas }}">
<!ENTITY TN_GET_OBS_MRMS           "{{ tn_get_obs_mrms }}">
{%- if run_tasks_metvx_det or run_tasks_metvx_ens %}
<!ENTITY TN_RUN_MET_PB2NC_OBS                      "{{ tn_run_met_pb2nc_obs }}">
<!ENTITY TN_RUN_MET_PCPCOMBINE                     "{{ tn_run_met_pcpcombine }}">
{%- endif%}
{%- if run_tasks_metvx_det %}
<!ENTITY TN_RUN_MET_GRIDSTAT_VX_APCP01H            "{{ tn_run_met_gridstat_vx_apcp01h }}">
<!ENTITY TN_RUN_MET_GRIDSTAT_VX_APCP03H            "{{ tn_run_met_gridstat_vx_apcp03h }}">
<!ENTITY TN_RUN_MET_GRIDSTAT_VX_APCP06H            "{{ tn_run_met_gridstat_vx_apcp06h }}">
<!ENTITY TN_RUN_MET_GRIDSTAT_VX_APCP24H            "{{ tn_run_met_gridstat_vx_apcp24h }}">
<!ENTITY TN_RUN_MET_GRIDSTAT_VX_REFC               "{{ tn_run_met_gridstat_vx_refc }}">
<!ENTITY TN_RUN_MET_GRIDSTAT_VX_RETOP              "{{ tn_run_met_gridstat_vx_retop }}">
<!ENTITY TN_RUN_MET_POINTSTAT_VX_SFC               "{{ tn_run_met_pointstat_vx_sfc }}">
<!ENTITY TN_RUN_MET_POINTSTAT_VX_UPA               "{{ tn_run_met_pointstat_vx_upa }}">
<!ENTITY TN_RUN_MET_ENSEMBLESTAT_VX_APCP01H        "{{ tn_run_met_ensemblestat_vx_apcp01h }}">
<!ENTITY TN_RUN_MET_ENSEMBLESTAT_VX_APCP03H        "{{ tn_run_met_ensemblestat_vx_apcp03h }}">
<!ENTITY TN_RUN_MET_ENSEMBLESTAT_VX_APCP06H        "{{ tn_run_met_ensemblestat_vx_apcp06h }}">
<!ENTITY TN_RUN_MET_ENSEMBLESTAT_VX_APCP24H        "{{ tn_run_met_ensemblestat_vx_apcp24h }}">
<!ENTITY TN_RUN_MET_ENSEMBLESTAT_VX_REFC           "{{ tn_run_met_ensemblestat_vx_refc }}">
<!ENTITY TN_RUN_MET_ENSEMBLESTAT_VX_RETOP          "{{ tn_run_met_ensemblestat_vx_retop }}">
<!ENTITY TN_RUN_MET_ENSEMBLESTAT_VX_SFC            "{{ tn_run_met_ensemblestat_vx_sfc }}">
<!ENTITY TN_RUN_MET_ENSEMBLESTAT_VX_UPA            "{{ tn_run_met_ensemblestat_vx_upa }}">
{%- endif%}
{%- if run_tasks_metvx_ens %}
<!ENTITY TN_RUN_MET_GRIDSTAT_VX_ENSMEAN_APCP01H    "{{ tn_run_met_gridstat_vx_ensmean_apcp01h }}">
<!ENTITY TN_RUN_MET_GRIDSTAT_VX_ENSMEAN_APCP03H    "{{ tn_run_met_gridstat_vx_ensmean_apcp03h }}">
<!ENTITY TN_RUN_MET_GRIDSTAT_VX_ENSMEAN_APCP06H    "{{ tn_run_met_gridstat_vx_ensmean_apcp06h }}">
<!ENTITY TN_RUN_MET_GRIDSTAT_VX_ENSMEAN_APCP24H    "{{ tn_run_met_gridstat_vx_ensmean_apcp24h }}">
<!ENTITY TN_RUN_MET_POINTSTAT_VX_ENSMEAN_SFC       "{{ tn_run_met_pointstat_vx_ensmean_sfc }}">
<!ENTITY TN_RUN_MET_POINTSTAT_VX_ENSMEAN_UPA       "{{ tn_run_met_pointstat_vx_ensmean_upa }}">
<!ENTITY TN_RUN_MET_GRIDSTAT_VX_ENSPROB_APCP01H    "{{ tn_run_met_gridstat_vx_ensprob_apcp01h }}">
<!ENTITY TN_RUN_MET_GRIDSTAT_VX_ENSPROB_APCP03H    "{{ tn_run_met_gridstat_vx_ensprob_apcp03h }}">
<!ENTITY TN_RUN_MET_GRIDSTAT_VX_ENSPROB_APCP06H    "{{ tn_run_met_gridstat_vx_ensprob_apcp06h }}">
<!ENTITY TN_RUN_MET_GRIDSTAT_VX_ENSPROB_APCP24H    "{{ tn_run_met_gridstat_vx_ensprob_apcp24h }}">
<!ENTITY TN_RUN_MET_GRIDSTAT_VX_ENSPROB_REFC       "{{ tn_run_met_gridstat_vx_ensprob_refc }}">
<!ENTITY TN_RUN_MET_GRIDSTAT_VX_ENSPROB_RETOP      "{{ tn_run_met_gridstat_vx_ensprob_retop }}">
<!ENTITY TN_RUN_MET_POINTSTAT_VX_ENSPROB_SFC       "{{ tn_run_met_pointstat_vx_ensprob_sfc }}">
<!ENTITY TN_RUN_MET_POINTSTAT_VX_ENSPROB_UPA       "{{ tn_run_met_pointstat_vx_ensprob_upa }}">
{%- endif%}
<!ENTITY GET_OBS_LOCAL_MODULE_FN  "{{get_obs_local_module_fn}}">
{%- if run_tasks_metvx_det or run_tasks_metvx_ens %}
<!ENTITY VX_LOCAL_MODULE_FN       "{{vx_local_module_fn}}">
{%- endif %}
{%- if run_task_aqm_ics %}
<!ENTITY TN_AQM_EXTRN_ICS          "{{ tn_aqm_ics }}_ext">
<!ENTITY TN_AQM_ICS                "{{ tn_aqm_ics }}">
{%- endif %}
{%- if run_task_aqm_lbcs %}
<!ENTITY TN_AQM_LBCS               "{{ tn_aqm_lbcs }}">
{%- endif %}
{%- if run_task_nexus_gfs_sfc %}
<!ENTITY TN_NEXUS_GFS_SFC          "{{ tn_nexus_gfs_sfc }}">
{%- endif %}
{%- if run_task_nexus_emission %}
<!ENTITY TN_NEXUS_EMISSION         "{{ tn_nexus_emission }}">
<!ENTITY TN_NEXUS_POST_SPLIT       "{{ tn_nexus_post_split }}">
{%- endif %}
{%- if run_task_fire_emission %}
<!ENTITY TN_FIRE_EMISSION          "{{ tn_fire_emission }}">
{%- endif %}
{%- if run_task_point_source %}
<!ENTITY TN_POINT_SOURCE           "{{ tn_point_source }}">
{%- endif %}
{%- if run_task_pre_post_stat %}
<!ENTITY TN_PRE_POST_STAT          "{{ tn_pre_post_stat }}">
{%- endif %}
{%- if run_task_post_stat_o3 %}
<!ENTITY TN_POST_STAT_O3           "{{ tn_post_stat_o3 }}">
{%- endif %}
{%- if run_task_post_stat_pm25 %}
<!ENTITY TN_POST_STAT_PM25         "{{ tn_post_stat_pm25 }}">
{%- endif %}
{%- if run_task_bias_correction_o3 %}
<!ENTITY TN_BIAS_CORRECTION_O3     "{{ tn_bias_correction_o3 }}">
{%- endif %}
{%- if run_task_bias_correction_pm25 %}
<!ENTITY TN_BIAS_CORRECTION_PM25   "{{ tn_bias_correction_pm25 }}">
{%- endif %}

<!--
Flags that specify whether to run the preprocessing and/or verification tasks.
-->
<!ENTITY RUN_TASK_MAKE_GRID      "{{ run_task_make_grid | upper }}">
<!ENTITY RUN_TASK_MAKE_OROG      "{{ run_task_make_orog | upper }}">
<!ENTITY RUN_TASK_MAKE_SFC_CLIMO "{{ run_task_make_sfc_climo | upper }}">

<!--
Number of physical cores per node for the current machine.  This is used
below in the <nodesize> tag, but that tag is not clearly documented.  This
parameter may be unnecessary since each task now has its own variable that
specifies the number of processes per node being used (the PPN_... entities).
-->
<!ENTITY NCORES_PER_NODE "{{ ncores_per_node }}">

<!--
Directories and files.
-->
<!ENTITY USHdir                   "{{ ushdir }}">
<!ENTITY JOBSdir                  "{{ jobsdir }}">
<!ENTITY SCRIPTSdir               "{{ scriptsdir }}">
<!ENTITY COMIN_BASEDIR            "{{ comin_basedir }}">
<!ENTITY COMOUT_BASEDIR           "{{ comout_basedir }}">
<!ENTITY GLOBAL_VAR_DEFNS_FP      "{{ global_var_defns_fp }}">
<!ENTITY LOAD_MODULES_RUN_TASK_FP "{{ load_modules_run_task_fp }}">
<!ENTITY EXPTDIR                  "{{ exptdir }}">

<!ENTITY OBSPATH                  "{{ obspath }}">
<!ENTITY NWGES_BASEDIR            "{{ nwges_basedir }}">
<!ENTITY ENSCTRL_COMIN_BASEDIR    "{{ ensctrl_comin_basedir }}">
<!ENTITY ENSCTRL_NWGES_BASEDIR    "{{ ensctrl_nwges_basedir }}">
<!ENTITY ENSCTRL_COMOUT_BASEDIR   "{{ ensctrl_comout_basedir }}">
<!ENTITY ENSCTRL_COMOUT_DIR       "{{ ensctrl_comout_basedir }}/{{ run }}.<cyclestr>@Y@m@d@H</cyclestr>">
<!ENTITY RRFSE_FG_ROOT            "{{ rrfse_nwges_basedir }}">
{%- if is_rtma %}
<!ENTITY FG_ROOT                  "{{ fg_rootdir }}">
{%- else %}
<!ENTITY FG_ROOT                  "{{ nwges_basedir }}">
{%- endif %}

<!-- Temporarily turn off fcst_fv3lam subdirectory usage -->
<!-- until run_fcst of rrfs_dev is merged                -->
{%- if do_rrfs_dev %}
<!ENTITY FCST_SUBDIR                  "fcst_fv3lam/">
{%- else %}
<!ENTITY FCST_SUBDIR                  "">
{%- endif %}

{%- if run_envir == "nco"  %}
{%- if do_ensemble %}
<!ENTITY DYN_DIR  "{{ dataroot }}/run_fcst_prod_{{ ensmem_indx_name }}#{{ ensmem_indx_name }}#.{{ workflow_id }}_<cyclestr>@Y@m@d@H</cyclestr>/&FCST_SUBDIR;dyn">
<!ENTITY PHY_DIR  "{{ dataroot }}/run_fcst_prod_{{ ensmem_indx_name }}#{{ ensmem_indx_name }}#.{{ workflow_id }}_<cyclestr>@Y@m@d@H</cyclestr>/&FCST_SUBDIR;phy">
{%- else %}
<!ENTITY DYN_DIR  "{{ dataroot }}/run_fcst_prod.{{ workflow_id }}_<cyclestr>@Y@m@d@H</cyclestr>/&FCST_SUBDIR;dyn">
<!ENTITY PHY_DIR  "{{ dataroot }}/run_fcst_prod.{{ workflow_id }}_<cyclestr>@Y@m@d@H</cyclestr>/&FCST_SUBDIR;phy">
{%- endif %}
<!ENTITY COMIN_DIR "{{ comin_basedir }}/{{ run }}.@Y@m@d/@H">
{%- else %}
<!ENTITY DYN_DIR  "{{ comout_basedir }}/<cyclestr>@Y@m@d@H</cyclestr>{{ slash_ensmem_subdir }}/&FCST_SUBDIR;dyn">
<!ENTITY PHY_DIR  "{{ comout_basedir }}/<cyclestr>@Y@m@d@H</cyclestr>{{ slash_ensmem_subdir }}/&FCST_SUBDIR;phy">
<!ENTITY COMIN_DIR "{{ comin_basedir }}/@Y@m@d@H{{ slash_ensmem_subdir }}">
{%- endif %}

{%- if run_envir == "nco"  %}
<!ENTITY LOGDIR                   "{{ logbasedir }}/<cyclestr>@Y@m@d</cyclestr>">
<!ENTITY LOGEXT                   ".{{ workflow_id }}.log" >
{%- else %}
<!ENTITY LOGDIR                   "{{ logbasedir }}">
<!ENTITY LOGEXT                   ".log" >
{%- endif %}
<!ENTITY CMPEXT                   "_task_complete.txt">

<!ENTITY MET_INSTALL_DIR "{{ met_install_dir }}">
<!ENTITY METPLUS_PATH "{{ metplus_path }}">
<!ENTITY METPLUS_CONF "{{ metplus_conf }}">
<!ENTITY MET_CONFIG "{{ met_config }}">
<!ENTITY CCPA_OBS_DIR "{{ ccpa_obs_dir }}">
<!ENTITY MRMS_OBS_DIR "{{ mrms_obs_dir }}">
<!ENTITY NDAS_OBS_DIR "{{ ndas_obs_dir }}">

<!ENTITY WARMSTART_CYCLE_DIR  "{{ warmstart_cycle_dir }}">
{%- if do_real_time %}
<!ENTITY COMINgfs     "{{ comingfs }}">
{%- endif %}

<!--
Reservation types.  Reservations specify the queue/partition and account
to use for a given task.  The "DEFAULT" reservation type is used for all 
tasks other than TN_GET_EXTRN_ICS, TN_GET_EXTRN_LBCS, and TN_RUN_FCST; 
the "HPSS" type is used for the TN_GET_EXTRN_ICS and TN_GET_EXTRN_LBCS 
tasks; and the "FCST" type is used for the TN_RUN_FCST task.
-->

{%- if partition_default is not none %}
<!ENTITY RSRV_DEFAULT "<account>&ACCOUNT;</account><queue>&QUEUE_DEFAULT;</queue><partition>{{ partition_default }}</partition><native>&RRFS_RESERVE;</native>">
{%- else %}
<!ENTITY RSRV_DEFAULT "<account>&ACCOUNT;</account><queue>&QUEUE_DEFAULT;</queue>">
{%- endif %}
{%- if partition_hpss is not none %}
<!ENTITY RSRV_HPSS    "<account>&SERVICE_ACCOUNT;</account><queue>&QUEUE_HPSS;</queue><partition>{{ partition_hpss }}</partition><native>&RRFS_POST_RESERVE;</native>">
{%- else %}
<!ENTITY RSRV_HPSS    "<account>&SERVICE_ACCOUNT;</account><queue>&QUEUE_HPSS;</queue>">
{%- endif %}
{%- if partition_fcst is not none %}
<!ENTITY RSRV_FCST    "<account>&ACCOUNT;</account><queue>&QUEUE_FCST;</queue><partition>{{ partition_fcst }}</partition>">
{%- else %}
<!ENTITY RSRV_FCST    "<account>&ACCOUNT;</account><queue>&QUEUE_FCST;</queue>">
{%- endif %}
{%- if partition_analysis is not none %}
<!ENTITY RSRV_ANALYSIS    "<account>&ACCOUNT;</account><queue>&QUEUE_ANALYSIS;</queue><partition>{{ partition_analysis }}</partition>">
<!ENTITY RSRV_ENKF    "<account>&ACCOUNT;</account><queue>&QUEUE_ANALYSIS;</queue><partition>{{ partition_analysis }}</partition><native>&RRFS_RESERVE;</native>">
{%- else %}
<!ENTITY RSRV_ANALYSIS    "<account>&ACCOUNT;</account><queue>&QUEUE_ANALYSIS;</queue>">
<!ENTITY RSRV_ENKF    "<account>&ACCOUNT;</account><queue>&QUEUE_ANALYSIS;</queue>">
{%- endif %}
{%- if partition_post is not none %}
<!ENTITY RSRV_POST    "<account>&SERVICE_ACCOUNT;</account><queue>&QUEUE_POST;</queue><partition>{{ partition_post }}</partition><native>&RRFS_POST_RESERVE;</native>">
{%- else %}
<!ENTITY RSRV_POST    "<account>&SERVICE_ACCOUNT;</account><queue>&QUEUE_POST;</queue>">
{%- endif %}
{%- if partition_prdgen is not none %}
<!ENTITY RSRV_PRDGEN    "<account>&SERVICE_ACCOUNT;</account><queue>&QUEUE_PRDGEN;</queue><partition>{{ partition_prdgen }}</partition><native>&RRFS_POST_RESERVE;</native>">
{%- else %}
<!ENTITY RSRV_PRDGEN    "<account>&SERVICE_ACCOUNT;</account><queue>&QUEUE_PRDGEN;</queue>">
{%- endif %}
{%- if partition_graphics is not none %}
{%- if do_ens_graphics %}
<!ENTITY RSRV_GRAPHICS   "<account>&SERVICE_ACCOUNT;</account><queue>&QUEUE_GRAPHICS;</queue><partition>{{ partition_graphics }}</partition><native>&RRFS_POST_RESERVE;</native>">
{%- else %}
<!ENTITY RSRV_GRAPHICS   "<account>&SERVICE_ACCOUNT;</account><queue>&QUEUE_GRAPHICS;</queue><partition>{{ partition_graphics }}</partition><native>&RRFS_POST_RESERVE;</native>">
{%- endif %}
{%- else %}
<!ENTITY RSRV_GRAPHICS   "<account>&SERVICE_ACCOUNT;</account><queue>&QUEUE_GRAPHICS;</queue><native>--exclusive</native>">
{%- endif %}

<!-- FROM RRFS_dev1 -->
<!ENTITY START_TIME_SPINUP "{{ start_time_spinup }}">
<!ENTITY START_TIME_PROD "{{ start_time_prod }}">
<!ENTITY START_TIME_CONVENTIONAL_SPINUP "{{ start_time_conventional_spinup }}">
<!ENTITY START_TIME_LATE_ANALYSIS "{{ start_time_late_analysis }}">
<!ENTITY START_TIME_CONVENTIONAL "{{ start_time_conventional }}">
<!ENTITY START_TIME_NSSLMOSIAC   "{{ start_time_nsslmosiac }}">
<!ENTITY START_TIME_LIGHTNINGNC  "{{ start_time_lightningnc }}">
<!ENTITY START_TIME_PROCSMOKE  "{{ start_time_procsmoke }}">

{%- if not do_real_time %}
<!ENTITY WALL_LIMIT_PRE ''>
<!ENTITY WALL_LIMIT_ANAL ''>
<!ENTITY WALL_LIMIT_FCST ''>
<!ENTITY WALL_LIMIT_POST ''>
<!ENTITY WALL_LIMIT_BUFR ''>
<!ENTITY WALL_LIMIT_GRAPHICS ''>
<!ENTITY WALL_LIMIT_RECENTER ''>
<!ENTITY WALL_LIMIT_SAVE_RESTART ''>
{% else %}
<!ENTITY WALL_LIMIT_PRE '<deadline><cyclestr offset="16:00:00">@Y@m@d@H@M</cyclestr></deadline>'>
<!ENTITY WALL_LIMIT_ANAL '<deadline><cyclestr offset="16:00:00">@Y@m@d@H@M</cyclestr></deadline>'>
<!ENTITY WALL_LIMIT_FCST '<deadline><cyclestr offset="23:30:00">@Y@m@d@H@M</cyclestr></deadline>'>
<!ENTITY WALL_LIMIT_POST '<deadline><cyclestr offset="24:00:00">@Y@m@d@H@M</cyclestr></deadline>'>
<!ENTITY WALL_LIMIT_BUFR '<deadline><cyclestr offset="24:00:00">@Y@m@d@H@M</cyclestr></deadline>'>
<!ENTITY WALL_LIMIT_BUFRSND '<deadline><cyclestr offset="24:00:00">@Y@m@d@H@M</cyclestr></deadline>'>
<!ENTITY WALL_LIMIT_GRAPHICS '<deadline><cyclestr offset="24:00:00">@Y@m@d@H@M</cyclestr></deadline>'>
<!ENTITY WALL_LIMIT_RECENTER '<deadline><cyclestr offset="24:00:00">@Y@m@d@H@M</cyclestr></deadline>'>
<!ENTITY WALL_LIMIT_SAVE_RESTART '<deadline><cyclestr offset="24:00:00">@Y@m@d@H@M</cyclestr></deadline>'>
{% endif %}

]>

<!--
************************************************************************
************************************************************************
-->

{%- if not do_real_time %}
<workflow realtime="F" scheduler="&SCHED;" cyclethrottle="200" taskthrottle="{{ taskthrottle }}">
{% else %}
<workflow realtime="T" scheduler="&SCHED;" cyclethrottle="24" taskthrottle="{{ taskthrottle }}" cyclelifespan="01:00:00:00">
{%- endif %}
{# Double quotes are required inside the strftime! Expect an error from reading the template if using single quotes. #}

<!--
************************************************************************
************************************************************************
-->
{%- if not do_rrfs_dev %}
  <cycledef group="at_start">{{ cdate_first_cycl.strftime("%M %H %d %m %Y *") }}</cycledef>
  <cycledef group="initial">{{ cdate_first_cycl.strftime("%M %H %d %m %Y *") }}</cycledef>

{%- if cycl_next != date_first_cycl %}
  <cycledef group="cycled">
    {{- cycl_next ~ " " ~ date_last_cycl ~ " " ~ cycl_freq -}}
  </cycledef>
{%- endif %}

{%- if fcst_len_hrs == -1 %}
  {%- if num_fcst_len_cycl >= 1 %}
  <cycledef group="cyc_1st"> {{- date_first_cycl ~ " " ~ date_1st_last_cycl ~ " " ~ "24:00:00" -}} </cycledef>
  {%- endif %}
  {%- if num_fcst_len_cycl >= 2 %}
  <cycledef group="cyc_2nd"> {{- date_2nd_cycl ~ " " ~ date_2nd_last_cycl ~ " " ~ "24:00:00" -}} </cycledef>
  {%- endif %}
  {%- if num_fcst_len_cycl >= 3 %}
  <cycledef group="cyc_3rd"> {{- date_3rd_cycl ~ " " ~ date_3rd_last_cycl ~ " " ~ "24:00:00" -}} </cycledef>
  {%- endif %}
  {%- if num_fcst_len_cycl >= 4 %}
  <cycledef group="cyc_4th"> {{- date_4th_cycl ~ " " ~ date_4th_last_cycl ~ " " ~ "24:00:00" -}} </cycledef>
  {%- endif %}
{%- endif %}

  <cycledef group="boundary">{{- date_first_cycl ~ " " ~ date_last_cycl ~ " " ~ cycl_freq -}}</cycledef>
  <cycledef group="boundary_long">{{- date_first_cycl ~ " " ~ date_last_cycl ~ " " ~ cycl_freq -}}</cycledef>

  <cycledef group="spinupcyc">{{- date_first_cycl ~ " " ~ date_last_cycl ~ " " ~ cycl_freq -}}</cycledef>
  <cycledef group="prodcyc">{{- date_first_cycl ~ " " ~ date_last_cycl ~ " " ~ cycl_freq -}}</cycledef>
  <cycledef group="prodcyc_long">{{- date_first_cycl ~ " " ~ date_last_cycl ~ " " ~ cycl_freq -}}</cycledef>

{%- if do_save_input %}
  <cycledef group="saveinputcyc"> {{ date_first_cycl ~ " " ~ date_last_cycl ~ " " ~ cycl_freq }} </cycledef>
{%- endif %}
  <cycledef group="recentercyc"> {{ date_first_cycl ~ " " ~ date_last_cycl ~ " " ~ cycl_freq }} </cycledef>
  <cycledef group="archive">  {{ date_first_cycl ~ " " ~ date_last_cycl ~ " " ~ cycl_freq }} </cycledef> 

{%- else -%}
<!--
************************************************************************
************************************************************************
-->
  <cycledef group="at_start">{{ at_start_cycledef }} </cycledef>
  <cycledef group="initial"> {{ initial_cycledef }} </cycledef>
  <cycledef group="boundary"> {{ boundary_cycledef }} </cycledef>
  <cycledef group="boundary_long"> {{ boundary_long_cycledef }} </cycledef>

  <cycledef group="spinupcyc"> {{ spinup_cycledef }} </cycledef>
  <cycledef group="prodcyc"> {{ prod_cycledef }} </cycledef>
  <cycledef group="prodcyc_long"> {{ prodlong_cycledef }} </cycledef>

{%- if do_save_input %}
  <cycledef group="saveinputcyc"> {{ saveinput_cycledef }} </cycledef>
{%- endif %}
  <cycledef group="recentercyc"> {{ recenter_cycledef }} </cycledef>
  <cycledef group="archive">  {{ archive_cycledef }} </cycledef> 

{%- endif -%}
<!--
************************************************************************
************************************************************************
-->

  <log>
  {%- if run_envir == "nco"  %}
    &LOGDIR;/FV3LAM_wflow.{{ workflow_id }}.log
  {%- else %}
    &LOGDIR;/FV3LAM_wflow.log
  {%- endif %}
  </log>

<!-- 
The following command works to call the J-job for a given task (in this
case the TN_MAKE_GRID task) if in the script LOAD_MODULES_RUN_TASK_FP we 
do NOT call exec to run the J-job.  The command first sources the script
LOAD_MODULES_RUN_TASK_FP and then runs the J-job, so it is simpler than
calling exec and thus preferred if NCO accepts it.  Note that the portion
of the command that sources LOAD_MODULES_RUN_TASK_FP also passes an 
argument to it (the argument being the name of the task).  This works in
bash but it probably won't work in sh.

If this method is acceptable to NCO, then for clarity maybe we can
source LOAD_MODULES_RUN_TASK_FP within the J-job instead of here since
we are already sourcing other files in the J-job anyway.
-->
<!--
    <command>{ . &LOAD_MODULES_RUN_TASK_FP; "&TN_MAKE_GRID;";
               &JOBSdir;/JREGIONAL_MAKE_GRID;
             }</command>
-->
<!--
The following command works if we call exec in LOAD_MODULES_RUN_TASK_FP
to run the J-job.  This passes the J-job script as the second argument
to LOAD_MODULES_RUN_TASK_FP (the first argument is the task name).  The
J-job then uses exec to run the J-job (while also terminating the LOAD_-
MODULES_RUN_TASK_FP script.
-->

<!--
************************************************************************
************************************************************************
-->
{%- if run_task_make_grid %}
  <task name="&TN_MAKE_GRID;" cycledefs="at_start" maxtries="{{ maxtries_make_grid }}">

    &RSRV_DEFAULT;
    <command>&LOAD_MODULES_RUN_TASK_FP; "&TN_MAKE_GRID;" "&JOBSdir;/JREGIONAL_MAKE_GRID"</command>
    <nodes>{{ nnodes_make_grid }}:ppn={{ ppn_make_grid }}</nodes>
    <walltime>{{ wtime_make_grid }}</walltime>
    <nodesize>&NCORES_PER_NODE;</nodesize>
    <native>&SCHED_NATIVE_CMD;</native>
    <jobname>&TAG;&TN_MAKE_GRID;</jobname>
    <join>&LOGDIR;/&TN_MAKE_GRID;&LOGEXT;</join>

    <envar><name>GLOBAL_VAR_DEFNS_FP</name><value>&GLOBAL_VAR_DEFNS_FP;</value></envar>
    <envar><name>USHdir</name><value>&USHdir;</value></envar>
    <envar><name>PDY</name><value><cyclestr>@Y@m@d</cyclestr></value></envar>
    <envar><name>cyc</name><value><cyclestr>@H</cyclestr></value></envar>
    <envar><name>subcyc</name><value><cyclestr>@M</cyclestr></value></envar>
    <envar><name>LOGDIR</name><value>&LOGDIR;</value></envar>

  </task>
{%- endif %}
<!--
************************************************************************
************************************************************************
-->
{%- if run_task_make_orog %}
  <task name="&TN_MAKE_OROG;" cycledefs="at_start" maxtries="{{ maxtries_make_orog }}">

    &RSRV_DEFAULT;
    <command>&LOAD_MODULES_RUN_TASK_FP; "&TN_MAKE_OROG;" "&JOBSdir;/JREGIONAL_MAKE_OROG"</command>
    <nodes>{{ nnodes_make_orog }}:ppn={{ ppn_make_orog }}</nodes>
    <walltime>{{ wtime_make_orog }}</walltime>
    <nodesize>&NCORES_PER_NODE;</nodesize>
    <native>&SCHED_NATIVE_CMD;</native>
    <jobname>&TAG;&TN_MAKE_OROG;</jobname>
    <join>&LOGDIR;/&TN_MAKE_OROG;&LOGEXT;</join>

    <envar><name>GLOBAL_VAR_DEFNS_FP</name><value>&GLOBAL_VAR_DEFNS_FP;</value></envar>
    <envar><name>USHdir</name><value>&USHdir;</value></envar>
    <envar><name>PDY</name><value><cyclestr>@Y@m@d</cyclestr></value></envar>
    <envar><name>cyc</name><value><cyclestr>@H</cyclestr></value></envar>
    <envar><name>subcyc</name><value><cyclestr>@M</cyclestr></value></envar>
    <envar><name>LOGDIR</name><value>&LOGDIR;</value></envar>

    <dependency>
      <or>
<!--        <taskdep task="make_grid"/> -->
        <datadep age="00:00:00:05">&EXPTDIR;/grid/&TN_MAKE_GRID;&CMPEXT;</datadep>
        <streq><left>&RUN_TASK_MAKE_GRID;</left><right>FALSE</right></streq>
      </or>
    </dependency>

  </task>
{%- endif %}
<!--
************************************************************************
************************************************************************
-->
{%- if run_task_make_sfc_climo %}
  <task name="&TN_MAKE_SFC_CLIMO;" cycledefs="at_start" maxtries="{{ maxtries_make_sfc_climo }}">

    &RSRV_DEFAULT;
    <command>&LOAD_MODULES_RUN_TASK_FP; "&TN_MAKE_SFC_CLIMO;" "&JOBSdir;/JREGIONAL_MAKE_SFC_CLIMO"</command>
    <nodes>{{ nnodes_make_sfc_climo }}:ppn={{ ppn_make_sfc_climo }}</nodes>
    <walltime>{{ wtime_make_sfc_climo }}</walltime>
    <nodesize>&NCORES_PER_NODE;</nodesize>
    <native>&SCHED_NATIVE_CMD;</native>
    <jobname>&TAG;&TN_MAKE_SFC_CLIMO;</jobname>
    <join>&LOGDIR;/&TN_MAKE_SFC_CLIMO;&LOGEXT;</join>

    <envar><name>GLOBAL_VAR_DEFNS_FP</name><value>&GLOBAL_VAR_DEFNS_FP;</value></envar>
    <envar><name>USHdir</name><value>&USHdir;</value></envar>
    <envar><name>PDY</name><value><cyclestr>@Y@m@d</cyclestr></value></envar>
    <envar><name>cyc</name><value><cyclestr>@H</cyclestr></value></envar>
    <envar><name>subcyc</name><value><cyclestr>@M</cyclestr></value></envar>
    <envar><name>LOGDIR</name><value>&LOGDIR;</value></envar>

    <dependency>
      <and>
        <or>
<!--          <taskdep task="&TN_MAKE_GRID;"/> -->
          <datadep age="00:00:00:05">&EXPTDIR;/grid/&TN_MAKE_GRID;&CMPEXT;</datadep>
          <streq><left>&RUN_TASK_MAKE_GRID;</left><right>FALSE</right></streq>
        </or>
        <or>
<!--          <taskdep task="&TN_MAKE_OROG;"/> -->
          <datadep age="00:00:00:05">&EXPTDIR;/orog/&TN_MAKE_OROG;&CMPEXT;</datadep>
          <streq><left>&RUN_TASK_MAKE_OROG;</left><right>FALSE</right></streq>
        </or>
      </and>
    </dependency>

  </task>
{%- endif %}
<!--
************************************************************************
************************************************************************
-->
{%- if run_task_nexus_gfs_sfc %}
  <task name="&TN_NEXUS_GFS_SFC;" cycledefs="prodcyc" maxtries="{{ maxtries_nexus_gfs_sfc }}">

  {%- if do_real_time %}
    &RSRV_DEFAULT;
  {%- else %}
    &RSRV_HPSS;
  {%- endif %}
    <command>&LOAD_MODULES_RUN_TASK_FP; "&TN_NEXUS_GFS_SFC;" "&JOBSdir;/JREGIONAL_NEXUS_GFS_SFC"</command>
    <nodes>{{ nnodes_nexus_gfs_sfc }}:ppn={{ ppn_nexus_gfs_sfc }}</nodes>
  {%- if machine not in ["GAEA", "NOAACLOUD"]  %}
  {%- if not do_real_time %}   
    <memory>{{ mem_nexus_gfs_sfc }}</memory>
  {%- endif %}
  {%- endif %}
    <walltime>{{ wtime_nexus_gfs_sfc }}</walltime>
    <nodesize>&NCORES_PER_NODE;</nodesize>
  {%- if machine not in ["WCOSS2"] %}
    <native>&SCHED_NATIVE_CMD;</native>
  {%- endif %}
    <jobname>&TAG;&TN_NEXUS_GFS_SFC;</jobname>
    <join>&LOGDIR;/&TN_NEXUS_GFS_SFC;<cyclestr>_@Y@m@d@H</cyclestr>&LOGEXT;</join>

    <envar><name>GLOBAL_VAR_DEFNS_FP</name><value>&GLOBAL_VAR_DEFNS_FP;</value></envar>
    <envar><name>USHdir</name><value>&USHdir;</value></envar>
    <envar><name>PDY</name><value><cyclestr>@Y@m@d</cyclestr></value></envar>
    <envar><name>cyc</name><value><cyclestr>@H</cyclestr></value></envar>
    <envar><name>subcyc</name><value><cyclestr>@M</cyclestr></value></envar>
    <envar><name>LOGDIR</name><value>&LOGDIR;</value></envar>
    <envar><name>SLASH_ENSMEM_SUBDIR</name><value><cyclestr>{{ slash_ensmem_subdir }}</cyclestr></value></envar>

  {%- if do_real_time %}
    <dependency>
      <datadep age="00:00:00:05"><cyclestr offset="-{{- cycl_freq -}}">&COMINgfs;/gfs.@Y@m@d/@H/atmos</cyclestr></datadep>
    </dependency>
  {%- endif %}

  </task>
{%- endif %}
<!--
************************************************************************
************************************************************************
-->
{%- if run_task_nexus_emission %}
<!--
************************************************************************
************************************************************************
-->
  <metatask name="&TN_NEXUS_EMISSION;">
    <var name="nspt">{% for h in range(0, num_split_nexus) %}{{ " %02d" % h }}{% endfor %}</var>
      <task name="&TN_NEXUS_EMISSION;_#nspt#" cycledefs="prodcyc" maxtries="{{ maxtries_nexus_emission }}">
        &RSRV_DEFAULT;
        <command>&LOAD_MODULES_RUN_TASK_FP; "&TN_NEXUS_EMISSION;" "&JOBSdir;/JREGIONAL_NEXUS_EMISSION"</command>
        {%- if machine in ["HERA"]  %}
        <nodes>{{ nnodes_nexus_emission }}:ppn={{ ppn_nexus_emission }}</nodes>
        <native>{{ native_nexus_emission }}</native>
        {%- elif machine in ["WCOSS2"]  %}
        <nodes>{{ nnodes_nexus_emission }}:ppn={{ ppn_nexus_emission }}:tpp={{ omp_num_threads_nexus_emission }}</nodes>
        <native>&SCHED_NATIVE_CMD;</native>
        {%- else %}
        <nodes>{{ nnodes_nexus_emission }}:ppn={{ ppn_nexus_emission }}</nodes>    
        {%- endif %}
        <walltime>{{ wtime_nexus_emission }}</walltime>
        <nodesize>&NCORES_PER_NODE;</nodesize>
        <jobname>&TAG;&TN_NEXUS_EMISSION;_#nspt#</jobname>
        <join>&LOGDIR;/&TN_NEXUS_EMISSION;<cyclestr>_@Y@m@d@H_s#nspt#&LOGEXT;</cyclestr></join>

        <envar><name>GLOBAL_VAR_DEFNS_FP</name><value>&GLOBAL_VAR_DEFNS_FP;</value></envar>
        <envar><name>USHdir</name><value>&USHdir;</value></envar>
	    <envar><name>PDY</name><value><cyclestr>@Y@m@d</cyclestr></value></envar>
        <envar><name>cyc</name><value><cyclestr>@H</cyclestr></value></envar>
        <envar><name>subcyc</name><value><cyclestr>@M</cyclestr></value></envar>
        <envar><name>nspt</name><value>#nspt#</value></envar>
	    <envar><name>LOGDIR</name><value>&LOGDIR;</value></envar>
	    <envar><name>SLASH_ENSMEM_SUBDIR</name><value><cyclestr>{{ slash_ensmem_subdir }}</cyclestr></value></envar>
{%- if run_task_nexus_gfs_sfc %}	
        <dependency>
          <taskdep task="&TN_NEXUS_GFS_SFC;"/>    
	    </dependency>
{%- endif %}
      </task>
  </metatask>      
<!--
************************************************************************
************************************************************************
-->
  <task name="&TN_NEXUS_POST_SPLIT;" cycledefs="prodcyc" maxtries="{{ maxtries_nexus_post_split }}">
    &RSRV_DEFAULT;
    <command>&LOAD_MODULES_RUN_TASK_FP; "&TN_NEXUS_POST_SPLIT;" "&JOBSdir;/JREGIONAL_NEXUS_POST_SPLIT"</command>
    <nodes>{{ nnodes_nexus_post_split }}:ppn={{ ppn_nexus_post_split }}</nodes>
    <walltime>{{ wtime_nexus_post_split }}</walltime>
    <nodesize>&NCORES_PER_NODE;</nodesize>
    <jobname>&TAG;&TN_NEXUS_POST_SPLIT;</jobname>
    <join>&LOGDIR;/&TN_NEXUS_POST_SPLIT;<cyclestr>_@Y@m@d@H&LOGEXT;</cyclestr></join>

    <envar><name>GLOBAL_VAR_DEFNS_FP</name><value>&GLOBAL_VAR_DEFNS_FP;</value></envar>
    <envar><name>USHdir</name><value>&USHdir;</value></envar>
    <envar><name>PDY</name><value><cyclestr>@Y@m@d</cyclestr></value></envar>
    <envar><name>cyc</name><value><cyclestr>@H</cyclestr></value></envar>
    <envar><name>subcyc</name><value><cyclestr>@M</cyclestr></value></envar>
    <envar><name>LOGDIR</name><value>&LOGDIR;</value></envar>
    <envar><name>SLASH_ENSMEM_SUBDIR</name><value><cyclestr>{{ slash_ensmem_subdir }}</cyclestr></value></envar>

    <dependency>
      <metataskdep metatask="&TN_NEXUS_EMISSION;"/>
    </dependency>

  </task>
{%- endif %}
<!--
************************************************************************
************************************************************************
-->
{%- if run_task_fire_emission %}
  <task name="&TN_FIRE_EMISSION;" cycledefs="prodcyc" maxtries="{{ maxtries_fire_emission }}">

  {%- if do_aqm_save_fire %}
    &RSRV_HPSS;
  {%- else %}
    &RSRV_DEFAULT;
  {%- endif %}
    <command>&LOAD_MODULES_RUN_TASK_FP; "&TN_FIRE_EMISSION;" "&JOBSdir;/JREGIONAL_FIRE_EMISSION"</command>
    <nodes>{{ nnodes_fire_emission }}:ppn={{ ppn_fire_emission }}</nodes>
  {%- if machine not in ["GAEA", "NOAACLOUD"]  %}
  {%- if not do_real_time %}
    <memory>{{ mem_fire_emission }}</memory>
  {%- endif %}
  {%- endif %}
    <walltime>{{ wtime_fire_emission }}</walltime>
    <nodesize>&NCORES_PER_NODE;</nodesize>
  {%- if machine not in ["WCOSS2"] %}
    <native>&SCHED_NATIVE_CMD;</native>
  {%- endif %}
    <jobname>&TAG;&TN_FIRE_EMISSION;</jobname>
    <join>&LOGDIR;/&TN_FIRE_EMISSION;<cyclestr>_@Y@m@d@H</cyclestr>&LOGEXT;</join>

    <envar><name>GLOBAL_VAR_DEFNS_FP</name><value>&GLOBAL_VAR_DEFNS_FP;</value></envar>
    <envar><name>USHdir</name><value>&USHdir;</value></envar>
    <envar><name>PDY</name><value><cyclestr>@Y@m@d</cyclestr></value></envar>
    <envar><name>cyc</name><value><cyclestr>@H</cyclestr></value></envar>
    <envar><name>subcyc</name><value><cyclestr>@M</cyclestr></value></envar>
    <envar><name>LOGDIR</name><value>&LOGDIR;</value></envar>
    <envar><name>SLASH_ENSMEM_SUBDIR</name><value><cyclestr>{{ slash_ensmem_subdir }}</cyclestr></value></envar>
  </task>
{%- endif %}
<!--
************************************************************************
************************************************************************
-->
{%- if run_task_point_source %}
  <task name="&TN_POINT_SOURCE;" cycledefs="prodcyc" maxtries="{{ maxtries_point_source }}">

    &RSRV_DEFAULT;
    <command>&LOAD_MODULES_RUN_TASK_FP; "&TN_POINT_SOURCE;" "&JOBSdir;/JREGIONAL_POINT_SOURCE"</command>
    <nodes>{{ nnodes_point_source }}:ppn={{ ppn_point_source }}</nodes>    
    <walltime>{{ wtime_point_source }}</walltime>
    <nodesize>&NCORES_PER_NODE;</nodesize>
    <jobname>&TAG;&TN_POINT_SOURCE;</jobname>
    <join>&LOGDIR;/&TN_POINT_SOURCE;<cyclestr>_@Y@m@d@H&LOGEXT;</cyclestr></join>

    <envar><name>GLOBAL_VAR_DEFNS_FP</name><value>&GLOBAL_VAR_DEFNS_FP;</value></envar>
    <envar><name>USHdir</name><value>&USHdir;</value></envar>    
    <envar><name>PDY</name><value><cyclestr>@Y@m@d</cyclestr></value></envar>
    <envar><name>cyc</name><value><cyclestr>@H</cyclestr></value></envar>
    <envar><name>subcyc</name><value><cyclestr>@M</cyclestr></value></envar>
    <envar><name>LOGDIR</name><value>&LOGDIR;</value></envar>
    <envar><name>SLASH_ENSMEM_SUBDIR</name><value><cyclestr>{{ slash_ensmem_subdir }}</cyclestr></value></envar>

    <dependency>
<!-- <taskdep task="&TN_MAKE_GRID;"/> -->
      <or>
        <datadep age="00:00:00:05">&EXPTDIR;/grid/&TN_MAKE_GRID;&CMPEXT;</datadep>
        <streq><left>&RUN_TASK_MAKE_GRID;</left><right>FALSE</right></streq>
      </or>
    </dependency>

  </task>
{%- endif %}
<!--
************************************************************************
************************************************************************
-->
{%- if not do_ensfcst %}
{%- if do_rrfs_dev %}

<!-- beginning of meta block for prod spinup  -->
{%- if do_smoke_dust or do_nonvar_cldanal or do_refl2tten or do_enkf_radar_ref or do_envar_radar_ref %}
<metatask name="data_preprocessing">
  
{%- if do_spinup %}
  <var name="cycletype">spinupcyc prodcyc,prodcyc_long</var>
  <var name="type">spinup prod</var>
{% else %}
  <var name="cycletype">prodcyc,prodcyc_long</var>
  <var name="type">prod</var>
{%- endif %}

<!--
************************************************************************
************************************************************************
-->
{%- if do_smoke_dust %}
  <task name="&TN_PROCESS_SMOKE;_#type#" cycledefs="#cycletype#"  maxtries="{{ maxtries_process_smoke }}">

    &RSRV_DEFAULT;
    &WALL_LIMIT_ANAL;

    <command>&LOAD_MODULES_RUN_TASK_FP; "&TN_RUN_SMOKE;" "&JOBSdir;/JREGIONAL_PROCESS_SMOKE"</command>

    <nodes>{{ nnodes_process_smoke }}:ppn={{ ppn_process_smoke }}</nodes>
    <walltime>{{ wtime_process_smoke }}</walltime>
    <nodesize>&NCORES_PER_NODE;</nodesize>
    <native>&SCHED_NATIVE_CMD;</native>
  {%- if machine not in ["GAEA", "NOAACLOUD"]  %}
    <memory>{{ mem_process_smoke }}</memory>
  {%- endif %}

    <jobname>&TAG;&TN_PROCESS_SMOKE;_#type#</jobname>
    <join>&LOGDIR;/&TN_PROCESS_SMOKE;_#type#<cyclestr>_@Y@m@d@H</cyclestr>&LOGEXT;</join>

    <envar><name>GLOBAL_VAR_DEFNS_FP</name><value>&GLOBAL_VAR_DEFNS_FP;</value></envar>
    <envar><name>USHdir</name><value>&USHdir;</value></envar>
    <envar><name>PDY</name><value><cyclestr>@Y@m@d</cyclestr></value></envar>
    <envar><name>cyc</name><value><cyclestr>@H</cyclestr></value></envar>
    <envar><name>subcyc</name><value><cyclestr>@M</cyclestr></value></envar>
    <envar><name>LOGDIR</name><value>&LOGDIR;</value></envar>

    <envar><name>CYCLE_TYPE</name><value><cyclestr>#type#</cyclestr></value></envar>
    <envar><name>CYCLE_SUBTYPE</name><value><cyclestr></cyclestr></value></envar>
    <envar><name>NWGES_BASEDIR</name><value>&NWGES_BASEDIR;</value></envar>
    <envar><name>NWGES_DIR</name><value>&NWGES_BASEDIR;</value></envar>

    <dependency>
      <and>
        <timedep><cyclestr offset="&START_TIME_PROCSMOKE;">@Y@m@d@H@M00</cyclestr></timedep>
      </and>
    </dependency>

  </task>
{%- endif %}

{%- if do_nonvar_cldanal or do_refl2tten or do_enkf_radar_ref or do_envar_radar_ref %}
<!--
************************************************************************
************************************************************************
--> 
  <task name="&TN_PROCESS_RADAR_REF;_#type#" cycledefs="#cycletype#"  maxtries="{{ maxtries_process_radarref }}">
    
    &RSRV_DEFAULT;
    &WALL_LIMIT_ANAL;

    <command>&LOAD_MODULES_RUN_TASK_FP; "&TN_RUN_ANAL;" "&JOBSdir;/JREGIONAL_PROCESS_RADARREF"</command>
      
    <nodes>{{ nnodes_process_radarref }}:ppn={{ ppn_process_radarref }}</nodes>
    <walltime>{{ wtime_process_radarref }}</walltime>
    <nodesize>&NCORES_PER_NODE;</nodesize>
    <native>&SCHED_NATIVE_CMD;</native>

    <jobname>&TAG;&TN_PROCESS_RADAR_REF;_#type#</jobname>
    <join>&LOGDIR;/&TN_PROCESS_RADAR_REF;_#type#<cyclestr>_@Y@m@d@H</cyclestr>&LOGEXT;</join>
        
    <envar><name>GLOBAL_VAR_DEFNS_FP</name><value>&GLOBAL_VAR_DEFNS_FP;</value></envar>
    <envar><name>USHdir</name><value>&USHdir;</value></envar>
    <envar><name>PDY</name><value><cyclestr>@Y@m@d</cyclestr></value></envar>
    <envar><name>cyc</name><value><cyclestr>@H</cyclestr></value></envar>
    <envar><name>subcyc</name><value><cyclestr>@M</cyclestr></value></envar>
    <envar><name>LOGDIR</name><value>&LOGDIR;</value></envar>

    <envar><name>CYCLE_TYPE</name><value><cyclestr>#type#</cyclestr></value></envar>
    <envar><name>CYCLE_SUBTYPE</name><value><cyclestr></cyclestr></value></envar>
    <envar><name>RADAR_REF_THINNING</name><value>{{ radar_ref_thinning }}</value></envar>
    <envar><name>NWGES_BASEDIR</name><value>&NWGES_BASEDIR;</value></envar>
        
    <dependency>
      <and>
        <timedep><cyclestr offset="&START_TIME_NSSLMOSIAC;">@Y@m@d@H@M00</cyclestr></timedep>
      </and>
    </dependency>

  </task>
<!--
************************************************************************
************************************************************************
-->
{%- if do_nldn_lght %}
  <task name="&TN_PROCESS_LIGHTNING;_#type#" cycledefs="#cycletype#"  maxtries="{{ maxtries_process_lightning }}">

    &RSRV_DEFAULT;
    &WALL_LIMIT_ANAL;

    <command>&LOAD_MODULES_RUN_TASK_FP; "&TN_RUN_ANAL;" "&JOBSdir;/JREGIONAL_PROCESS_LIGHTNING"</command>

    <nodes>{{ nnodes_process_lightning }}:ppn={{ ppn_process_lightning }}</nodes>
    <walltime>{{ wtime_process_lightning }}</walltime>
    <nodesize>&NCORES_PER_NODE;</nodesize>
    <native>&SCHED_NATIVE_CMD;</native>

    <jobname>&TAG;&TN_PROCESS_LIGHTNING;_#type#</jobname>
    <join>&LOGDIR;/&TN_PROCESS_LIGHTNING;_#type#<cyclestr>_@Y@m@d@H</cyclestr>&LOGEXT;</join>

    <envar><name>GLOBAL_VAR_DEFNS_FP</name><value>&GLOBAL_VAR_DEFNS_FP;</value></envar>
    <envar><name>USHdir</name><value>&USHdir;</value></envar>
    <envar><name>PDY</name><value><cyclestr>@Y@m@d</cyclestr></value></envar>
    <envar><name>cyc</name><value><cyclestr>@H</cyclestr></value></envar>
    <envar><name>subcyc</name><value><cyclestr>@M</cyclestr></value></envar>
    <envar><name>LOGDIR</name><value>&LOGDIR;</value></envar>

    <envar><name>CYCLE_TYPE</name><value><cyclestr>#type#</cyclestr></value></envar>
    <envar><name>CYCLE_SUBTYPE</name><value><cyclestr></cyclestr></value></envar>

    <dependency>
      <and>
        <timedep><cyclestr offset="&START_TIME_LIGHTNINGNC;">@Y@m@d@H@M00</cyclestr></timedep>
      </and>
    </dependency>

  </task>
{%- endif %}
<!--
************************************************************************
************************************************************************
-->
  <task name="&TN_PROCESS_BUFR;_#type#" cycledefs="#cycletype#"  maxtries="{{ maxtries_process_bufr }}">

    &RSRV_DEFAULT;
    &WALL_LIMIT_ANAL;

    <command>&LOAD_MODULES_RUN_TASK_FP; "&TN_RUN_ANAL;" "&JOBSdir;/JREGIONAL_PROCESS_BUFR"</command>

    <nodes>{{ nnodes_process_bufr }}:ppn={{ ppn_process_bufr }}</nodes>
    <walltime>{{ wtime_process_bufr }}</walltime>
    <nodesize>&NCORES_PER_NODE;</nodesize>
    <native>&SCHED_NATIVE_CMD;</native>
  {%- if machine not in ["GAEA", "NOAACLOUD"]  %}
    <memory>{{ mem_process_bufr }}</memory>
  {%- endif %}
    <jobname>&TAG;&TN_PROCESS_BUFR;_#type#</jobname>
    <join>&LOGDIR;/&TN_PROCESS_BUFR;_#type#<cyclestr>_@Y@m@d@H</cyclestr>&LOGEXT;</join>

    <envar><name>GLOBAL_VAR_DEFNS_FP</name><value>&GLOBAL_VAR_DEFNS_FP;</value></envar>
    <envar><name>USHdir</name><value>&USHdir;</value></envar>
    <envar><name>PDY</name><value><cyclestr>@Y@m@d</cyclestr></value></envar>
    <envar><name>cyc</name><value><cyclestr>@H</cyclestr></value></envar>
    <envar><name>subcyc</name><value><cyclestr>@M</cyclestr></value></envar>
    <envar><name>LOGDIR</name><value>&LOGDIR;</value></envar>

    <envar><name>CYCLE_TYPE</name><value><cyclestr>#type#</cyclestr></value></envar>
    <envar><name>CYCLE_SUBTYPE</name><value><cyclestr></cyclestr></value></envar>

    <dependency>
      <and>
        <timedep><cyclestr offset="&START_TIME_CONVENTIONAL;">@Y@m@d@H@M00</cyclestr></timedep>
      </and>
    </dependency>

  </task>
<!--
************************************************************************
************************************************************************
-->
{%- endif %}
<!--
************************************************************************
************************************************************************
-->
</metatask>
{%- endif %}
<!-- end of meta block for prod spinup  -->

{%- endif %}
{%- endif %}
<!--
************************************************************************
************************************************************************
-->
{% if not is_rtma %}

{%- if do_ensemble %}
 <metatask name="run_ensemble_pre">

  <var name="{{ ensmem_indx_name }}">{% for m in range(1, num_ens_members+1) %}{{ "%03d " % m }}{% endfor %}</var>
  {%- if do_enscontrol %}
    <var name="subdirGE">/gec00{% for m in range(2, num_ens_members+1) %}{{ " /gep%02d"%m }}{% endfor %}</var>
    <var name="memNameWRF">_mem0000{% for m in range(2, num_ens_members+1) %}{{ " _mem%04d"%m }}{% endfor %} </var>
  {%- else %}
    <var name="subdirGE">{% for m in range(1, num_ens_members+1) %}{{ " /gep%02d"%m }}{% endfor %}</var>
    <var name="memNameWRF">{% for m in range(1, num_ens_members+1) %}{{ " _mem%04d"%m }}{% endfor %} </var>
    <var name="memNameGDAS">{% for m in range(1, num_ens_members+1) %}{{ " mem%03d"%m }}{% endfor %} </var>
  {%- endif %}
    <var name="subdirGDAS">{% for m in range(1, num_ens_members+1) %}{{ " /mem%03d"%m }}{% endfor %}</var>
{%- endif %}

<!--
************************************************************************
************************************************************************
-->
{%- if run_task_aqm_ics %}
<!--
************************************************************************
************************************************************************
-->
  {%- if not coldstart %}
  <task name="&TN_AQM_EXTRN_ICS;" cycledefs="at_start" maxtries="{{ maxtries_aqm_ics }}">

    &RSRV_DEFAULT;
    <command>&LOAD_MODULES_RUN_TASK_FP; "&TN_AQM_ICS;" "&JOBSdir;/JREGIONAL_AQM_ICS"</command>
    <nodes>{{ nnodes_aqm_ics }}:ppn={{ ppn_aqm_ics }}</nodes>
    <walltime>{{ wtime_aqm_ics }}</walltime>
    <nodesize>&NCORES_PER_NODE;</nodesize>
    <jobname>&TAG;&TN_AQM_EXTRN_ICS;</jobname>
    <join>&LOGDIR;/&TN_AQM_EXTRN_ICS;<cyclestr>_@Y@m@d@H&LOGEXT;</cyclestr></join>

    <envar><name>GLOBAL_VAR_DEFNS_FP</name><value>&GLOBAL_VAR_DEFNS_FP;</value></envar>
    <envar><name>USHdir</name><value>&USHdir;</value></envar>    
    <envar><name>PDY</name><value><cyclestr>@Y@m@d</cyclestr></value></envar>
    <envar><name>cyc</name><value><cyclestr>@H</cyclestr></value></envar>
    <envar><name>subcyc</name><value><cyclestr>@M</cyclestr></value></envar>
    <envar><name>LOGDIR</name><value>&LOGDIR;</value></envar>
    <envar><name>PREV_CYCLE_DIR</name><value>&WARMSTART_CYCLE_DIR;</value></envar>
    <envar><name>SLASH_ENSMEM_SUBDIR</name><value><cyclestr>{{ slash_ensmem_subdir }}</cyclestr></value></envar>

    <dependency>
      <and>
        <taskdep task="&TN_MAKE_ICS;"/>
        <or>
          <datadep age="00:00:00:05">&WARMSTART_CYCLE_DIR;/RESTART/<cyclestr>@Y@m@d.@H@M@S.fv_tracer.res.tile1.nc</cyclestr></datadep>
          <datadep age="00:00:00:05">&WARMSTART_CYCLE_DIR;/RESTART/fv_tracer.res.tile1.nc</datadep>
        </or>
      </and>
    </dependency>

  </task>
  {%- endif %}
<!--
************************************************************************
************************************************************************
-->
  <task name="&TN_AQM_ICS;" cycledefs="cycled" maxtries="{{ maxtries_aqm_ics }}">

    &RSRV_DEFAULT;
    <command>&LOAD_MODULES_RUN_TASK_FP; "&TN_AQM_ICS;" "&JOBSdir;/JREGIONAL_AQM_ICS"</command>
    <nodes>{{ nnodes_aqm_ics }}:ppn={{ ppn_aqm_ics }}</nodes>
    <walltime>{{ wtime_aqm_ics }}</walltime>
    <nodesize>&NCORES_PER_NODE;</nodesize>
    <jobname>&TAG;&TN_AQM_ICS;</jobname>
    <join>&LOGDIR;/&TN_AQM_ICS;<cyclestr>_@Y@m@d@H&LOGEXT;</cyclestr></join>

    <envar><name>GLOBAL_VAR_DEFNS_FP</name><value>&GLOBAL_VAR_DEFNS_FP;</value></envar>
    <envar><name>USHdir</name><value>&USHdir;</value></envar>
    <envar><name>PDY</name><value><cyclestr>@Y@m@d</cyclestr></value></envar>
    <envar><name>cyc</name><value><cyclestr>@H</cyclestr></value></envar>
    <envar><name>subcyc</name><value><cyclestr>@M</cyclestr></value></envar>
    <envar><name>LOGDIR</name><value>&LOGDIR;</value></envar>
    <envar><name>PREV_CYCLE_DIR</name><value><cyclestr offset="-{{- cycl_freq -}}">&COMIN_DIR;</cyclestr></value></envar>
    <envar><name>SLASH_ENSMEM_SUBDIR</name><value><cyclestr>{{ slash_ensmem_subdir }}</cyclestr></value></envar>

    <dependency>
      <and>
        <taskdep task="&TN_MAKE_ICS;"/>
        <or>
          <datadep age="00:00:00:05"><cyclestr offset="-{{- cycl_freq -}}">&COMIN_DIR;</cyclestr>/RESTART/<cyclestr>@Y@m@d.@H@M@S.fv_tracer.res.tile1.nc</cyclestr></datadep>
          <datadep age="00:00:00:05"><cyclestr offset="-{{- cycl_freq -}}">&COMIN_DIR;</cyclestr>/RESTART/fv_tracer.res.tile1.nc</datadep>
        </or>
      </and>
    </dependency>

  </task>
<!--
************************************************************************
************************************************************************
-->
{%- endif %}
<!--
************************************************************************
************************************************************************
-->
{%- if run_task_aqm_lbcs %}
  <task name="&TN_AQM_LBCS;" cycledefs="prodcyc" maxtries="{{ maxtries_aqm_lbcs }}">

    &RSRV_DEFAULT;
    <command>&LOAD_MODULES_RUN_TASK_FP; "&TN_AQM_LBCS;" "&JOBSdir;/JREGIONAL_AQM_LBCS"</command>
    <nodes>{{ nnodes_aqm_lbcs }}:ppn={{ ppn_aqm_lbcs }}</nodes>
    <walltime>{{ wtime_aqm_lbcs }}</walltime>
    <nodesize>&NCORES_PER_NODE;</nodesize>
    <jobname>&TAG;&TN_AQM_LBCS;</jobname>
    <join>&LOGDIR;/&TN_AQM_LBCS;<cyclestr>_@Y@m@d@H&LOGEXT;</cyclestr></join>
=======
{%- macro dependency_tree(dep_dict) %}
{%- if dep_dict is mapping %}
  {%- for tag, values in dep_dict.items() %}
    {%- set tag_type = tag.split("_")[0] %}
    {%- if values is mapping %}
      <{{ tag_type -}} {% for attr, val in values.pop("attrs", {}).items() %} {{ attr }}="{{ val }}"{%- endfor -%}{%- if tag_type in ["taskdep", "metataskdep", "taskvalid"] %}/{%- endif %}>
      {%- if values.get("text") %}
        {{ values.pop("text") }}
      </{{ tag_type }}>
      {%- elif values %}
      {{- dependency_tree(values)|indent(2) }}
      </{{ tag_type }}>
      {%- endif %}
    {%- else %}
      <{{ tag_type|indent(2) -}}>
        {{- values -}}
      </{{ tag_type|indent(2) }}>
    {%- endif %}
  {%- endfor %}
{%- endif %}
{%- endmacro -%}

{%- macro task(name, settings) %}
  <task name="{{name}}" {% for attr, val in settings.get("attrs", {}).items() %}{{ attr }}="{{ val }}" {% endfor %}>

    {%- for key, value in settings.items() -%}
    {%- if key not in ["envars", "attrs", "dependency", "nnodes", "ppn"] %}
    <{{ key }}>{{ value }}</{{ key }}>
    {%- endif %}
    {%- endfor %}
>>>>>>> 276bdd67

    {% for var, value in settings.get("envars", {}).items() %}
    <envar><name>{{ var }}</name><value>{{ value }}</value></envar>
    {%- endfor %}

    {% if settings.get("dependency") -%}
    <dependency>
    {{- dependency_tree(dep_dict=settings.get("dependency")) }}
    </dependency>
    {%- endif %}
  </task>
<<<<<<< HEAD
{%- endif %}
<!--
************************************************************************
************************************************************************
-->
{%- if run_task_get_extrn_ics %}

  <task name="&TN_GET_EXTRN_ICS;{{ uscore_ensmem_name }}" cycledefs="initial" maxtries="{{ maxtries_get_extrn_ics }}">

    &RSRV_HPSS;
    &WALL_LIMIT_PRE;
    <command>&LOAD_MODULES_RUN_TASK_FP; "&TN_GET_EXTRN_ICS;" "&JOBSdir;/JREGIONAL_GET_EXTRN_MDL_FILES"</command>

    <nodes>{{ nnodes_get_extrn_ics }}:ppn={{ ppn_get_extrn_ics }}</nodes>
  {%- if machine not in ["GAEA", "NOAACLOUD"]  %}
    <memory>{{ mem_get_extrn_ics }}</memory>
  {%- endif %}
    <walltime>{{ wtime_get_extrn_ics }}</walltime>
    <nodesize>&NCORES_PER_NODE;</nodesize>
  {%- if machine not in ["WCOSS2"] %}
    <native>&SCHED_NATIVE_CMD;</native>
  {%- endif %}

    <jobname>&TAG;&TN_GET_EXTRN_ICS;{{ uscore_ensmem_name }}</jobname>
    <join>&LOGDIR;/&TN_GET_EXTRN_ICS;{{ uscore_ensmem_name }}<cyclestr>_@Y@m@d@H</cyclestr>&LOGEXT;</join>

    <envar><name>GLOBAL_VAR_DEFNS_FP</name><value>&GLOBAL_VAR_DEFNS_FP;</value></envar>
    <envar><name>USHdir</name><value>&USHdir;</value></envar>
    <envar><name>PDY</name><value><cyclestr>@Y@m@d</cyclestr></value></envar>
    <envar><name>cyc</name><value><cyclestr>@H</cyclestr></value></envar>
    <envar><name>subcyc</name><value><cyclestr>@M</cyclestr></value></envar>
    <envar><name>LOGDIR</name><value>&LOGDIR;</value></envar>
    <envar><name>SLASH_ENSMEM_SUBDIR</name><value><cyclestr>{{ slash_ensmem_subdir }}</cyclestr></value></envar>
    <envar><name>ENSMEM_INDX</name><value><cyclestr>#{{ ensmem_indx_name }}#</cyclestr></value></envar>

    <envar><name>ICS_OR_LBCS</name><value>ICS</value></envar>
    <envar><name>GEFS_INPUT_SUBDIR</name><value>#subdirGE#</value></envar>
    <envar><name>WRF_MEM_NAME</name><value>#memNameWRF#</value></envar>
    <envar><name>GDASENKF_INPUT_SUBDIR</name><value>#subdirGDAS#</value></envar>
    <envar><name>GDAS_MEM_NAME</name><value>#memNameGDAS#</value></envar>

   {%- if do_real_time %}
    <dependency>
      {%- if machine in ["WCOSS2"]  %}
      {%- if fv3gfs_file_fmt_ics in ["netcdf"] %}
      <datadep age="00:00:05:00"><cyclestr offset="-{{ extrn_mdl_ics_offset_hrs }}:00:00">{{ extrn_mdl_sysbasedir_ics }}/gfs.@Y@m@d/@H/atmos/gfs.t@Hz.atmf{{ "%03d" % extrn_mdl_ics_offset_hrs }}.nc</cyclestr></datadep>
      {% else %}
      {%- if extrn_mdl_name_ics in ["GEFS"] %}
      <datadep age="00:00:05:00"><cyclestr offset="-{{ extrn_mdl_ics_offset_hrs }}:00:00">{{ extrn_mdl_sysbasedir_ics }}/gefs.@Y@m@d/@H/atmos/pgrb2bp5/#subdirGE#.t@Hz.pgrb2b.0p50.f{{ "%03d" % extrn_mdl_ics_offset_hrs }}</cyclestr></datadep>
      {% else %}
      <datadep age="00:00:05:00"><cyclestr offset="-{{ extrn_mdl_ics_offset_hrs }}:00:00">{{ extrn_mdl_sysbasedir_ics }}/gfs.@Y@m@d/@H/atmos/gfs.t@Hz.pgrb2.0p25.f{{ "%03d" % extrn_mdl_ics_offset_hrs }}</cyclestr></datadep>
      {%- endif %}
      {%- endif %}
      {%- elif machine in ["ORION"]  %}
      <datadep age="00:00:05:00"><cyclestr offset="-{{ extrn_mdl_ics_offset_hrs }}:00:00">{{ extrn_mdl_sysbasedir_ics }}/@y@j@H000{{ "%03d" % extrn_mdl_ics_offset_hrs }}</cyclestr></datadep>
      {% else %}
      {%- if extrn_mdl_name_ics in ["GEFS"] %}
      <datadep age="00:00:05:00"><cyclestr offset="-{{ extrn_mdl_ics_offset_hrs }}:00:00">{{ extrn_mdl_sysbasedir_ics }}/#subdirGE#/@y@j@H000{{ "%03d" % extrn_mdl_ics_offset_hrs }}</cyclestr></datadep>
      {%- elif extrn_mdl_name_ics in ["GDASENKF"] %}
      <and>
      {%- if machine in ["HERA"] %}
        <datadep age="00:00:05:00"><cyclestr offset="-{{ extrn_mdl_ics_offset_hrs }}:00:00">{{ extrn_mdl_sysbasedir_ics }}/enkfgdas.@Y@m@d/@H/atmos/#subdirGDAS#/gdas.t@Hz.atmf00{{ extrn_mdl_ics_offset_hrs }}.nc</cyclestr></datadep>
        <datadep age="00:00:05:00"><cyclestr offset="-{{ extrn_mdl_ics_offset_hrs }}:00:00">{{ extrn_mdl_sysbasedir_ics }}/enkfgdas.@Y@m@d/@H/atmos/#subdirGDAS#/gdas.t@Hz.sfcf00{{ extrn_mdl_ics_offset_hrs }}.nc</cyclestr></datadep>
      {%- elif machine in ["JET"] %}
        <datadep age="00:00:05:00"><cyclestr offset="-{{ extrn_mdl_ics_offset_hrs }}:00:00">{{ extrn_mdl_sysbasedir_ics }}/@y@j@H00.gdas.t@Hz.atmf00{{ extrn_mdl_ics_offset_hrs }}.#memNameGDAS#.nc</cyclestr></datadep>
        <datadep age="00:00:05:00"><cyclestr offset="-{{ extrn_mdl_ics_offset_hrs }}:00:00">{{ extrn_mdl_sysbasedir_ics }}/@y@j@H00.gdas.t@Hz.sfcf00{{ extrn_mdl_ics_offset_hrs }}.#memNameGDAS#.nc</cyclestr></datadep>
      {%- endif %}
      </and>
      {%- elif extrn_mdl_name_ics in ["HRRRDAS"] %}
      <datadep age="00:00:05:00"><cyclestr offset="-{{ extrn_mdl_ics_offset_hrs }}:00:00">{{ extrn_mdl_sysbasedir_ics }}/@Y@m@d@H/postprd#memNameWRF#/wrfnat#memNameWRF#_00.grib2</cyclestr></datadep>
      {%- else %}
      {%- if machine in ["JET"] %}
      <datadep age="00:00:05:00"><cyclestr offset="-{{ extrn_mdl_ics_offset_hrs }}:00:00">{{ extrn_mdl_sysbasedir_ics }}/@y@j@H000{{ "%03d" % extrn_mdl_ics_offset_hrs }}</cyclestr></datadep>
      {%- elif machine in ["HERA"] %}
      <datadep age="00:00:05:00"><cyclestr offset="-{{ extrn_mdl_ics_offset_hrs }}:00:00">{{ extrn_mdl_sysbasedir_ics }}/@y@j@H000{{ "%03d" % extrn_mdl_ics_offset_hrs }}</cyclestr></datadep>
      {%- endif %}
      {%- endif %}
      {%- endif %}
    </dependency>
   {%- endif %}

{%- if do_real_time %}
    <dependency>
      <datadep age="00:00:00:05"><cyclestr offset="-{{- cycl_freq -}}">&COMINgfs;/gfs.@Y@m@d/@H/atmos</cyclestr></datadep>
    </dependency>
{%- endif %}

  </task>
{%- endif %}
<!--
************************************************************************
************************************************************************
-->
{%- if run_task_get_extrn_lbcs %}

  <task name="&TN_GET_EXTRN_LBCS;{{ uscore_ensmem_name }}" cycledefs="boundary" maxtries="{{ maxtries_get_extrn_lbcs }}">

    &WALL_LIMIT_PRE;
    &RSRV_HPSS;
    <command>&LOAD_MODULES_RUN_TASK_FP; "&TN_GET_EXTRN_LBCS;" "&JOBSdir;/JREGIONAL_GET_EXTRN_MDL_FILES"</command>

    <nodes>{{ nnodes_get_extrn_lbcs }}:ppn={{ ppn_get_extrn_lbcs }}</nodes>
  {%- if machine not in ["GAEA", "NOAACLOUD"]  %}
    <memory>{{ mem_get_extrn_lbcs }}</memory>
  {%- endif %}
    <walltime>{{ wtime_get_extrn_lbcs }}</walltime>
    <nodesize>&NCORES_PER_NODE;</nodesize> 
  {%- if machine not in ["WCOSS2"] %}
    <native>&SCHED_NATIVE_CMD;</native>
  {%- endif %}

    <jobname>&TAG;&TN_GET_EXTRN_LBCS;{{ uscore_ensmem_name }}</jobname>
    <join>&LOGDIR;/&TN_GET_EXTRN_LBCS;{{ uscore_ensmem_name }}<cyclestr>_@Y@m@d@H</cyclestr>&LOGEXT;</join>

    <envar><name>GLOBAL_VAR_DEFNS_FP</name><value>&GLOBAL_VAR_DEFNS_FP;</value></envar>
    <envar><name>USHdir</name><value>&USHdir;</value></envar>
    <envar><name>PDY</name><value><cyclestr>@Y@m@d</cyclestr></value></envar>
    <envar><name>cyc</name><value><cyclestr>@H</cyclestr></value></envar>
    <envar><name>subcyc</name><value><cyclestr>@M</cyclestr></value></envar>
    <envar><name>LOGDIR</name><value>&LOGDIR;</value></envar>
    <envar><name>SLASH_ENSMEM_SUBDIR</name><value><cyclestr>{{ slash_ensmem_subdir }}</cyclestr></value></envar>
    <envar><name>ENSMEM_INDX</name><value><cyclestr>#{{ ensmem_indx_name }}#</cyclestr></value></envar>

    <envar><name>EXTRN_MDL_NAME</name><value>{{ extrn_mdl_name_lbcs }}</value></envar>
    <envar><name>ICS_OR_LBCS</name><value>LBCS</value></envar>
    <envar><name>BOUNDARY_LEN</name><value>{{ boundary_len_hrs }}</value></envar>
    <envar><name>GEFS_INPUT_SUBDIR</name><value>#subdirGE#</value></envar>
    <envar><name>GDASENKF_INPUT_SUBDIR</name><value>#subdirGDAS#</value></envar>
    <envar><name>GDAS_MEM_NAME</name><value>#memNameGDAS#</value></envar>

   {%- if do_real_time %}
    <dependency>
       <and>
         {%- for h in range(extrn_mdl_lbcs_offset_hrs, boundary_len_hrs+extrn_mdl_lbcs_offset_hrs+1, lbc_spec_intvl_hrs) %}
         {%- if machine in ["WCOSS2"]  %}
         {%- if fv3gfs_file_fmt_lbcs in ["netcdf"]  %}
         <datadep age="00:00:05:00"><cyclestr offset="-{{ extrn_mdl_lbcs_offset_hrs }}:00:00">{{ extrn_mdl_sysbasedir_lbcs }}/gfs.@Y@m@d/@H/atmos/gfs.t@Hz.atmf{{ "%03d" % h }}.nc</cyclestr></datadep>
         {%- else %}
         <datadep age="00:00:05:00"><cyclestr offset="-{{ extrn_mdl_lbcs_offset_hrs }}:00:00">{{ extrn_mdl_sysbasedir_lbcs }}/gfs.@Y@m@d/@H/atmos/gfs.t@Hz.pgrb2.0p25.f{{ "%03d" % h }}</cyclestr></datadep>
         {%- endif %}
         {%- elif machine in ["ORION"]  %}
         {%- if fv3gfs_file_fmt_lbcs in ["netcdf"]  %}
         <datadep age="00:00:05:00"><cyclestr offset="-{{ extrn_mdl_lbcs_offset_hrs }}:00:00">{{ extrn_mdl_sysbasedir_lbcs }}/gfs.@Y@m@d/@H/atmos/gfs.t@Hz.atmf{{ "%03d" % h }}.nc</cyclestr></datadep>
         {%- else %}
         <datadep age="00:00:05:00"><cyclestr offset="-{{ extrn_mdl_lbcs_offset_hrs }}:00:00">{{ extrn_mdl_sysbasedir_lbcs }}/gfs.@Y@m@d/@H/atmos/gfs.t@Hz.pgrb2.0p25.f{{ "%03d" % h }}</cyclestr></datadep>
         {%- endif %}
         {%- elif machine in ["ORION"]  %}
         <datadep age="00:00:05:00"><cyclestr offset="-{{ extrn_mdl_lbcs_offset_hrs }}:00:00">{{ extrn_mdl_sysbasedir_lbcs }}/@y@j@H000{{ "%03d" % h }}</cyclestr></datadep>
         {%- else %}
         {%- if extrn_mdl_name_lbcs in ["GEFS"] %}
         <datadep age="00:00:05:00"> <cyclestr offset="-{{ extrn_mdl_lbcs_offset_hrs }}:00:00">{{ extrn_mdl_sysbasedir_lbcs }}/#subdirGE#/@y@j@H000{{ "%03d" % h }}</cyclestr></datadep>
         {%- elif extrn_mdl_name_lbcs in ["GDASENKF"] %}
         {%- if machine in ["HERA"] %}
          <datadep age="00:00:05:00"><cyclestr offset="-{{ extrn_mdl_lbcs_offset_hrs }}:00:00">{{ extrn_mdl_sysbasedir_lbcs }}/enkfgdas.@Y@m@d/@H/atmos/#subdirGDAS#/gdas.t@Hz.atmf{{ "%03d" % h }}.nc</cyclestr></datadep>
          <datadep age="00:00:05:00"><cyclestr offset="-{{ extrn_mdl_lbcs_offset_hrs }}:00:00">{{ extrn_mdl_sysbasedir_lbcs }}/enkfgdas.@Y@m@d/@H/atmos/#subdirGDAS#/gdas.t@Hz.sfcf{{ "%03d" % h }}.nc</cyclestr></datadep>
         {%- elif machine in ["JET"] %}
          <datadep age="00:00:05:00"><cyclestr offset="-{{ extrn_mdl_lbcs_offset_hrs }}:00:00">{{ extrn_mdl_sysbasedir_lbcs }}/@y@j@H00.gdas.t@Hz.atmf{{ "%03d" % h }}.#memNameGDAS#.nc</cyclestr></datadep>
          <datadep age="00:00:05:00"><cyclestr offset="-{{ extrn_mdl_lbcs_offset_hrs }}:00:00">{{ extrn_mdl_sysbasedir_lbcs }}/@y@j@H00.gdas.t@Hz.sfcf{{ "%03d" % h }}.#memNameGDAS#.nc</cyclestr></datadep>
         {%- endif %}
         {%- else %}
         {%- if machine in ["JET"] %}
         <datadep age="00:00:05:00"><cyclestr offset="-{{ extrn_mdl_lbcs_offset_hrs }}:00:00">{{ extrn_mdl_sysbasedir_lbcs }}/@y@j@H000{{ "%03d" % h }}</cyclestr></datadep>
         {%- elif machine in ["HERA"] %}
         <datadep age="00:00:05:00"><cyclestr offset="-{{ extrn_mdl_lbcs_offset_hrs }}:00:00">{{ extrn_mdl_sysbasedir_lbcs }}/@y@j@H000{{ "%03d" % h }}</cyclestr></datadep>
         {%- endif %}
         {%- endif %}
         {%- endif %}
         {%- endfor %}
       </and>
    </dependency>
   {%- endif %}

{%- if do_real_time %}
    <dependency>
      <datadep age="00:00:00:05"><cyclestr offset="-{{- cycl_freq -}}">&COMINgfs;/gfs.@Y@m@d/@H/atmos</cyclestr></datadep>
    </dependency>
{%- endif %}

  </task>

{%- endif %}
<!--
************************************************************************
************************************************************************
-->
{%- if do_rrfs_dev %}
{%- if run_task_get_extrn_lbcs %}

  <task name="&TN_GET_EXTRN_LBCS_LONG;{{ uscore_ensmem_name }}" cycledefs="boundary_long" maxtries="{{ maxtries_get_extrn_lbcs }}">

    &WALL_LIMIT_PRE;
    &RSRV_DEFAULT;
    <command>&LOAD_MODULES_RUN_TASK_FP; "&TN_GET_EXTRN_LBCS;" "&JOBSdir;/JREGIONAL_GET_EXTRN_MDL_FILES"</command>

    <nodes>{{ nnodes_get_extrn_lbcs }}:ppn={{ ppn_get_extrn_lbcs }}</nodes>
  {%- if machine not in ["GAEA", "NOAACLOUD"]  %}
    <memory>{{ mem_get_extrn_lbcs }}</memory>
  {%- endif %}
    <walltime>{{ wtime_get_extrn_lbcs }}</walltime>
    <nodesize>&NCORES_PER_NODE;</nodesize>
  {%- if machine not in ["WCOSS2"] %}
    <native>&SCHED_NATIVE_CMD;</native>
  {%- endif %}

    <jobname>&TAG;&TN_GET_EXTRN_LBCS_LONG;{{ uscore_ensmem_name }}</jobname>
    <join>&LOGDIR;/&TN_GET_EXTRN_LBCS_LONG;{{ uscore_ensmem_name }}<cyclestr>_@Y@m@d@H</cyclestr>&LOGEXT;</join>

    <envar><name>GLOBAL_VAR_DEFNS_FP</name><value>&GLOBAL_VAR_DEFNS_FP;</value></envar>
    <envar><name>USHdir</name><value>&USHdir;</value></envar>
    <envar><name>PDY</name><value><cyclestr>@Y@m@d</cyclestr></value></envar>
    <envar><name>cyc</name><value><cyclestr>@H</cyclestr></value></envar>
    <envar><name>subcyc</name><value><cyclestr>@M</cyclestr></value></envar>
    <envar><name>LOGDIR</name><value>&LOGDIR;</value></envar>
    <envar><name>SLASH_ENSMEM_SUBDIR</name><value><cyclestr>{{ slash_ensmem_subdir }}</cyclestr></value></envar>
    <envar><name>ENSMEM_INDX</name><value><cyclestr>#{{ ensmem_indx_name }}#</cyclestr></value></envar>

    <envar><name>EXTRN_MDL_NAME</name><value>{{ extrn_mdl_name_lbcs }}</value></envar>
    <envar><name>ICS_OR_LBCS</name><value>LBCS</value></envar>
    <envar><name>BOUNDARY_LEN</name><value>{{ boundary_len_hrs }}</value></envar>
    <envar><name>GEFS_INPUT_SUBDIR</name><value>#subdirGE#</value></envar>
    <envar><name>GDASENKF_INPUT_SUBDIR</name><value>#subdirGDAS#</value></envar>
    <envar><name>GDAS_MEM_NAME</name><value>#memNameGDAS#</value></envar>

   {%- if do_real_time %}
    <dependency>
       <and>
         {%- for h in range(extrn_mdl_lbcs_offset_hrs, boundary_long_len_hrs+extrn_mdl_lbcs_offset_hrs+1, lbc_spec_intvl_hrs) %}
         {%- if machine in ["WCOSS2"] %}
         <datadep age="00:00:05:00"><cyclestr>{{ extrn_mdl_sysbasedir_lbcs }}/gfs.@Y@m@d/@H/atmos/gfs.t@Hz.pgrb2.0p25.f{{ "%03d" % h }}</cyclestr></datadep>
         {%- elif machine in ["ORION"]  %}
         <datadep age="00:00:05:00"><cyclestr>{{ extrn_mdl_sysbasedir_lbcs }}/gdas.@Y@m@d/@H/atmos/gdas.t@Hz.atmf{{ "%03d" % h }}.nc</cyclestr></datadep>
         {%- else %}
         {%- if extrn_mdl_name_lbcs in ["GEFS"] %}
         <datadep age="00:00:05:00"> <cyclestr offset="-{{ extrn_mdl_lbcs_offset_hrs }}:00:00">{{ extrn_mdl_sysbasedir_lbcs }}/#subdirGE#/@y@j@H000{{ "%03d" % h }}</cyclestr></datadep>
         {%- else %}
         <datadep age="00:00:05:00"> <cyclestr offset="-{{ extrn_mdl_lbcs_offset_hrs }}:00:00">{{ extrn_mdl_sysbasedir_lbcs }}/@y@j@H000{{ "%03d" % h }}</cyclestr></datadep>
         {%- endif %}
         {%- endif %}
         {%- endfor %}
       </and>
    </dependency>
   {%- endif %}

  </task>

{%- endif %}
{%- endif %}
<!--
************************************************************************
************************************************************************
-->
{%- if run_task_make_ics %}
  <task name="&TN_MAKE_ICS;{{ uscore_ensmem_name }}" cycledefs="initial" maxtries="{{ maxtries_make_ics }}">

    &RSRV_DEFAULT;
    &WALL_LIMIT_PRE;
    <command>&LOAD_MODULES_RUN_TASK_FP; "&TN_MAKE_ICS;" "&JOBSdir;/JREGIONAL_MAKE_ICS"</command>

    <nodes>{{ nnodes_make_ics }}:ppn={{ ppn_make_ics }}</nodes>
    <walltime>{{ wtime_make_ics }}</walltime>
    <nodesize>&NCORES_PER_NODE;</nodesize>
    <native>&SCHED_NATIVE_CMD;</native>
    <jobname>&TAG;&TN_MAKE_ICS;{{ uscore_ensmem_name }}</jobname>
    <join>&LOGDIR;/&TN_MAKE_ICS;{{ uscore_ensmem_name }}<cyclestr>_@Y@m@d@H</cyclestr>&LOGEXT;</join>

    <envar><name>GLOBAL_VAR_DEFNS_FP</name><value>&GLOBAL_VAR_DEFNS_FP;</value></envar>
    <envar><name>USHdir</name><value>&USHdir;</value></envar>
    <envar><name>PDY</name><value><cyclestr>@Y@m@d</cyclestr></value></envar>
    <envar><name>cyc</name><value><cyclestr>@H</cyclestr></value></envar>
    <envar><name>subcyc</name><value><cyclestr>@M</cyclestr></value></envar>
    <envar><name>LOGDIR</name><value>&LOGDIR;</value></envar>
    <envar><name>SLASH_ENSMEM_SUBDIR</name><value><cyclestr>{{ slash_ensmem_subdir }}</cyclestr></value></envar>
    <envar><name>ENSMEM_INDX</name><value><cyclestr>#{{ ensmem_indx_name }}#</cyclestr></value></envar>

    <envar><name>NWGES_DIR</name><value><cyclestr>&NWGES_BASEDIR;/@Y@m@d@H</cyclestr></value></envar>

    <dependency>
      <and>
        <taskdep task="&TN_GET_EXTRN_ICS;{{ uscore_ensmem_name }}"/>
        <or>
<!--          <taskdep task="&TN_MAKE_GRID;"/> -->
          <datadep age="00:00:00:05">&EXPTDIR;/grid/&TN_MAKE_GRID;&CMPEXT;</datadep>
          <streq><left>&RUN_TASK_MAKE_GRID;</left><right>FALSE</right></streq>
        </or>
        <or>
<!--          <taskdep task="&TN_MAKE_OROG;"/> -->
          <datadep age="00:00:00:05">&EXPTDIR;/orog/&TN_MAKE_OROG;&CMPEXT;</datadep>
          <streq><left>&RUN_TASK_MAKE_OROG;</left><right>FALSE</right></streq>
        </or>
        <or>
<!--          <taskdep task="&TN_MAKE_SFC_CLIMO;"/> -->
          <datadep age="00:00:00:05">&EXPTDIR;/sfc_climo/&TN_MAKE_SFC_CLIMO;&CMPEXT;</datadep>
          <streq><left>&RUN_TASK_MAKE_SFC_CLIMO;</left><right>FALSE</right></streq>
        </or>
      </and>
    </dependency>

  </task>
{%- endif %}
<!--
************************************************************************
************************************************************************
-->
{%- if run_task_make_lbcs %}
<metatask name="&TN_MAKE_LBCS;{{ uscore_ensmem_name }}">
  <var name="bcgrp">{% for h in range(0, boundary_proc_group_num) %}{{ " %02d" % h  }}{% endfor %}</var>

  <task name="&TN_MAKE_LBCS;_#bcgrp#{{ uscore_ensmem_name }}" cycledefs="boundary,boundary_long" maxtries="{{ maxtries_make_lbcs }}">

    &RSRV_DEFAULT;
    &WALL_LIMIT_PRE;
    <command>&LOAD_MODULES_RUN_TASK_FP; "&TN_MAKE_LBCS;" "&JOBSdir;/JREGIONAL_MAKE_LBCS"</command>

    <nodes>{{ nnodes_make_lbcs }}:ppn={{ ppn_make_lbcs }}</nodes>
    <walltime>{{ wtime_make_lbcs }}</walltime>
    <nodesize>&NCORES_PER_NODE;</nodesize>
    <native>&SCHED_NATIVE_CMD;</native>

    <jobname>&TAG;&TN_MAKE_LBCS;{{ uscore_ensmem_name }}</jobname>
    <join>&LOGDIR;/&TN_MAKE_LBCS;{{ uscore_ensmem_name }}<cyclestr>_@Y@m@d@H_#bcgrp#</cyclestr>&LOGEXT;</join>

    <envar><name>GLOBAL_VAR_DEFNS_FP</name><value>&GLOBAL_VAR_DEFNS_FP;</value></envar>
    <envar><name>USHdir</name><value>&USHdir;</value></envar>
    <envar><name>PDY</name><value><cyclestr>@Y@m@d</cyclestr></value></envar>
    <envar><name>cyc</name><value><cyclestr>@H</cyclestr></value></envar>
    <envar><name>subcyc</name><value><cyclestr>@M</cyclestr></value></envar>
    <envar><name>LOGDIR</name><value>&LOGDIR;</value></envar>
    <envar><name>SLASH_ENSMEM_SUBDIR</name><value><cyclestr>{{ slash_ensmem_subdir }}</cyclestr></value></envar>
    <envar><name>ENSMEM_INDX</name><value><cyclestr>#{{ ensmem_indx_name }}#</cyclestr></value></envar>

    <envar><name>NWGES_DIR</name><value><cyclestr>&NWGES_BASEDIR;/@Y@m@d@H</cyclestr></value></envar>
    <envar><name>bcgrp</name><value>#bcgrp#</value></envar>
    <envar><name>bcgrpnum</name><value>{{ boundary_proc_group_num }}</value></envar>

    <dependency>
      <and>
        <or>
          <taskdep task="&TN_GET_EXTRN_LBCS;{{ uscore_ensmem_name }}"/>
          <taskdep task="&TN_GET_EXTRN_LBCS_LONG;{{ uscore_ensmem_name }}"/>
        </or>
        <or>
<!--          <taskdep task="&TN_MAKE_GRID;"/> -->
          <datadep age="00:00:00:05">&EXPTDIR;/grid/&TN_MAKE_GRID;&CMPEXT;</datadep>
          <streq><left>&RUN_TASK_MAKE_GRID;</left><right>FALSE</right></streq>
        </or>
        <or>
<!--          <taskdep task="&TN_MAKE_OROG;"/> -->
          <datadep age="00:00:00:05">&EXPTDIR;/orog/&TN_MAKE_OROG;&CMPEXT;</datadep>
          <streq><left>&RUN_TASK_MAKE_OROG;</left><right>FALSE</right></streq>
        </or>
        <or>
<!--          <taskdep task="&TN_MAKE_SFC_CLIMO;"/> -->
          <datadep age="00:00:00:05">&EXPTDIR;/sfc_climo/&TN_MAKE_SFC_CLIMO;&CMPEXT;</datadep>
          <streq><left>&RUN_TASK_MAKE_SFC_CLIMO;</left><right>FALSE</right></streq>
        </or>
      </and>
    </dependency>

  </task>
</metatask>
{%- endif %}
<!--
************************************************************************
************************************************************************
-->

<!--
************************************************************************
************************************************************************
-->
{% if do_ensemble %}
</metatask>
{% endif %}

{%- endif %}
<!--
************************************************************************
************************************************************************
-->
{%- if not do_ensfcst %}

<!-- beginning of spinup block  -->
{%- if do_spinup %}

{%- if do_ensemble %}
 <metatask name="run_ensemble">
  <var name="{{ ensmem_indx_name }}">{% for m in range(1, num_ens_members+1) %}{{ "%03d " % m }}{% endfor %}</var>
{%- endif %}

<!--
************************************************************************
************************************************************************
-->
  <task name="&TN_PREP_CYC_SPINUP;{{ uscore_ensmem_name }}" cycledefs="spinupcyc" maxtries="{{ maxtries_run_prepstart }}">

    &RSRV_DEFAULT;
    &WALL_LIMIT_PRE;

    <command>&LOAD_MODULES_RUN_TASK_FP; "&TN_RUN_PREPSTART;" "&JOBSdir;/JREGIONAL_RUN_PREPSTART"</command>

    <nodes>{{ nnodes_run_prepstart }}:ppn={{ ppn_run_prepstart }}</nodes>
    <walltime>{{ wtime_run_prepstart }}</walltime>
    <nodesize>&NCORES_PER_NODE;</nodesize>
    <native>&SCHED_NATIVE_CMD;</native>

    <jobname>&TAG;&TN_PREP_CYC_SPINUP;{{ uscore_ensmem_name }}</jobname>
    <join>&LOGDIR;/&TN_PREP_CYC_SPINUP;{{ uscore_ensmem_name }}<cyclestr>_@Y@m@d@H</cyclestr>&LOGEXT;</join>

    <envar><name>GLOBAL_VAR_DEFNS_FP</name><value>&GLOBAL_VAR_DEFNS_FP;</value></envar>
    <envar><name>USHdir</name><value>&USHdir;</value></envar>
    <envar><name>PDY</name><value><cyclestr>@Y@m@d</cyclestr></value></envar>
    <envar><name>cyc</name><value><cyclestr>@H</cyclestr></value></envar>
    <envar><name>subcyc</name><value><cyclestr>@M</cyclestr></value></envar>
    <envar><name>LOGDIR</name><value>&LOGDIR;</value></envar>
    <envar><name>SLASH_ENSMEM_SUBDIR</name><value><cyclestr>{{ slash_ensmem_subdir }}</cyclestr></value></envar>
    <envar><name>ENSMEM_INDX</name><value><cyclestr>#{{ ensmem_indx_name }}#</cyclestr></value></envar>

    <envar><name>FG_ROOT</name><value><cyclestr>&FG_ROOT;</cyclestr></value></envar>
    <envar><name>LBCS_ROOT</name><value><cyclestr>&FG_ROOT;</cyclestr></value></envar>
    <envar><name>CYCLE_TYPE</name><value><cyclestr>spinup</cyclestr></value></envar>
 {%- if do_ensinit %}
    <envar><name>CYCLE_SUBTYPE</name><value><cyclestr>ensinit</cyclestr></value></envar>
 {%- else %}
    <envar><name>CYCLE_SUBTYPE</name><value><cyclestr></cyclestr></value></envar>
 {%- endif %}
    <envar><name>NWGES_BASEDIR</name><value>&NWGES_BASEDIR;</value></envar>

    <dependency>
       <or>
<!-- for start spin up cycle -->
         <and>
           <or>
             {%- for h in cycl_hrs_spinstart %}
             <streq><left>{{ h }}</left><right><cyclestr>@H</cyclestr></right></streq>
             {%- endfor %}
           </or>
           <taskdep task="&TN_MAKE_ICS;{{ uscore_ensmem_name }}"/>
           <or>
             {%- for h in range(0,lbcs_search_hrs) %} 
             <metataskdep metatask="&TN_MAKE_LBCS;{{ uscore_ensmem_name }}" cycle_offset="-{{ h }}:00:00"/>
             {%- endfor %}
           </or>
{%- if not do_real_time %}
  {%- if not do_ensemble %}
           <datadep age="00:00:10:00"><cyclestr offset="00:00:00">&FG_ROOT;/@Y@m@d@H/{{ slash_ensmem_subdir }}/fcst_fv3lam/INPUT/gfs_ctrl.nc</cyclestr></datadep>
  {%- endif %}
{%- else %}
           <timedep><cyclestr offset="&START_TIME_SPINUP;">@Y@m@d@H@M00</cyclestr></timedep>
{%- endif %}
         </and>
<!-- for continue spin up cycles  -->
         <and>
           {%- for h in cycl_hrs_spinstart %}
           <strneq><left>{{ h }}</left><right><cyclestr>@H</cyclestr></right></strneq>
           {%- endfor %}
{%- if not do_real_time %}
           <datadep age="00:00:01:00"><cyclestr offset="-{{ da_cycle_interv }}:00:00">&FG_ROOT;/@Y@m@d@H/{{ slash_ensmem_subdir }}/fcst_fv3lam_spinup/RESTART/</cyclestr><cyclestr>@Y@m@d.@H0000.coupler.res</cyclestr></datadep>
{%- else %}
           <timedep><cyclestr offset="&START_TIME_CONVENTIONAL_SPINUP;">@Y@m@d@H@M00</cyclestr></timedep>
           <datadep age="00:00:01:00"><cyclestr offset="-{{ da_cycle_interv }}:00:00">&FG_ROOT;/@Y@m@d@H/{{ slash_ensmem_subdir }}/fcst_fv3lam_spinup/RESTART/</cyclestr><cyclestr>@Y@m@d.@H0000.coupler.res</cyclestr></datadep>
{%- endif %}
         </and>
       </or>
    </dependency>

  </task>
<!--
************************************************************************
************************************************************************
-->
{% if do_ensinit -%}
<!--
************************************************************************
************************************************************************
-->
  <task name="&TN_RUN_FCST;_ensinit{{ uscore_ensmem_name }}" cycledefs="spinupcyc" maxtries="{{ maxtries_run_fcst }}">

    &RSRV_FCST;
    &WALL_LIMIT_FCST;

    <command>&LOAD_MODULES_RUN_TASK_FP; "&TN_RUN_FCST;" "&JOBSdir;/JREGIONAL_RUN_FCST"</command>

  {%- if machine in ["JET", "HERA", "LINUX"]  %}
    <cores>{{ ncores_run_fcst }}</cores>
    <native>{{ native_run_fcst }} &RRFS_RESERVE;</native>
  {%- elif machine in ["WCOSS2"]  %}
    <nodes>{{ nnodes_run_fcst }}:ppn={{ ppn_run_fcst }}:tpp={{ omp_num_threads_run_fcst }}</nodes>
    <native>&SCHED_NATIVE_CMD;</native>
    <nodesize>&NCORES_PER_NODE;</nodesize>
  {%- else %}
    <nodes>{{ nnodes_run_fcst }}:ppn={{ ppn_run_fcst }}</nodes>
    <nodesize>&NCORES_PER_NODE;</nodesize>
  {%- endif %}
    <native>&SCHED_NATIVE_CMD;</native>
    <walltime>{{ wtime_run_fcst }}</walltime>

    <jobname>&TAG;&TN_RUN_FCST;_ensinit{{ uscore_ensmem_name }}</jobname>
    <join>&LOGDIR;/&TN_RUN_FCST;_ensinit{{ uscore_ensmem_name }}<cyclestr>_@Y@m@d@H</cyclestr>&LOGEXT;</join>

    <envar><name>GLOBAL_VAR_DEFNS_FP</name><value>&GLOBAL_VAR_DEFNS_FP;</value></envar>
    <envar><name>USHdir</name><value>&USHdir;</value></envar>
    <envar><name>PDY</name><value><cyclestr>@Y@m@d</cyclestr></value></envar>
    <envar><name>cyc</name><value><cyclestr>@H</cyclestr></value></envar>
    <envar><name>subcyc</name><value><cyclestr>@M</cyclestr></value></envar>
    <envar><name>LOGDIR</name><value>&LOGDIR;</value></envar>
    <envar><name>SLASH_ENSMEM_SUBDIR</name><value><cyclestr>{{ slash_ensmem_subdir }}</cyclestr></value></envar>
    <envar><name>ENSMEM_INDX</name><value><cyclestr>#{{ ensmem_indx_name }}#</cyclestr></value></envar>

    <envar><name>CYCLE_TYPE</name><value><cyclestr>spinup</cyclestr></value></envar>
    <envar><name>CYCLE_SUBTYPE</name><value><cyclestr>ensinit</cyclestr></value></envar>
    <envar><name>NWGES_BASEDIR</name><value>&NWGES_BASEDIR;</value></envar>
    <envar><name>RESTART_HRS</name><value><cyclestr>0</cyclestr></value></envar>

    <dependency>
        <and>   
          <or>    
           {%- for h in cycl_hrs_spinstart %}
            <streq><left>{{ h }}</left><right><cyclestr>@H</cyclestr></right></streq>
           {%- endfor %}
          </or>   
          <taskdep task="&TN_PREP_CYC_SPINUP;{{ uscore_ensmem_name }}"/>
        </and>  
    </dependency>

  </task> 
<!--
************************************************************************
************************************************************************
-->
    <task name="&TN_SAVE_RESTART;_ensinit{{ uscore_ensmem_name }}" cycledefs="spinupcyc" maxtries="{{ maxtries_save_restart }}">

      &RSRV_DEFAULT;
      &WALL_LIMIT_SAVE_RESTART;
      <command>&LOAD_MODULES_RUN_TASK_FP; "&TN_SAVE_RESTART;" "&JOBSdir;/JREGIONAL_SAVE_RESTART"</command>

      <nodes>{{ nnodes_save_restart }}:ppn={{ ppn_save_restart }}</nodes>
      <walltime>{{ wtime_save_restart }}</walltime>
      <nodesize>&NCORES_PER_NODE;</nodesize>
      <native>&SCHED_NATIVE_CMD;</native>

      <jobname>&TAG;&TN_SAVE_RESTART;_ensinit{{ uscore_ensmem_name }}</jobname>
      <join>&LOGDIR;/&TN_SAVE_RESTART;_ensinit{{ uscore_ensmem_name }}<cyclestr>_@Y@m@d@H</cyclestr>&LOGEXT;</join>

      <envar><name>GLOBAL_VAR_DEFNS_FP</name><value>&GLOBAL_VAR_DEFNS_FP;</value></envar>
      <envar><name>USHdir</name><value>&USHdir;</value></envar>
      <envar><name>PDY</name><value><cyclestr>@Y@m@d</cyclestr></value></envar>
      <envar><name>cyc</name><value><cyclestr>@H</cyclestr></value></envar>
      <envar><name>subcyc</name><value><cyclestr>@M</cyclestr></value></envar>
      <envar><name>LOGDIR</name><value>&LOGDIR;</value></envar>
      <envar><name>SLASH_ENSMEM_SUBDIR</name><value><cyclestr>{{ slash_ensmem_subdir }}</cyclestr></value></envar>
      <envar><name>ENSMEM_INDX</name><value><cyclestr>#{{ ensmem_indx_name }}#</cyclestr></value></envar>

      <envar><name>NWGES_DIR</name><value><cyclestr>&NWGES_BASEDIR;/@Y@m@d@H</cyclestr></value></envar>
      <envar><name>fhr</name><value>0</value></envar>
      <envar><name>CYCLE_TYPE</name><value><cyclestr>spinup</cyclestr></value></envar>
      <envar><name>CYCLE_SUBTYPE</name><value><cyclestr>ensinit</cyclestr></value></envar>

      <dependency>
        <and>
          <timedep><cyclestr offset="&START_TIME_CONVENTIONAL;">@Y@m@d@H@M00</cyclestr></timedep>
          <datadep age="01:30"><cyclestr>&COMIN_BASEDIR;/@Y@m@d@H{{ slash_ensmem_subdir }}/fcst_fv3lam_ensinit/RESTART/coupler.res</cyclestr></datadep>
        </and>
      </dependency>

    </task>
<!--
************************************************************************
************************************************************************
-->
  <task name="&TN_PREP_CYC_SPINUP;_ensinit{{ uscore_ensmem_name }}" cycledefs="spinupcyc" maxtries="{{ maxtries_run_prepstart }}">

    &RSRV_DEFAULT;
    &WALL_LIMIT_PRE;

    <command>&LOAD_MODULES_RUN_TASK_FP; "&TN_RUN_PREPSTART;" "&JOBSdir;/JREGIONAL_RUN_PREPSTART"</command>

    <nodes>{{ nnodes_run_prepstart }}:ppn={{ ppn_run_prepstart }}</nodes>
    <walltime>{{ wtime_run_prepstart }}</walltime>
    <nodesize>&NCORES_PER_NODE;</nodesize>
    <native>&SCHED_NATIVE_CMD;</native>

    <jobname>&TAG;&TN_PREP_CYC_SPINUP;_ensinit{{ uscore_ensmem_name }}</jobname>
    <join>&LOGDIR;/&TN_PREP_CYC_SPINUP;_ensinit{{ uscore_ensmem_name }}<cyclestr>_@Y@m@d@H</cyclestr>&LOGEXT;</join>

    <envar><name>GLOBAL_VAR_DEFNS_FP</name><value>&GLOBAL_VAR_DEFNS_FP;</value></envar>
    <envar><name>USHdir</name><value>&USHdir;</value></envar>
    <envar><name>PDY</name><value><cyclestr>@Y@m@d</cyclestr></value></envar>
    <envar><name>cyc</name><value><cyclestr>@H</cyclestr></value></envar>
    <envar><name>subcyc</name><value><cyclestr>@M</cyclestr></value></envar>
    <envar><name>LOGDIR</name><value>&LOGDIR;</value></envar>
    <envar><name>SLASH_ENSMEM_SUBDIR</name><value><cyclestr>{{ slash_ensmem_subdir }}</cyclestr></value></envar>
    <envar><name>ENSMEM_INDX</name><value><cyclestr>#{{ ensmem_indx_name }}#</cyclestr></value></envar>

    <envar><name>FG_ROOT</name><value><cyclestr>&FG_ROOT;</cyclestr></value></envar>
    <envar><name>LBCS_ROOT</name><value><cyclestr>&FG_ROOT;</cyclestr></value></envar>
    <envar><name>CYCLE_TYPE</name><value><cyclestr>spinup</cyclestr></value></envar>
    <envar><name>CYCLE_SUBTYPE</name><value><cyclestr>spinup</cyclestr></value></envar>
    <envar><name>NWGES_BASEDIR</name><value>&NWGES_BASEDIR;</value></envar>

    <dependency>
       <taskdep task="&TN_SAVE_RESTART;_ensinit{{ uscore_ensmem_name }}"/>
    </dependency>

  </task>
<!--
************************************************************************
************************************************************************
-->
  <task name="&TN_RUN_RECENTER;_spinup" cycledefs="spinupcyc" maxtries="{{ maxtries_run_recenter }}">
    &RSRV_ENKF;
    &WALL_LIMIT_RECENTER;

    <command>&LOAD_MODULES_RUN_TASK_FP; "&TN_RUN_RECENTER;" &JOBSdir;/JREGIONAL_RUN_RECENTER</command>

    <nodes>{{ nnodes_run_recenter }}:ppn={{ ppn_run_recenter }}</nodes>
    <walltime>{{ wtime_run_recenter }}</walltime>
    <nodesize>&NCORES_PER_NODE;</nodesize>
    <native>&SCHED_NATIVE_CMD;</native>

    <jobname>&TAG;&TN_RUN_RECENTER;_spinup</jobname>
    <join>&LOGDIR;/&TN_RUN_RECENTER;_spinup<cyclestr>_@Y@m@d@H</cyclestr>&LOGEXT;</join>

    <envar><name>GLOBAL_VAR_DEFNS_FP</name><value>&GLOBAL_VAR_DEFNS_FP;</value></envar>
    <envar><name>USHdir</name><value>&USHdir;</value></envar>
    <envar><name>PDY</name><value><cyclestr>@Y@m@d</cyclestr></value></envar>
    <envar><name>cyc</name><value><cyclestr>@H</cyclestr></value></envar>
    <envar><name>subcyc</name><value><cyclestr>@M</cyclestr></value></envar>
    <envar><name>LOGDIR</name><value>&LOGDIR;</value></envar>
    <envar><name>SLASH_ENSMEM_SUBDIR</name><value><cyclestr>{{ slash_ensmem_subdir }}</cyclestr></value></envar>
    <envar><name>ENSMEM_INDX</name><value><cyclestr>#{{ ensmem_indx_name }}#</cyclestr></value></envar>

    <envar><name>nens</name><value>{{ num_ens_members }}</value></envar>
    <envar><name>ENSCTRL_COMIN_DIR</name><value><cyclestr>&ENSCTRL_COMIN_BASEDIR;/@Y@m@d@H</cyclestr></value></envar>
    <envar><name>ENSCTRL_COMIN_ROOT</name><value><cyclestr>&ENSCTRL_COMIN_BASEDIR;</cyclestr></value></envar>
    <envar><name>NWGES_DIR</name><value><cyclestr>&NWGES_BASEDIR;/@Y@m@d@H</cyclestr></value></envar>
    <envar><name>CYCLE_TYPE</name><value><cyclestr>spinup</cyclestr></value></envar>
    <envar><name>CYCLE_SUBTYPE</name><value><cyclestr></cyclestr></value></envar>

    <dependency>
      <and>
        {%- for m in range(1, num_ens_members+1) %}
          <taskdep task="&TN_PREP_CYC_SPINUP;_ensinit_mem{{ "%04d" % m }}"/>
        {%- endfor %}
        <datadep age="00:00:00:05"><cyclestr>&ENSCTRL_COMIN_BASEDIR;/@Y@m@d@H/nonvar_cldanl_spinup/nonvarcldanl_complete.txt</cyclestr></datadep>
      </and>
    </dependency>
  </task>
<!--
************************************************************************
************************************************************************
-->
{%- endif %}

{%- if not do_ensemble %}
{%- if do_dacycle %}
<!--
************************************************************************
************************************************************************
-->
  <task name="&TN_ANAL_GSI;_spinup{{ uscore_ensmem_name }}" cycledefs="spinupcyc" maxtries="{{ maxtries_run_anal }}">

    &RSRV_ANALYSIS;
    &WALL_LIMIT_ANAL;

    <command>&LOAD_MODULES_RUN_TASK_FP; "&TN_RUN_ANAL;" "&JOBSdir;/JREGIONAL_RUN_ANAL"</command>

  {%- if machine in ["JET", "HERA", "LINUX"]  %}
    <cores>{{ ncores_run_anal }}</cores>
    <native>&SCHED_NATIVE_CMD; &RRFS_RESERVE;</native>
  {%- elif machine in ["WCOSS2"]  %}
    <nodes>{{ nnodes_run_anal }}:ppn={{ ppn_run_anal }}:tpp={{ omp_num_threads_run_anal }}</nodes>
    <native>&SCHED_NATIVE_CMD;</native>
    <nodesize>&NCORES_PER_NODE;</nodesize>
  {%- else %}
    <nodes>{{ nnodes_run_anal }}:ppn={{ ppn_run_anal }}</nodes>
    <nodesize>&NCORES_PER_NODE;</nodesize>
  {%- endif %}
    <native>&SCHED_NATIVE_CMD;</native>
    <walltime>{{ wtime_run_anal }}</walltime>

    <jobname>&TAG;&TN_ANAL_GSI;_spinup{{ uscore_ensmem_name }}</jobname>
    <join>&LOGDIR;/&TN_ANAL_GSI;{{ uscore_ensmem_name }}_spinup<cyclestr>_@Y@m@d@H</cyclestr>&LOGEXT;</join>

    <envar><name>GLOBAL_VAR_DEFNS_FP</name><value>&GLOBAL_VAR_DEFNS_FP;</value></envar>
    <envar><name>USHdir</name><value>&USHdir;</value></envar>
    <envar><name>PDY</name><value><cyclestr>@Y@m@d</cyclestr></value></envar>
    <envar><name>cyc</name><value><cyclestr>@H</cyclestr></value></envar>
    <envar><name>subcyc</name><value><cyclestr>@M</cyclestr></value></envar>
    <envar><name>LOGDIR</name><value>&LOGDIR;</value></envar>
    <envar><name>SLASH_ENSMEM_SUBDIR</name><value><cyclestr>{{ slash_ensmem_subdir }}</cyclestr></value></envar>
    <envar><name>ENSMEM_INDX</name><value><cyclestr>#{{ ensmem_indx_name }}#</cyclestr></value></envar>

    <envar><name>CYCLE_ROOT</name><value><cyclestr>&COMIN_BASEDIR;</cyclestr></value></envar>
    <envar><name>RRFSE_FG_ROOT</name><value><cyclestr>&RRFSE_FG_ROOT;</cyclestr></value></envar>
    <envar><name>CYCLE_TYPE</name><value><cyclestr>spinup</cyclestr></value></envar>
    <envar><name>CYCLE_SUBTYPE</name><value><cyclestr></cyclestr></value></envar>
    <envar><name>GSI_TYPE</name><value><cyclestr>ANALYSIS</cyclestr></value></envar>
    <envar><name>MEM_TYPE</name><value><cyclestr>MEMBER</cyclestr></value></envar>
    <envar><name>SLASH_ENSMEM_SUBDIR</name><value><cyclestr>{{ slash_ensmem_subdir }}</cyclestr></value></envar>
    <envar><name>SATBIAS_DIR</name><value><cyclestr>&NWGES_BASEDIR;/satbias</cyclestr></value></envar>
    <envar><name>nens</name><value>{{ num_ens_members }}</value></envar>

    <dependency>
       <and>
         <timedep><cyclestr offset="&START_TIME_CONVENTIONAL;">@Y@m@d@H@M00</cyclestr></timedep>
         <taskdep task="&TN_PREP_CYC;_spinup{{ uscore_ensmem_name }}"/>
         {%- if use_rrfse_ens %}
         <or>
           <and>
             <or>
             {%- for h in cycl_hrs_hyb_fv3lam_ens %}
               <streq><left>{{ h }}</left><right><cyclestr>@H</cyclestr></right></streq>
             {%- endfor %}
             </or>
             <or>
               <and> 
                 <or>
             {%- for h in cycl_hrs_prodstart_ens %}
               <streq><left>{{ h }}</left><right><cyclestr>@H</cyclestr></right></streq>
             {%- endfor %}
                 </or>
             {% for h in range(1, num_ens_members+1) %}
             <datadep age="00:00:01:00"><cyclestr offset="-{{ da_cycle_interv }}:00:00">&RRFSE_FG_ROOT;/@Y@m@d@H/mem{{ "%04d" % h  }}/fcst_fv3lam_spinup/RESTART/</cyclestr><cyclestr>@Y@m@d.@H0000.coupler.res</cyclestr></datadep>
             {%- endfor %}
               </and>
               <and> 
                 <or>
             {%- for h in cycl_hrs_prodstart_ens %}
               <strneq><left>{{ h }}</left><right><cyclestr>@H</cyclestr></right></strneq>
             {%- endfor %}
                 </or>
             {% for h in range(1, num_ens_members+1) %}
             <datadep age="00:00:01:00"><cyclestr offset="-{{ da_cycle_interv }}:00:00">&RRFSE_FG_ROOT;/@Y@m@d@H/mem{{ "%04d" % h  }}/fcst_fv3lam/RESTART/</cyclestr><cyclestr>@Y@m@d.@H0000.coupler.res</cyclestr></datadep>
             {%- endfor %}
               </and>
             </or>
           </and>
           <and>
              {%- for h in cycl_hrs_hyb_fv3lam_ens %}
                <strneq><left>{{ h }}</left><right><cyclestr>@H</cyclestr></right></strneq>
              {%- endfor %}
           </and>
         </or>
         {%- endif %}
       </and>
    </dependency>

  </task>
<!--
************************************************************************
************************************************************************
-->
  <task name="&TN_POSTANAL;_spinup{{ uscore_ensmem_name }}" cycledefs="spinupcyc" maxtries="{{ maxtries_run_postanal }}">

    &RSRV_DEFAULT;
    &WALL_LIMIT_POST;

    <command>&LOAD_MODULES_RUN_TASK_FP; "&TN_RUN_POST;" "&JOBSdir;/JREGIONAL_RUN_POSTANAL"</command>

    <nodes>{{ nnodes_run_postanal }}:ppn={{ ppn_run_postanal }}</nodes>
    <walltime>{{ wtime_run_postanal }}</walltime>
    <nodesize>&NCORES_PER_NODE;</nodesize>
    <native>&SCHED_NATIVE_CMD;</native>

    <jobname>&TAG;&TN_POSTANAL;_spinup{{ uscore_ensmem_name }}</jobname>
    <join>&LOGDIR;/&TN_POSTANAL;{{ uscore_ensmem_name }}_spinup_<cyclestr>@Y@m@d@H</cyclestr>&LOGEXT;</join>

    <envar><name>GLOBAL_VAR_DEFNS_FP</name><value>&GLOBAL_VAR_DEFNS_FP;</value></envar>
    <envar><name>USHdir</name><value>&USHdir;</value></envar>
    <envar><name>PDY</name><value><cyclestr>@Y@m@d</cyclestr></value></envar>
    <envar><name>cyc</name><value><cyclestr>@H</cyclestr></value></envar>
    <envar><name>subcyc</name><value><cyclestr>@M</cyclestr></value></envar>
    <envar><name>LOGDIR</name><value>&LOGDIR;</value></envar>
    <envar><name>SLASH_ENSMEM_SUBDIR</name><value><cyclestr>{{ slash_ensmem_subdir }}</cyclestr></value></envar>
    <envar><name>ENSMEM_INDX</name><value><cyclestr>#{{ ensmem_indx_name }}#</cyclestr></value></envar>

    <envar><name>CYCLE_ROOT</name><value><cyclestr>&COMIN_BASEDIR;</cyclestr></value></envar>
    <envar><name>RRFSE_FG_ROOT</name><value><cyclestr>&RRFSE_FG_ROOT;</cyclestr></value></envar>
    <envar><name>CYCLE_TYPE</name><value><cyclestr>spinup</cyclestr></value></envar>
    <envar><name>CYCLE_SUBTYPE</name><value><cyclestr></cyclestr></value></envar>
    <envar><name>GSI_TYPE</name><value><cyclestr>ANALYSIS</cyclestr></value></envar>
    <envar><name>MEM_TYPE</name><value><cyclestr>MEMBER</cyclestr></value></envar>
    <envar><name>SATBIAS_DIR</name><value><cyclestr>&NWGES_BASEDIR;/satbias</cyclestr></value></envar>
    <envar><name>nens</name><value>{{ num_ens_members }}</value></envar>

    <dependency>
       <taskdep task="&TN_ANAL_GSI;_spinup{{ uscore_ensmem_name }}"/>
    </dependency>

  </task>

<!--
************************************************************************
************************************************************************
-->
{%- if do_envar_radar_ref %}
  <task name="&TN_HYBRID_RADAR_REF;_spinup" cycledefs="spinupcyc" maxtries="{{ maxtries_run_anal }}">

    &RSRV_ANALYSIS;
    &WALL_LIMIT_ANAL;

    <command>&LOAD_MODULES_RUN_TASK_FP; "&TN_HYBRID_RADAR_REF;" "&JOBSdir;/JREGIONAL_RUN_ANAL"</command>

  {%- if machine in ["JET", "HERA", "LINUX"]  %}
    <cores>{{ ncores_run_anal }}</cores>
    <native>&SCHED_NATIVE_CMD; &RRFS_RESERVE;</native>
  {%- elif machine in ["WCOSS2"]  %}
    <nodes>{{ nnodes_run_anal }}:ppn={{ ppn_run_anal }}:tpp={{ omp_num_threads_run_anal }}</nodes>
    <native>&SCHED_NATIVE_CMD;</native>
    <nodesize>&NCORES_PER_NODE;</nodesize>
  {%- else %}
    <nodes>{{ nnodes_run_anal }}:ppn={{ ppn_run_anal }}</nodes>
    <nodesize>&NCORES_PER_NODE;</nodesize>
  {%- endif %}
    <native>&SCHED_NATIVE_CMD;</native>
    <walltime>{{ wtime_run_anal }}</walltime>

    <jobname>&TAG;&TN_HYBRID_RADAR_REF;_spinup</jobname>
    <join>&LOGDIR;/&TN_HYBRID_RADAR_REF;_spinup<cyclestr>_@Y@m@d@H</cyclestr>&LOGEXT;</join>

    <envar><name>GLOBAL_VAR_DEFNS_FP</name><value>&GLOBAL_VAR_DEFNS_FP;</value></envar>
    <envar><name>USHdir</name><value>&USHdir;</value></envar>
    <envar><name>PDY</name><value><cyclestr>@Y@m@d</cyclestr></value></envar>
    <envar><name>cyc</name><value><cyclestr>@H</cyclestr></value></envar>
    <envar><name>subcyc</name><value><cyclestr>@M</cyclestr></value></envar>
    <envar><name>LOGDIR</name><value>&LOGDIR;</value></envar>
    <envar><name>SLASH_ENSMEM_SUBDIR</name><value><cyclestr>{{ slash_ensmem_subdir }}</cyclestr></value></envar>
    <envar><name>ENSMEM_INDX</name><value><cyclestr>#{{ ensmem_indx_name }}#</cyclestr></value></envar>

    <envar><name>CYCLE_ROOT</name><value><cyclestr>&COMIN_BASEDIR;</cyclestr></value></envar>
    <envar><name>RRFSE_FG_ROOT</name><value><cyclestr>&RRFSE_FG_ROOT;</cyclestr></value></envar>
    <envar><name>CYCLE_TYPE</name><value><cyclestr>spinup</cyclestr></value></envar>
    <envar><name>CYCLE_SUBTYPE</name><value><cyclestr></cyclestr></value></envar>
    <envar><name>GSI_TYPE</name><value><cyclestr>ANALYSIS</cyclestr></value></envar>
    <envar><name>MEM_TYPE</name><value><cyclestr>MEMBER</cyclestr></value></envar>
    <envar><name>SATBIAS_DIR</name><value><cyclestr>&NWGES_BASEDIR;/satbias</cyclestr></value></envar>
    <envar><name>nens</name><value>30</value></envar>
    <envar><name>OB_TYPE</name><value>radardbz</value></envar>

    <dependency>
       <and>
         <taskdep task="&TN_ANAL_GSI;_spinup"/>
         <or>    
            {%- for h in cycl_hrs_hyb_fv3lam_ens %}
               <streq><left>{{ h }}</left><right><cyclestr>@H</cyclestr></right></streq>
            {%- endfor %}
         </or>   
       </and>
    </dependency>

  </task>
{% endif -%}
<!--
************************************************************************
************************************************************************
-->

{% endif -%}

<!--
************************************************************************
************************************************************************
-->
{%- if do_refl2tten %}
  <task name="&TN_RADAR_REFL2TTEN;_spinup" cycledefs="spinupcyc"  maxtries="{{ maxtries_run_ref2tten }}">

    &RSRV_DEFAULT;
    &WALL_LIMIT_ANAL;

    <command>&LOAD_MODULES_RUN_TASK_FP; "&TN_RUN_ANAL;" "&JOBSdir;/JREGIONAL_RUN_REF2TTEN"</command>

    <nodes>{{ nnodes_run_ref2tten }}:ppn={{ ppn_run_ref2tten }}</nodes>
    <walltime>{{ wtime_run_ref2tten }}</walltime>
    <memory>{{ mem_run_ref2tten }}</memory>
    <nodesize>&NCORES_PER_NODE;</nodesize>
    <native>&SCHED_NATIVE_CMD;</native>

    <jobname>&TAG;&TN_RADAR_REFL2TTEN;_spinup</jobname>
    <join>&LOGDIR;/&TN_RADAR_REFL2TTEN;_spinup<cyclestr>_@Y@m@d@H</cyclestr>&LOGEXT;</join>

    <envar><name>GLOBAL_VAR_DEFNS_FP</name><value>&GLOBAL_VAR_DEFNS_FP;</value></envar>
    <envar><name>USHdir</name><value>&USHdir;</value></envar>
    <envar><name>PDY</name><value><cyclestr>@Y@m@d</cyclestr></value></envar>
    <envar><name>cyc</name><value><cyclestr>@H</cyclestr></value></envar>
    <envar><name>subcyc</name><value><cyclestr>@M</cyclestr></value></envar>
    <envar><name>LOGDIR</name><value>&LOGDIR;</value></envar>
    <envar><name>SLASH_ENSMEM_SUBDIR</name><value><cyclestr>{{ slash_ensmem_subdir }}</cyclestr></value></envar>
    <envar><name>ENSMEM_INDX</name><value><cyclestr>#{{ ensmem_indx_name }}#</cyclestr></value></envar>

    <envar><name>CYCLE_TYPE</name><value><cyclestr>spinup</cyclestr></value></envar>
    <envar><name>CYCLE_SUBTYPE</name><value><cyclestr></cyclestr></value></envar>
    <envar><name>MEM_TYPE</name><value><cyclestr>MEMBER</cyclestr></value></envar>

    <dependency>
      <and>
        <or>
          <taskdep task="&TN_PROCESS_RADAR_REF;_spinup"/>
          <taskdep task="&TN_PROCESS_BUFR;_spinup"/>
        </or>
        <taskdep task="&TN_ANAL_GSI;_spinup"/>
      </and>
    </dependency>

  </task>
{%- endif %}
<!--
************************************************************************
************************************************************************
-->
{%- if do_jedi_envar_ioda %}
  <task name="&TN_JEDI_ENVAR_IODA;_spinup{{ uscore_ensmem_name }}" cycledefs="spinupcyc"  maxtries="{{ maxtries_run_jedi_envar_ioda }}">

    &RSRV_DEFAULT;
    &WALL_LIMIT_ANAL;

    <command>&LOAD_MODULES_RUN_TASK_FP; "jedienvar_ioda" "&JOBSdir;/JREGIONAL_JEDIENVAR_IODA"</command>

    <nodes>{{ nnodes_run_jedi_envar_ioda }}:ppn={{ ppn_run_jedi_envar_ioda }}</nodes>
    <walltime>{{ wtime_run_jedi_envar_ioda }}</walltime>
    <memory>{{ mem_run_jedi_envar_ioda }}</memory>
    <nodesize>&NCORES_PER_NODE;</nodesize>
    <native>&SCHED_NATIVE_CMD;</native>

    <jobname>&TAG;&TN_JEDI_ENVAR_IODA;_spinup</jobname>
    <join>&LOGDIR;/&TN_JEDI_ENVAR_IODA;_spinup<cyclestr>_@Y@m@d@H</cyclestr>&LOGEXT;</join>

    <envar><name>GLOBAL_VAR_DEFNS_FP</name><value>&GLOBAL_VAR_DEFNS_FP;</value></envar>
    <envar><name>USHdir</name><value>&USHdir;</value></envar>
    <envar><name>PDY</name><value><cyclestr>@Y@m@d</cyclestr></value></envar>
    <envar><name>cyc</name><value><cyclestr>@H</cyclestr></value></envar>
    <envar><name>subcyc</name><value><cyclestr>@M</cyclestr></value></envar>
    <envar><name>LOGDIR</name><value>&LOGDIR;</value></envar>
    <envar><name>SLASH_ENSMEM_SUBDIR</name><value><cyclestr>{{ slash_ensmem_subdir }}</cyclestr></value></envar>
    <envar><name>ENSMEM_INDX</name><value><cyclestr>#{{ ensmem_indx_name }}#</cyclestr></value></envar>

    <envar><name>CYCLE_TYPE</name><value><cyclestr>spinup</cyclestr></value></envar>
    <envar><name>CYCLE_SUBTYPE</name><value><cyclestr></cyclestr></value></envar>
    <envar><name>MEM_TYPE</name><value><cyclestr>MEMBER</cyclestr></value></envar>

    <dependency>
      <and>
        <taskdep task="&TN_ANAL_GSI;_spinup"/>
      </and>
    </dependency>

  </task>
{%- endif %}

<!--
************************************************************************
************************************************************************
-->
{%- if do_nonvar_cldanal %}
  <task name="&TN_CLDANL_NONVAR;_spinup{{ uscore_ensmem_name }}" cycledefs="spinupcyc"  maxtries="{{ maxtries_run_nonvarcldanl }}">

    &RSRV_DEFAULT;
    &WALL_LIMIT_ANAL;

    <command>&LOAD_MODULES_RUN_TASK_FP; "&TN_RUN_ANAL;" "&JOBSdir;/JREGIONAL_RUN_NONVARCLDANL"</command>

    <nodes>{{ nnodes_run_nonvarcldanl }}:ppn={{ ppn_run_nonvarcldanl }}</nodes>
    <walltime>{{ wtime_run_nonvarcldanl }}</walltime>
    <memory>{{ mem_run_nonvarcldanl }}</memory>
    <nodesize>&NCORES_PER_NODE;</nodesize>
    <native>&SCHED_NATIVE_CMD;</native>

    <jobname>&TAG;&TN_CLDANL_NONVAR;_spinup{{ uscore_ensmem_name }}</jobname>
    <join>&LOGDIR;/&TN_CLDANL_NONVAR;_spinup{{ uscore_ensmem_name }}<cyclestr>_@Y@m@d@H</cyclestr>&LOGEXT;</join>

    <envar><name>GLOBAL_VAR_DEFNS_FP</name><value>&GLOBAL_VAR_DEFNS_FP;</value></envar>
    <envar><name>USHdir</name><value>&USHdir;</value></envar>
    <envar><name>PDY</name><value><cyclestr>@Y@m@d</cyclestr></value></envar>
    <envar><name>cyc</name><value><cyclestr>@H</cyclestr></value></envar>
    <envar><name>subcyc</name><value><cyclestr>@M</cyclestr></value></envar>
    <envar><name>LOGDIR</name><value>&LOGDIR;</value></envar>
    <envar><name>SLASH_ENSMEM_SUBDIR</name><value><cyclestr>{{ slash_ensmem_subdir }}</cyclestr></value></envar>
    <envar><name>ENSMEM_INDX</name><value><cyclestr>#{{ ensmem_indx_name }}#</cyclestr></value></envar>

    <envar><name>CYCLE_TYPE</name><value><cyclestr>spinup</cyclestr></value></envar>
    <envar><name>CYCLE_SUBTYPE</name><value><cyclestr></cyclestr></value></envar>
    <envar><name>MEM_TYPE</name><value><cyclestr>MEMBER</cyclestr></value></envar>

    <dependency>
      <and>
        <taskdep task="&TN_PROCESS_BUFR;_spinup"/>
        {%- if do_enkfupdate %}
        <and>
           {%- if do_enkf_radar_ref %}
             <taskdep task="&TN_ENKF_RADAR_REF;"/>
           {%- else %}
             <taskdep task="&TN_RUN_ENKFUPDT;"/>
           {%- endif %}
        </and>
        {%- elif do_envar_radar_ref %}
        <or>
          <and>
            <taskdep task="&TN_POSTANAL;_spinup{{ uscore_ensmem_name }}"/>
             {%- for h in cycl_hrs_hyb_fv3lam_ens %}
                <strneq><left>{{ h }}</left><right><cyclestr>@H</cyclestr></right></strneq>
             {%- endfor %}
          </and>
          <and>
        <taskdep task="&TN_HYBRID_RADAR_REF;_spinup"/>
            <or>    
             {%- for h in cycl_hrs_hyb_fv3lam_ens %}
                <streq><left>{{ h }}</left><right><cyclestr>@H</cyclestr></right></streq>
             {%- endfor %}
            </or>   
          </and>
        </or>
        {%- else %}
    <taskdep task="&TN_POSTANAL;_spinup{{ uscore_ensmem_name }}"/>
        {%- endif %}
      </and>
    </dependency>

  </task>
{%- endif %}
<!--
************************************************************************
************************************************************************
-->
{%- endif %}
<!--
************************************************************************
************************************************************************
-->
  <task name="&TN_RUN_FCST;_spinup{{ uscore_ensmem_name }}" cycledefs="spinupcyc" maxtries="{{ maxtries_run_fcst }}">

    &RSRV_FCST;
    &WALL_LIMIT_FCST;

    <command>&LOAD_MODULES_RUN_TASK_FP; "&TN_RUN_FCST;" "&JOBSdir;/JREGIONAL_RUN_FCST"</command>

  {%- if machine in ["JET", "HERA", "LINUX"]  %}
    <cores>{{ ncores_run_fcst }}</cores>
    <native>{{ native_run_fcst }} &RRFS_RESERVE;</native>
  {%- elif machine in ["WCOSS2"]  %}
    <nodes>{{ nnodes_run_fcst }}:ppn={{ ppn_run_fcst }}:tpp={{ omp_num_threads_run_fcst }}</nodes>
    <native>&SCHED_NATIVE_CMD;</native>
    <nodesize>&NCORES_PER_NODE;</nodesize>
  {%- else %}
    <nodes>{{ nnodes_run_fcst }}:ppn={{ ppn_run_fcst }}</nodes>
    <nodesize>&NCORES_PER_NODE;</nodesize>
  {%- endif %}
    <native>&SCHED_NATIVE_CMD;</native>
    <walltime>{{ wtime_run_fcst }}</walltime>

    <jobname>&TAG;&TN_RUN_FCST;_spinup{{ uscore_ensmem_name }}</jobname>
    <join>&LOGDIR;/&TN_RUN_FCST;_spinup{{ uscore_ensmem_name }}<cyclestr>_@Y@m@d@H</cyclestr>&LOGEXT;</join>

    <envar><name>GLOBAL_VAR_DEFNS_FP</name><value>&GLOBAL_VAR_DEFNS_FP;</value></envar>
    <envar><name>USHdir</name><value>&USHdir;</value></envar>
    <envar><name>PDY</name><value><cyclestr>@Y@m@d</cyclestr></value></envar>
    <envar><name>cyc</name><value><cyclestr>@H</cyclestr></value></envar>
    <envar><name>subcyc</name><value><cyclestr>@M</cyclestr></value></envar>
    <envar><name>LOGDIR</name><value>&LOGDIR;</value></envar>
    <envar><name>SLASH_ENSMEM_SUBDIR</name><value><cyclestr>{{ slash_ensmem_subdir }}</cyclestr></value></envar>
    <envar><name>ENSMEM_INDX</name><value><cyclestr>#{{ ensmem_indx_name }}#</cyclestr></value></envar>

    <envar><name>CYCLE_TYPE</name><value><cyclestr>spinup</cyclestr></value></envar>
    <envar><name>CYCLE_SUBTYPE</name><value><cyclestr></cyclestr></value></envar>
    <envar><name>NWGES_BASEDIR</name><value>&NWGES_BASEDIR;</value></envar>
    <envar><name>RESTART_HRS</name><value><cyclestr>1</cyclestr></value></envar>
  
    <dependency>
      {%- if do_dacycle and do_refl2tten and do_nonvar_cldanal%}
      <and>
        <taskdep task="&TN_RADAR_REFL2TTEN;_spinup"/>
        <taskdep task="&TN_CLDANL_NONVAR;_spinup"/>
      </and>
      {%- elif do_dacycle and do_nonvar_cldanal%}
      <taskdep task="&TN_CLDANL_NONVAR;_spinup"/>
      {%- elif do_dacycle and do_refl2tten%}
      <taskdep task="&TN_RADAR_REFL2TTEN;_spinup"/>
      {%- elif do_dacycle %}
        {%- if do_envar_radar_ref %}
        <taskdep task="&TN_HYBRID_RADAR_REF;_spinup"/>
        {%- else  %}
        <taskdep task="&TN_POSTANAL;_spinup{{ uscore_ensmem_name }}"/>
        {%- endif %}
      {%- elif do_enkfupdate or do_enkf_radar_ref %}
        <and>
          <or>
          {%- for h in cycl_hrs_spinstart %}
            <streq><left>{{ h }}</left><right><cyclestr>@H</cyclestr></right></streq>
          {%- endfor %}
          </or>
          <or>
          {%- if do_ensinit %}
          <taskdep task="&TN_RUN_RECENTER;_spinup"/>
          {%- else  %}
          <taskdep task="&TN_PREP_CYC;_spinup{{ uscore_ensmem_name }}"/>
          {%- endif %}
          </or>
        </and>
      {%- else %}
      <taskdep task="&TN_PREP_CYC;_spinup{{ uscore_ensmem_name }}"/>
      {%- endif %}
    </dependency>

  </task>
<!--
************************************************************************
************************************************************************
-->
  <metatask name="&TN_SAVE_RESTART;_spinup">

    <var name="fhr"> {% for h in range(da_cycle_interv, fcst_len_hrs_spinup+da_cycle_interv, da_cycle_interv) %}{{ " %03d" % h  }}{% endfor %} </var>

    <task name="&TN_SAVE_RESTART;_spinup{{ uscore_ensmem_name }}_f#fhr#" cycledefs="spinupcyc" maxtries="{{ maxtries_save_restart }}">

      &RSRV_DEFAULT;
      &WALL_LIMIT_SAVE_RESTART;

      <command>&LOAD_MODULES_RUN_TASK_FP; "&TN_SAVE_RESTART;" "&JOBSdir;/JREGIONAL_SAVE_RESTART"</command>

      <nodes>{{ nnodes_save_restart }}:ppn={{ ppn_save_restart }}</nodes>
      <walltime>{{ wtime_save_restart }}</walltime>
      <nodesize>&NCORES_PER_NODE;</nodesize>
      <native>&SCHED_NATIVE_CMD;</native>

      <jobname>&TAG;&TN_SAVE_RESTART;{{ uscore_ensmem_name }}_f#fhr#</jobname>
      <join>&LOGDIR;/&TN_SAVE_RESTART;_spinup{{ uscore_ensmem_name }}_f#fhr#<cyclestr>_@Y@m@d@H</cyclestr>&LOGEXT;</join>

      <envar><name>GLOBAL_VAR_DEFNS_FP</name><value>&GLOBAL_VAR_DEFNS_FP;</value></envar>
      <envar><name>USHdir</name><value>&USHdir;</value></envar>
      <envar><name>PDY</name><value><cyclestr>@Y@m@d</cyclestr></value></envar>
      <envar><name>cyc</name><value><cyclestr>@H</cyclestr></value></envar>
      <envar><name>subcyc</name><value><cyclestr>@M</cyclestr></value></envar>
      <envar><name>LOGDIR</name><value>&LOGDIR;</value></envar>
      <envar><name>SLASH_ENSMEM_SUBDIR</name><value><cyclestr>{{ slash_ensmem_subdir }}</cyclestr></value></envar>
      <envar><name>ENSMEM_INDX</name><value><cyclestr>#{{ ensmem_indx_name }}#</cyclestr></value></envar>

      <envar><name>NWGES_DIR</name><value><cyclestr>&NWGES_BASEDIR;/@Y@m@d@H</cyclestr></value></envar>
      <envar><name>fhr</name><value>#fhr#</value></envar>
      <envar><name>CYCLE_TYPE</name><value><cyclestr>spinup</cyclestr></value></envar>
      <envar><name>CYCLE_SUBTYPE</name><value><cyclestr></cyclestr></value></envar>

      <dependency>
        <and>
          <timedep><cyclestr offset="&START_TIME_CONVENTIONAL;">@Y@m@d@H@M00</cyclestr></timedep>
          <or>
            <datadep age="01:30"><cyclestr>&COMIN_BASEDIR;/@Y@m@d@H{{ slash_ensmem_subdir }}/fcst_fv3lam_spinup/RESTART/coupler.res</cyclestr></datadep>
            <datadep age="01:30"><cyclestr>&COMIN_BASEDIR;/@Y@m@d@H{{ slash_ensmem_subdir }}/fcst_fv3lam_spinup/RESTART/</cyclestr><cyclestr offset="#fhr#:00:00">@Y@m@d.@H0000.coupler.res</cyclestr></datadep>
          </or>
        </and>
      </dependency>

    </task>

  </metatask>

<!--
************************************************************************
************************************************************************
-->
{% if do_post_spinup %}
  <metatask name="&TN_RUN_POST;_spinup{{ uscore_ensmem_name }}">

    <var name="fhr"> {% for h in range(0, fcst_len_hrs_spinup+1) %}{{ " %03d" % h  }}{% endfor %} </var>
<!--
************************************************************************
************************************************************************
-->
    <task name="&TN_RUN_POST;_spinup{{ uscore_ensmem_name }}_f#fhr#" cycledefs="spinupcyc" maxtries="{{ maxtries_run_post }}">

      &RSRV_POST;
      &WALL_LIMIT_POST;

      <command>&LOAD_MODULES_RUN_TASK_FP; "&TN_RUN_POST;" "&JOBSdir;/JREGIONAL_RUN_POST"</command>

      <nodes>{{ nnodes_run_post }}:ppn={{ ppn_run_post }}</nodes>
      <walltime>{{ wtime_run_post }}</walltime>
      <nodesize>&NCORES_PER_NODE;</nodesize>
      <native>&SCHED_NATIVE_CMD;</native>

      <jobname>&TAG;&TN_RUN_POST;_spinup{{ uscore_ensmem_name }}_f#fhr#</jobname>
      <join>&LOGDIR;/&TN_RUN_POST;_spinup{{ uscore_ensmem_name }}_f#fhr#<cyclestr>_@Y@m@d@H</cyclestr>&LOGEXT;</join>

      <envar><name>GLOBAL_VAR_DEFNS_FP</name><value>&GLOBAL_VAR_DEFNS_FP;</value></envar>
      <envar><name>USHdir</name><value>&USHdir;</value></envar>
      <envar><name>PDY</name><value><cyclestr>@Y@m@d</cyclestr></value></envar>
      <envar><name>cyc</name><value><cyclestr>@H</cyclestr></value></envar>
      <envar><name>subcyc</name><value><cyclestr>@M</cyclestr></value></envar>
      <envar><name>LOGDIR</name><value>&LOGDIR;</value></envar>
      <envar><name>SLASH_ENSMEM_SUBDIR</name><value><cyclestr>{{ slash_ensmem_subdir }}</cyclestr></value></envar>
      <envar><name>ENSMEM_INDX</name><value><cyclestr>#{{ ensmem_indx_name }}#</cyclestr></value></envar>

      <envar><name>NWGES_DIR</name><value><cyclestr>&NWGES_BASEDIR;/@Y@m@d@H</cyclestr></value></envar>
      <envar><name>fhr</name><value>#fhr#</value></envar>
      <envar><name>CYCLE_TYPE</name><value><cyclestr>spinup</cyclestr></value></envar>
      <envar><name>CYCLE_SUBTYPE</name><value><cyclestr></cyclestr></value></envar>
      <envar><name>TMMARK</name><value>tm00</value></envar>

      <dependency>
        <datadep age="02:30"><cyclestr>&COMIN_BASEDIR;/@Y@m@d@H{{ slash_ensmem_subdir }}/fcst_fv3lam_spinup/logf#fhr#</cyclestr></datadep>
      </dependency>

    </task>
<!--
************************************************************************
************************************************************************
-->
    <task name="&TN_RUN_PRDGEN;_spinup{{ uscore_ensmem_name }}_f#fhr#" cycledefs="spinupcyc" maxtries="{{ maxtries_run_prdgen }}">

      &RSRV_PRDGEN;
      &WALL_LIMIT_POST;

      <command>&LOAD_MODULES_RUN_TASK_FP; "&TN_RUN_PRDGEN;" "&JOBSdir;/JREGIONAL_RUN_PRDGEN"</command>

      <nodes>{{ nnodes_run_prdgen }}:ppn={{ ppn_run_prdgen }}</nodes>
      <walltime>{{ wtime_run_prdgen }}</walltime>
      <memory>{{ mem_run_prdgen }}</memory>
      <nodesize>&NCORES_PER_NODE;</nodesize>
      <native>&SCHED_NATIVE_CMD;</native>

      <jobname>&TAG;&TN_RUN_PRDGEN;_spinup{{ uscore_ensmem_name }}_f#fhr#</jobname>
      <join>&LOGDIR;/&TN_RUN_PRDGEN;_spinup{{ uscore_ensmem_name }}_f#fhr#<cyclestr>_@Y@m@d@H</cyclestr>&LOGEXT;</join>

      <envar><name>GLOBAL_VAR_DEFNS_FP</name><value>&GLOBAL_VAR_DEFNS_FP;</value></envar>
      <envar><name>USHdir</name><value>&USHdir;</value></envar>
      <envar><name>PDY</name><value><cyclestr>@Y@m@d</cyclestr></value></envar>
      <envar><name>cyc</name><value><cyclestr>@H</cyclestr></value></envar>
      <envar><name>subcyc</name><value><cyclestr>@M</cyclestr></value></envar>
      <envar><name>LOGDIR</name><value>&LOGDIR;</value></envar>
      <envar><name>SLASH_ENSMEM_SUBDIR</name><value><cyclestr>{{ slash_ensmem_subdir }}</cyclestr></value></envar>
      <envar><name>ENSMEM_INDX</name><value><cyclestr>#{{ ensmem_indx_name }}#</cyclestr></value></envar>

      <envar><name>fhr</name><value>#fhr#</value></envar>
      <envar><name>CYCLE_TYPE</name><value><cyclestr>spinup</cyclestr></value></envar>
      <envar><name>CYCLE_SUBTYPE</name><value><cyclestr></cyclestr></value></envar>
      <envar><name>TMMARK</name><value>tm00</value></envar>

      <dependency>
        <taskdep task="&TN_RUN_POST;_spinup{{ uscore_ensmem_name }}_f#fhr#"/>
      </dependency>

    </task>
<!--
************************************************************************
************************************************************************
-->
  </metatask>
{%- endif %}
<!--
************************************************************************
************************************************************************
-->

{%- if do_ensemble %}
</metatask>
{%- endif %}

<!-- end of spinup block -->
{%- endif %}


{%- endif %}  <!-- not do_ensfcst -->

<!--
************************************************************************
************************************************************************
-->

<!-- beginning of prod block -->
{%- if do_rrfs_dev %}

{%- if do_ensemble %}
 <metatask name="run_ensemble">
  <var name="{{ ensmem_indx_name }}">{% for m in range(1, num_ens_members+1) %}{{ "%03d " % m }}{% endfor %}</var>
{%- endif %}

<!--
************************************************************************
************************************************************************
-->
{%- if tn_prep_cyc_prod %}
  <task name="&TN_PREP_CYC_PROD;{{ uscore_ensmem_name }}" cycledefs="prodcyc,prodcyc_long" maxtries="{{ maxtries_run_prepstart }}">

    &RSRV_DEFAULT;
    &WALL_LIMIT_PRE;

    <command>&LOAD_MODULES_RUN_TASK_FP; "&TN_RUN_PREPSTART;" "&JOBSdir;/JREGIONAL_RUN_PREPSTART"</command>

    <nodes>{{ nnodes_run_prepstart }}:ppn={{ ppn_run_prepstart }}</nodes>
    <walltime>{{ wtime_run_prepstart }}</walltime>
    <nodesize>&NCORES_PER_NODE;</nodesize>
    <native>&SCHED_NATIVE_CMD;</native>

    <jobname>&TAG;&TN_PREP_CYC_PROD;{{ uscore_ensmem_name }}</jobname>
    <join>&LOGDIR;/&TN_PREP_CYC_PROD;{{ uscore_ensmem_name }}<cyclestr>_@Y@m@d@H</cyclestr>&LOGEXT;</join>

    <envar><name>GLOBAL_VAR_DEFNS_FP</name><value>&GLOBAL_VAR_DEFNS_FP;</value></envar>
    <envar><name>USHdir</name><value>&USHdir;</value></envar>
    <envar><name>PDY</name><value><cyclestr>@Y@m@d</cyclestr></value></envar>
    <envar><name>cyc</name><value><cyclestr>@H</cyclestr></value></envar>
    <envar><name>subcyc</name><value><cyclestr>@M</cyclestr></value></envar>
    <envar><name>LOGDIR</name><value>&LOGDIR;</value></envar>
    <envar><name>SLASH_ENSMEM_SUBDIR</name><value><cyclestr>{{ slash_ensmem_subdir }}</cyclestr></value></envar>
    <envar><name>ENSMEM_INDX</name><value><cyclestr>#{{ ensmem_indx_name }}#</cyclestr></value></envar>

    <envar><name>FG_ROOT</name><value><cyclestr>&FG_ROOT;</cyclestr></value></envar>
    <envar><name>LBCS_ROOT</name><value><cyclestr>&FG_ROOT;</cyclestr></value></envar>
    <envar><name>CYCLE_TYPE</name><value><cyclestr>prod</cyclestr></value></envar>
    <envar><name>CYCLE_SUBTYPE</name><value><cyclestr></cyclestr></value></envar>
    <envar><name>NWGES_BASEDIR</name><value>&NWGES_BASEDIR;</value></envar>

    <dependency>
     {%- if do_ensfcst %}
       <and>
         <datadep age="00:00:05:00"><cyclestr>&FG_ROOT;/@Y@m@d@H{{ slash_ensmem_subdir }}/fcst_fv3lam/DA_OUTPUT/coupler.res</cyclestr></datadep>
         <metataskdep metatask="&TN_MAKE_LBCS;{{ uscore_ensmem_name }}"/>
       </and>
     {%- else %}
       <or>
<!-- for start product cycle -->
         <and>
           <or>
             {%- for h in cycl_hrs_prodstart %}
             <streq><left>{{ h }}</left><right><cyclestr>@H</cyclestr></right></streq>
             {%- endfor %}
           </or>
{%- if do_spinup %}
{%- if not do_real_time %}
           <datadep age="00:00:01:00"><cyclestr offset="-{{ da_cycle_interv }}:00:00">&FG_ROOT;/@Y@m@d@H{{ slash_ensmem_subdir }}/fcst_fv3lam_spinup/RESTART/</cyclestr><cyclestr>@Y@m@d.@H0000.coupler.res</cyclestr></datadep>
{% else %}
           <or>
             <and>
               <timedep><cyclestr offset="&START_TIME_CONVENTIONAL;">@Y@m@d@H@M00</cyclestr></timedep>
               <datadep age="00:00:01:00"><cyclestr offset="-{{ da_cycle_interv }}:00:00">&FG_ROOT;/@Y@m@d@H{{ slash_ensmem_subdir }}/fcst_fv3lam_spinup/RESTART/</cyclestr><cyclestr>@Y@m@d.@H0000.coupler.res</cyclestr></datadep>
             </and>
             <and>
               <timedep><cyclestr offset="&START_TIME_PROD;">@Y@m@d@H@M00</cyclestr></timedep>
               <or>
                 {%- for h in range(da_cycle_interv, 6+1, da_cycle_interv) %}
                 <datadep age="00:00:01:00"><cyclestr offset="-{{ h }}:00:00">&FG_ROOT;/@Y@m@d@H{{ slash_ensmem_subdir }}/fcst_fv3lam/RESTART/</cyclestr><cyclestr>@Y@m@d.@H0000.coupler.res</cyclestr></datadep>
                 {%- endfor %}
               </or>
             </and>
           </or>
{%- endif %}
{% else %}
{%- if not do_real_time %}
           <and>
             <datadep age="00:00:05:00"><cyclestr>&FG_ROOT;/@Y@m@d@H{{ slash_ensmem_subdir }}/ics/gfs_data.tile7.halo0.nc</cyclestr></datadep>
             <or>
             {%- for h in range(0, extrn_mdl_ics_offset_hrs+1) %}
             <datadep age="00:00:05:00"><cyclestr offset="-{{ h }}:00:00">&FG_ROOT;/@Y@m@d@H{{ slash_ensmem_subdir }}/lbcs/gfs_bndy.tile7.{{ "%03d" % boundary_len_hrs }}.nc</cyclestr></datadep>
             {%- endfor %}
             </or>
           </and>
{% else %}
           <and>
             <timedep><cyclestr offset="&START_TIME_CONVENTIONAL;">@Y@m@d@H@M00</cyclestr></timedep>
             <taskdep task="&TN_MAKE_ICS;{{ uscore_ensmem_name }}"/>
             <or>
               <metataskdep metatask="&TN_MAKE_LBCS;{{ uscore_ensmem_name }}"/>
               <metataskdep metatask="&TN_MAKE_LBCS;{{ uscore_ensmem_name }}" cycle_offset="-{{ extrn_mdl_ics_offset_hrs }}:00:00"/>
             </or>
           </and>
{%- endif %}
{%- endif %}
         </and>
<!-- for continue product cycles  -->
         <and>
           {%- for h in cycl_hrs_prodstart %}
           <strneq><left>{{ h }}</left><right><cyclestr>@H</cyclestr></right></strneq>
           {%- endfor %}
{%- if not do_real_time %}
           <datadep age="00:00:01:00"><cyclestr offset="-{{ da_cycle_interv }}:00:00">&FG_ROOT;/@Y@m@d@H{{ slash_ensmem_subdir }}/fcst_fv3lam/RESTART/</cyclestr><cyclestr>@Y@m@d.@H0000.coupler.res</cyclestr></datadep>
{% else %}
           <or>
             <and>
               <timedep><cyclestr offset="&START_TIME_CONVENTIONAL;">@Y@m@d@H@M00</cyclestr></timedep>
               <datadep age="00:00:01:00"><cyclestr offset="-{{ da_cycle_interv }}:00:00">&FG_ROOT;/@Y@m@d@H{{ slash_ensmem_subdir }}/fcst_fv3lam/RESTART/</cyclestr><cyclestr>@Y@m@d.@H0000.coupler.res</cyclestr></datadep>
             </and>
             <and>
               <timedep><cyclestr offset="&START_TIME_LATE_ANALYSIS;">@Y@m@d@H@M00</cyclestr></timedep>
               <or>
                 {%- for h in range(da_cycle_interv+da_cycle_interv, 6+1, da_cycle_interv) %}
                 <datadep age="00:00:01:00"><cyclestr offset="-{{ h }}:00:00">&FG_ROOT;/@Y@m@d@H{{ slash_ensmem_subdir }}/fcst_fv3lam/RESTART/</cyclestr><cyclestr>@Y@m@d.@H0000.coupler.res</cyclestr></datadep>
                 {%- endfor %}
               </or>
             </and>
           </or>
{%- endif %}
         </and>
       </or>
{%- endif %}
    </dependency>

  </task>
{%- endif %}
<!--
************************************************************************
************************************************************************
-->

{%- if do_ensemble %}
</metatask>
{%- endif %}
<!-- end of prod block -->
{%- endif %}

{%- if not do_ensfcst %}
{%- if do_gsiobserver %}
<!--
************************************************************************
************************************************************************
-->
  <task name="&TN_CALC_ENSMEAN;" cycledefs="prodcyc,prodcyc_long" maxtries="{{ maxtries_run_prepstart }}">

    &RSRV_ENKF;
    &WALL_LIMIT_RECENTER;

    <command>&LOAD_MODULES_RUN_TASK_FP; "&TN_RUN_PREPSTART;" "&JOBSdir;/JREGIONAL_CALC_ENSMEAN"</command>

    <nodes>{{ nnodes_run_recenter }}:ppn={{ ppn_run_recenter }}</nodes>
    <walltime>{{ wtime_run_recenter }}</walltime>
    <nodesize>&NCORES_PER_NODE;</nodesize>
    <native>&SCHED_NATIVE_CMD;</native>

    <jobname>&TAG;&TN_CALC_ENSMEAN;</jobname>
    <join>&LOGDIR;/&TN_CALC_ENSMEAN;<cyclestr>_@Y@m@d@H</cyclestr>&LOGEXT;</join>

    <envar><name>GLOBAL_VAR_DEFNS_FP</name><value>&GLOBAL_VAR_DEFNS_FP;</value></envar>
    <envar><name>USHdir</name><value>&USHdir;</value></envar>
    <envar><name>PDY</name><value><cyclestr>@Y@m@d</cyclestr></value></envar>
    <envar><name>cyc</name><value><cyclestr>@H</cyclestr></value></envar>
    <envar><name>subcyc</name><value><cyclestr>@M</cyclestr></value></envar>
    <envar><name>LOGDIR</name><value>&LOGDIR;</value></envar>
    <envar><name>SLASH_ENSMEM_SUBDIR</name><value><cyclestr>{{ slash_ensmem_subdir }}</cyclestr></value></envar>
    <envar><name>ENSMEM_INDX</name><value><cyclestr>#{{ ensmem_indx_name }}#</cyclestr></value></envar>

    <envar><name>CYCLE_TYPE</name><value><cyclestr>prod</cyclestr></value></envar>
    <envar><name>CYCLE_SUBTYPE</name><value><cyclestr></cyclestr></value></envar>
    <envar><name>nens</name><value>{{ num_ens_members }}</value></envar>
    <envar><name>NWGES_DIR</name><value><cyclestr>&NWGES_BASEDIR;/@Y@m@d@H</cyclestr></value></envar>

    <dependency>
         <and>
         {%- for m in range(1, num_ens_members+1) %}
         <taskdep task="&TN_PREP_CYC_PROD;_mem{{ "%04d" % m }}"/>
         {%- endfor %}
         </and>
    </dependency>

  </task>
<!--
************************************************************************
************************************************************************
-->
  <task name="&TN_OBSERVER_GSI_ENSMEAN;" cycledefs="prodcyc,prodcyc_long" maxtries="{{ maxtries_run_anal }}">

    &RSRV_ANALYSIS;
    &WALL_LIMIT_ANAL;

    <command>&LOAD_MODULES_RUN_TASK_FP; "&TN_RUN_ANAL;" "&JOBSdir;/JREGIONAL_RUN_ANAL"</command>

  {%- if machine in ["JET", "HERA", "LINUX"]  %}
    <cores>{{ ncores_run_anal }}</cores>
    <native>&SCHED_NATIVE_CMD; &RRFS_RESERVE;</native>
  {%- elif machine in ["WCOSS2"]  %}
    <nodes>{{ nnodes_run_anal }}:ppn={{ ppn_run_anal }}:tpp={{ omp_num_threads_run_anal }}</nodes>
    <native>&SCHED_NATIVE_CMD;</native>
    <nodesize>&NCORES_PER_NODE;</nodesize>
  {%- else %}
    <nodes>{{ nnodes_run_anal }}:ppn={{ ppn_run_anal }}</nodes>
    <nodesize>&NCORES_PER_NODE;</nodesize>
  {%- endif %}
    <native>&SCHED_NATIVE_CMD;</native>
    <walltime>{{ wtime_run_anal }}</walltime>

    <jobname>&TAG;&TN_OBSERVER_GSI_ENSMEAN;</jobname>
    <join>&LOGDIR;/&TN_OBSERVER_GSI_ENSMEAN;<cyclestr>_@Y@m@d@H</cyclestr>&LOGEXT;</join>

    <envar><name>GLOBAL_VAR_DEFNS_FP</name><value>&GLOBAL_VAR_DEFNS_FP;</value></envar>
    <envar><name>USHdir</name><value>&USHdir;</value></envar>
    <envar><name>PDY</name><value><cyclestr>@Y@m@d</cyclestr></value></envar>
    <envar><name>cyc</name><value><cyclestr>@H</cyclestr></value></envar>
    <envar><name>subcyc</name><value><cyclestr>@M</cyclestr></value></envar>
    <envar><name>LOGDIR</name><value>&LOGDIR;</value></envar>
    <envar><name>SLASH_ENSMEM_SUBDIR</name><value><cyclestr>{{ slash_ensmem_subdir }}</cyclestr></value></envar>
    <envar><name>ENSMEM_INDX</name><value><cyclestr>#{{ ensmem_indx_name }}#</cyclestr></value></envar>

    <envar><name>CYCLE_ROOT</name><value><cyclestr>&COMIN_BASEDIR;</cyclestr></value></envar>
    <envar><name>NWGES_DIR</name><value><cyclestr>&NWGES_BASEDIR;/@Y@m@d@H</cyclestr></value></envar>
    <envar><name>GSI_TYPE</name><value><cyclestr>OBSERVER</cyclestr></value></envar>
    <envar><name>MEM_TYPE</name><value><cyclestr>MEAN</cyclestr></value></envar>
    <envar><name>SATBIAS_DIR</name><value><cyclestr>&NWGES_BASEDIR;/satbias</cyclestr></value></envar>

    <dependency>
       <and>
         <taskdep task="&TN_CALC_ENSMEAN;"/>
         {%- if do_enkf_radar_ref %}
         <taskdep task="&TN_PROCESS_RADAR_REF;_prod"/>
         {%- endif %}
         {% if machine in ["JET", "HERA"] -%}
         <datadep age="05:00"><cyclestr>&OBSPATH;/@Y@m@d@H.rap.t@Hz.prepbufr.tm00</cyclestr></datadep>
         {% else -%}
     <datadep age="05:00"><cyclestr>&OBSPATH;/rap.@Y@m@d/rap.t@Hz.prepbufr.tm00</cyclestr></datadep>
         {% endif -%}
       </and>
    </dependency>

  </task>
<!--
************************************************************************
************************************************************************
-->
 {%- if do_ensemble %}
 <metatask name="run_ensemble_observer">
   <var name="{{ ensmem_indx_name }}">{% for m in range(1, num_ens_members+1) %}{{ "%03d " % m }}{% endfor %}</var>
 {%- endif %}
<!--
************************************************************************
************************************************************************
-->
  <task name="&TN_OBSERVER_GSI;{{ uscore_ensmem_name }}" cycledefs="prodcyc,prodcyc_long" maxtries="{{ maxtries_run_anal }}">

    &RSRV_ANALYSIS;
    &WALL_LIMIT_ANAL;

    <command>&LOAD_MODULES_RUN_TASK_FP; "&TN_RUN_ANAL;" "&JOBSdir;/JREGIONAL_RUN_ANAL"</command>

  {%- if machine in ["JET", "HERA", "LINUX"]  %}
    <cores>{{ ncores_run_anal }}</cores>
    <native>&SCHED_NATIVE_CMD; &RRFS_RESERVE;</native>
  {%- elif machine in ["WCOSS2"]  %}
    <nodes>{{ nnodes_run_anal }}:ppn={{ ppn_run_anal }}:tpp={{ omp_num_threads_run_anal }}</nodes>
    <native>&SCHED_NATIVE_CMD;</native>
    <nodesize>&NCORES_PER_NODE;</nodesize>
  {%- else %}
    <nodes>{{ nnodes_run_anal }}:ppn={{ ppn_run_anal }}</nodes>
    <nodesize>&NCORES_PER_NODE;</nodesize>
  {%- endif %}
    <native>&SCHED_NATIVE_CMD;</native>
    <walltime>{{ wtime_run_anal }}</walltime>

    <jobname>&TAG;&TN_OBSERVER_GSI;{{ uscore_ensmem_name }}</jobname>
    <join>&LOGDIR;/&TN_OBSERVER_GSI;{{ uscore_ensmem_name }}<cyclestr>_@Y@m@d@H</cyclestr>&LOGEXT;</join>

    <envar><name>GLOBAL_VAR_DEFNS_FP</name><value>&GLOBAL_VAR_DEFNS_FP;</value></envar>
    <envar><name>USHdir</name><value>&USHdir;</value></envar>
    <envar><name>PDY</name><value><cyclestr>@Y@m@d</cyclestr></value></envar>
    <envar><name>cyc</name><value><cyclestr>@H</cyclestr></value></envar>
    <envar><name>subcyc</name><value><cyclestr>@M</cyclestr></value></envar>
    <envar><name>LOGDIR</name><value>&LOGDIR;</value></envar>
    <envar><name>SLASH_ENSMEM_SUBDIR</name><value><cyclestr>{{ slash_ensmem_subdir }}</cyclestr></value></envar>
    <envar><name>ENSMEM_INDX</name><value><cyclestr>#{{ ensmem_indx_name }}#</cyclestr></value></envar>

    <envar><name>CYCLE_ROOT</name><value><cyclestr>&COMIN_BASEDIR;</cyclestr></value></envar>
    <envar><name>NWGES_DIR</name><value><cyclestr>&NWGES_BASEDIR;/@Y@m@d@H</cyclestr></value></envar>
    <envar><name>GSI_TYPE</name><value><cyclestr>OBSERVER</cyclestr></value></envar>
    <envar><name>MEM_TYPE</name><value><cyclestr>MEMBER</cyclestr></value></envar>
    <envar><name>SATBIAS_DIR</name><value><cyclestr>&NWGES_BASEDIR;/satbias</cyclestr></value></envar>

    <dependency>
       <and>
         <taskdep task="&TN_OBSERVER_GSI_ENSMEAN;"/>
       </and>
    </dependency>

  </task>
<!--
************************************************************************
************************************************************************
-->

{%- if do_ensemble %}
  </metatask>
{%- endif %}
<!-- do gsi observer -->
{%- endif %}

<!--
************************************************************************
************************************************************************
-->
{%- if do_enkfupdate %}
  <task name="&TN_RUN_ENKFUPDT;" cycledefs="prodcyc,prodcyc_long" maxtries="{{ maxtries_run_enkf }}">
    &RSRV_ENKF;
    &WALL_LIMIT_ANAL;

    <command>&LOAD_MODULES_RUN_TASK_FP; "&TN_RUN_ENKFUPDT;" &JOBSdir;/JREGIONAL_RUN_ENKF</command>

    <nodes>{{ nnodes_run_enkf }}:ppn={{ ppn_run_enkf }}</nodes>
    <walltime>{{ wtime_run_enkf }}</walltime>
    <nodesize>&NCORES_PER_NODE;</nodesize>
    <native>&SCHED_NATIVE_CMD;</native>

    <jobname>&TAG;&TN_RUN_ENKFUPDT;</jobname>
    <join>&LOGDIR;/&TN_RUN_ENKFUPDT;<cyclestr>_@Y@m@d@H</cyclestr>&LOGEXT;</join>

    <envar><name>GLOBAL_VAR_DEFNS_FP</name><value>&GLOBAL_VAR_DEFNS_FP;</value></envar>
    <envar><name>USHdir</name><value>&USHdir;</value></envar>
    <envar><name>PDY</name><value><cyclestr>@Y@m@d</cyclestr></value></envar>
    <envar><name>cyc</name><value><cyclestr>@H</cyclestr></value></envar>
    <envar><name>subcyc</name><value><cyclestr>@M</cyclestr></value></envar>
    <envar><name>LOGDIR</name><value>&LOGDIR;</value></envar>
    <envar><name>SLASH_ENSMEM_SUBDIR</name><value><cyclestr>{{ slash_ensmem_subdir }}</cyclestr></value></envar>
    <envar><name>ENSMEM_INDX</name><value><cyclestr>#{{ ensmem_indx_name }}#</cyclestr></value></envar>

    <envar><name>nens</name><value>{{ num_ens_members }}</value></envar>
    <envar><name>CYCLE_ROOT</name><value><cyclestr>&COMIN_BASEDIR;</cyclestr></value></envar>
    <envar><name>NWGES_DIR</name><value><cyclestr>&NWGES_BASEDIR;/@Y@m@d@H</cyclestr></value></envar>
    <envar><name>OB_TYPE</name><value>conv</value></envar>

    <dependency>
        <metataskdep metatask="run_ensemble_observer"/>
    </dependency>
  </task>

{%- endif %}

<!--
************************************************************************
************************************************************************
-->
{%- if do_enkf_radar_ref %}
  <task name="&TN_ENKF_RADAR_REF;" cycledefs="prodcyc,prodcyc_long" maxtries="{{ maxtries_run_enkf }}">
    &RSRV_ENKF;
    &WALL_LIMIT_ANAL;

    <command>&LOAD_MODULES_RUN_TASK_FP; "&TN_ENKF_RADAR_REF;" &JOBSdir;/JREGIONAL_RUN_ENKF</command>

    <nodes>{{ nnodes_run_enkf }}:ppn={{ ppn_run_enkf }}</nodes>
    <walltime>{{ wtime_run_enkf }}</walltime>
    <nodesize>&NCORES_PER_NODE;</nodesize>
    <native>&SCHED_NATIVE_CMD;</native>

    <jobname>&TAG;&TN_ENKF_RADAR_REF;</jobname>
    <join>&LOGDIR;/&TN_ENKF_RADAR_REF;<cyclestr>_@Y@m@d@H</cyclestr>&LOGEXT;</join>

    <envar><name>GLOBAL_VAR_DEFNS_FP</name><value>&GLOBAL_VAR_DEFNS_FP;</value></envar>
    <envar><name>USHdir</name><value>&USHdir;</value></envar>
    <envar><name>PDY</name><value><cyclestr>@Y@m@d</cyclestr></value></envar>
    <envar><name>cyc</name><value><cyclestr>@H</cyclestr></value></envar>
    <envar><name>subcyc</name><value><cyclestr>@M</cyclestr></value></envar>
    <envar><name>LOGDIR</name><value>&LOGDIR;</value></envar>
    <envar><name>SLASH_ENSMEM_SUBDIR</name><value><cyclestr>{{ slash_ensmem_subdir }}</cyclestr></value></envar>
    <envar><name>ENSMEM_INDX</name><value><cyclestr>#{{ ensmem_indx_name }}#</cyclestr></value></envar>

    <envar><name>nens</name><value>{{ num_ens_members }}</value></envar>
    <envar><name>CYCLE_ROOT</name><value><cyclestr>&COMIN_BASEDIR;</cyclestr></value></envar>
    <envar><name>NWGES_DIR</name><value><cyclestr>&NWGES_BASEDIR;/@Y@m@d@H</cyclestr></value></envar>
    <envar><name>OB_TYPE</name><value>radardbz</value></envar>

    <dependency>
      <and>
        <taskdep task="&TN_RUN_ENKFUPDT;"/>
        {%- if not do_real_time %}
        <and> 
        {%- for m in range(1, num_ens_members+1) %}
          <datadep age="00:00:00:01"><cyclestr>&NWGES_BASEDIR;/@Y@m@d@H/mem{{ "%04d" % m }}/observer_gsi/diag_conv_rw_ges.@Y@m@d@H.nc4</cyclestr></datadep>
        {%- endfor %}
        </and> 
        {%- endif %}
      </and>
    </dependency>
  </task>

{%- endif %}
<!--
************************************************************************
************************************************************************
-->
{%- if do_recenter %}
  <task name="&TN_RUN_RECENTER;" cycledefs="recentercyc" maxtries="{{ maxtries_run_recenter }}">
    &RSRV_ENKF;
    &WALL_LIMIT_RECENTER;

    <command>&LOAD_MODULES_RUN_TASK_FP; "&TN_RUN_RECENTER;" &JOBSdir;/JREGIONAL_RUN_RECENTER</command>

    <nodes>{{ nnodes_run_recenter }}:ppn={{ ppn_run_recenter }}</nodes>
    <walltime>{{ wtime_run_recenter }}</walltime>
    <nodesize>&NCORES_PER_NODE;</nodesize>
    <native>&SCHED_NATIVE_CMD;</native>

    <jobname>&TAG;&TN_RUN_RECENTER;</jobname>
    <join>&LOGDIR;/&TN_RUN_RECENTER;<cyclestr>_@Y@m@d@H</cyclestr>&LOGEXT;</join>

    <envar><name>GLOBAL_VAR_DEFNS_FP</name><value>&GLOBAL_VAR_DEFNS_FP;</value></envar>
    <envar><name>USHdir</name><value>&USHdir;</value></envar>
    <envar><name>PDY</name><value><cyclestr>@Y@m@d</cyclestr></value></envar>
    <envar><name>cyc</name><value><cyclestr>@H</cyclestr></value></envar>
    <envar><name>subcyc</name><value><cyclestr>@M</cyclestr></value></envar>
    <envar><name>LOGDIR</name><value>&LOGDIR;</value></envar>
    <envar><name>SLASH_ENSMEM_SUBDIR</name><value><cyclestr>{{ slash_ensmem_subdir }}</cyclestr></value></envar>
    <envar><name>ENSMEM_INDX</name><value><cyclestr>#{{ ensmem_indx_name }}#</cyclestr></value></envar>

    <envar><name>nens</name><value>{{ num_ens_members }}</value></envar>
    <envar><name>CYCLE_ROOT</name><value><cyclestr>&COMIN_BASEDIR;</cyclestr></value></envar>
    <envar><name>ENSCTRL_CYCLE_DIR</name><value><cyclestr>&ENSCTRL_COMIN_BASEDIR;/@Y@m@d@H</cyclestr></value></envar>
    <envar><name>ENSCTRL_CYCLE_ROOT</name><value><cyclestr>&ENSCTRL_COMIN_BASEDIR;</cyclestr></value></envar>
    <envar><name>NWGES_DIR</name><value><cyclestr>&NWGES_BASEDIR;/@Y@m@d@H</cyclestr></value></envar>

    <dependency>
      <and>
        {%- if do_nonvar_cldanal %}
        <and>
        {%- for m in range(1, num_ens_members+1) %}
          <taskdep task="&TN_CLDANL_NONVAR;_prod_mem{{ "%04d" % m }}"/>
        {%- endfor %}
        </and>
        {%- elif do_enkf_radar_ref %}
        <taskdep task="&TN_ENKF_RADAR_REF;"/>
        {%- elif do_enkfupdate %}
        <taskdep task="&TN_RUN_ENKFUPDT;"/>
        {%- endif %}
        <or>
        <datadep age="00:00:00:05"><cyclestr>&ENSCTRL_COMIN_BASEDIR;/@Y@m@d@H/nonvar_cldanl/nonvarcldanl_complete.txt</cyclestr></datadep>
        <datadep age="00:00:00:05"><cyclestr>&ENSCTRL_COMIN_BASEDIR;/@Y@m@d@H/nonvar_cldanl_spinup/nonvarcldanl_complete.txt</cyclestr></datadep>
        </or>
      </and>
    </dependency>
  </task>

{%- endif %}
<!--
************************************************************************
************************************************************************
-->
{% if do_rrfs_dev %}

{% if do_ensemble %}
 <metatask name="run_ensemble">
  <var name="{{ ensmem_indx_name }}">{% for m in range(1, num_ens_members+1) %}{{ "%03d " % m }}{% endfor %}</var>
{%- endif %}

{%- if do_dacycle %}

<!--
************************************************************************
************************************************************************
-->
  <task name="&TN_ANAL_GSI;_prod{{ uscore_ensmem_name }}" cycledefs="prodcyc,prodcyc_long" maxtries="{{ maxtries_run_anal }}">

    &RSRV_ANALYSIS;
    &WALL_LIMIT_ANAL;

    <command>&LOAD_MODULES_RUN_TASK_FP; "&TN_RUN_ANAL;" "&JOBSdir;/JREGIONAL_RUN_ANAL"</command>

  {%- if machine in ["JET", "HERA", "LINUX"]  %}
    <cores>{{ ncores_run_anal }}</cores>
    <native>&SCHED_NATIVE_CMD; &RRFS_RESERVE;</native>
  {%- elif machine in ["WCOSS2"]  %}
    <nodes>{{ nnodes_run_anal }}:ppn={{ ppn_run_anal }}:tpp={{ omp_num_threads_run_anal }}</nodes>
    <native>&SCHED_NATIVE_CMD;</native>
    <nodesize>&NCORES_PER_NODE;</nodesize>
  {%- else %}
    <nodes>{{ nnodes_run_anal }}:ppn={{ ppn_run_anal }}</nodes>
    <nodesize>&NCORES_PER_NODE;</nodesize>
  {%- endif %}
    <native>&SCHED_NATIVE_CMD;</native>
    <walltime>{{ wtime_run_anal }}</walltime>

    <jobname>&TAG;&TN_ANAL_GSI;_prod{{ uscore_ensmem_name }}</jobname>
    <join>&LOGDIR;/&TN_ANAL_GSI;{{ uscore_ensmem_name }}_prod_<cyclestr>@Y@m@d@H</cyclestr>&LOGEXT;</join>

    <envar><name>GLOBAL_VAR_DEFNS_FP</name><value>&GLOBAL_VAR_DEFNS_FP;</value></envar>
    <envar><name>USHdir</name><value>&USHdir;</value></envar>
    <envar><name>PDY</name><value><cyclestr>@Y@m@d</cyclestr></value></envar>
    <envar><name>cyc</name><value><cyclestr>@H</cyclestr></value></envar>
    <envar><name>subcyc</name><value><cyclestr>@M</cyclestr></value></envar>
    <envar><name>LOGDIR</name><value>&LOGDIR;</value></envar>
    <envar><name>SLASH_ENSMEM_SUBDIR</name><value><cyclestr>{{ slash_ensmem_subdir }}</cyclestr></value></envar>
    <envar><name>ENSMEM_INDX</name><value><cyclestr>#{{ ensmem_indx_name }}#</cyclestr></value></envar>

    <envar><name>CYCLE_ROOT</name><value><cyclestr>&COMIN_BASEDIR;</cyclestr></value></envar>
    <envar><name>RRFSE_FG_ROOT</name><value><cyclestr>&RRFSE_FG_ROOT;</cyclestr></value></envar>
    <envar><name>CYCLE_TYPE</name><value><cyclestr>prod</cyclestr></value></envar>
    <envar><name>CYCLE_SUBTYPE</name><value><cyclestr></cyclestr></value></envar>
    <envar><name>GSI_TYPE</name><value><cyclestr>ANALYSIS</cyclestr></value></envar>
    <envar><name>MEM_TYPE</name><value><cyclestr>MEMBER</cyclestr></value></envar>
    <envar><name>SATBIAS_DIR</name><value><cyclestr>&NWGES_BASEDIR;/satbias</cyclestr></value></envar>
    <envar><name>nens</name><value>{{ num_ens_members }}</value></envar>

    <dependency>
       <and>
         <timedep><cyclestr offset="&START_TIME_CONVENTIONAL;">@Y@m@d@H@M00</cyclestr></timedep>
         <taskdep task="&TN_PREP_CYC;_prod{{ uscore_ensmem_name }}"/>
         {%- if use_rrfse_ens %}
         <or>
           <and>
             <or>
             {%- for h in cycl_hrs_hyb_fv3lam_ens %}
               <streq><left>{{ h }}</left><right><cyclestr>@H</cyclestr></right></streq>
             {%- endfor %}
             </or>
           <or>
           {%- if do_spinup %}
            <and> 
             <or>
             {%- for h in cycl_hrs_prodstart_ens %}
               <streq><left>{{ h }}</left><right><cyclestr>@H</cyclestr></right></streq>
             {%- endfor %}
             </or>
             {% for h in range(1, num_ens_members+1) %}
             <datadep age="00:00:01:00"><cyclestr offset="-{{ da_cycle_interv }}:00:00">&RRFSE_FG_ROOT;/@Y@m@d@H/mem{{ "%04d" % h  }}/fcst_fv3lam_spinup/RESTART/</cyclestr><cyclestr>@Y@m@d.@H0000.coupler.res</cyclestr></datadep>
             {%- endfor %}
            </and>
            <and> 
             <or>
             {%- for h in cycl_hrs_prodstart_ens %}
               <strneq><left>{{ h }}</left><right><cyclestr>@H</cyclestr></right></strneq>
             {%- endfor %}
             </or>
             {% for h in range(1, num_ens_members+1) %}
             <datadep age="00:00:01:00"><cyclestr offset="-{{ da_cycle_interv }}:00:00">&RRFSE_FG_ROOT;/@Y@m@d@H/mem{{ "%04d" % h  }}/fcst_fv3lam/RESTART/</cyclestr><cyclestr>@Y@m@d.@H0000.coupler.res</cyclestr></datadep>
             {%- endfor %}
            </and>
           {%- else %} 
            <and>
             {% for h in range(1, num_ens_members+1) %}
             <datadep age="00:00:01:00"><cyclestr offset="-{{ da_cycle_interv }}:00:00">&RRFSE_FG_ROOT;/@Y@m@d@H/mem{{ "%04d" % h  }}/fcst_fv3lam/RESTART/</cyclestr><cyclestr>@Y@m@d.@H0000.coupler.res</cyclestr></datadep>
             {%- endfor %}
            </and>
           {%- endif %} 
           </or>
           </and>
           <and>
              {%- for h in cycl_hrs_hyb_fv3lam_ens %}
                <strneq><left>{{ h }}</left><right><cyclestr>@H</cyclestr></right></strneq>
              {%- endfor %}
           </and>
         </or>
         {%- endif %}
       </and>
    </dependency>

  </task>

<!--
************************************************************************
************************************************************************
-->
  <task name="&TN_POSTANAL;_prod{{ uscore_ensmem_name }}" cycledefs="prodcyc,prodcyc_long" maxtries="{{ maxtries_run_postanal }}">

    &RSRV_DEFAULT;
    &WALL_LIMIT_POST;

    <command>&LOAD_MODULES_RUN_TASK_FP; "&TN_RUN_POST;" "&JOBSdir;/JREGIONAL_RUN_POSTANAL"</command>

    <nodes>{{ nnodes_run_postanal }}:ppn={{ ppn_run_postanal }}</nodes>
    <walltime>{{ wtime_run_postanal }}</walltime>
    <nodesize>&NCORES_PER_NODE;</nodesize>
    <native>&SCHED_NATIVE_CMD;</native>

    <jobname>&TAG;&TN_POSTANAL;_prod{{ uscore_ensmem_name }}</jobname>
    <join>&LOGDIR;/&TN_POSTANAL;{{ uscore_ensmem_name }}_prod<cyclestr>_@Y@m@d@H</cyclestr>&LOGEXT;</join>

    <envar><name>GLOBAL_VAR_DEFNS_FP</name><value>&GLOBAL_VAR_DEFNS_FP;</value></envar>
    <envar><name>USHdir</name><value>&USHdir;</value></envar>
    <envar><name>PDY</name><value><cyclestr>@Y@m@d</cyclestr></value></envar>
    <envar><name>cyc</name><value><cyclestr>@H</cyclestr></value></envar>
    <envar><name>subcyc</name><value><cyclestr>@M</cyclestr></value></envar>
    <envar><name>LOGDIR</name><value>&LOGDIR;</value></envar>
    <envar><name>SLASH_ENSMEM_SUBDIR</name><value><cyclestr>{{ slash_ensmem_subdir }}</cyclestr></value></envar>
    <envar><name>ENSMEM_INDX</name><value><cyclestr>#{{ ensmem_indx_name }}#</cyclestr></value></envar>

    <envar><name>CYCLE_ROOT</name><value><cyclestr>&COMIN_BASEDIR;</cyclestr></value></envar>
    <envar><name>RRFSE_FG_ROOT</name><value><cyclestr>&RRFSE_FG_ROOT;</cyclestr></value></envar>
    <envar><name>CYCLE_TYPE</name><value><cyclestr>prod</cyclestr></value></envar>
    <envar><name>CYCLE_SUBTYPE</name><value><cyclestr></cyclestr></value></envar>
    <envar><name>GSI_TYPE</name><value><cyclestr>ANALYSIS</cyclestr></value></envar>
    <envar><name>MEM_TYPE</name><value><cyclestr>MEMBER</cyclestr></value></envar>
    <envar><name>SATBIAS_DIR</name><value><cyclestr>&NWGES_BASEDIR;/satbias</cyclestr></value></envar>
    <envar><name>nens</name><value>{{ num_ens_members }}</value></envar>

    <dependency>
       <taskdep task="&TN_ANAL_GSI;_prod{{ uscore_ensmem_name }}"/>
    </dependency>

  </task>

<!--
************************************************************************
************************************************************************
-->
{%- if do_envar_radar_ref %}
  <task name="&TN_HYBRID_RADAR_REF;_prod" cycledefs="prodcyc,prodcyc_long" maxtries="{{ maxtries_run_anal }}">

    &RSRV_ANALYSIS;
    &WALL_LIMIT_ANAL;

    <command>&LOAD_MODULES_RUN_TASK_FP; "&TN_HYBRID_RADAR_REF;" "&JOBSdir;/JREGIONAL_RUN_ANAL"</command>

  {%- if machine in ["JET", "HERA", "LINUX"]  %}
    <cores>{{ ncores_run_anal }}</cores>
    <native>&SCHED_NATIVE_CMD; &RRFS_RESERVE;</native>
  {%- elif machine in ["WCOSS2"]  %}
    <nodes>{{ nnodes_run_anal }}:ppn={{ ppn_run_anal }}:tpp={{ omp_num_threads_run_anal }}</nodes>
    <native>&SCHED_NATIVE_CMD;</native>
    <nodesize>&NCORES_PER_NODE;</nodesize>
  {%- else %}
    <nodes>{{ nnodes_run_anal }}:ppn={{ ppn_run_anal }}</nodes>
    <nodesize>&NCORES_PER_NODE;</nodesize>
  {%- endif %}
    <native>&SCHED_NATIVE_CMD;</native>
    <walltime>{{ wtime_run_anal }}</walltime>

    <jobname>&TAG;&TN_HYBRID_RADAR_REF;_prod</jobname>
    <join>&LOGDIR;/&TN_HYBRID_RADAR_REF;_prod_<cyclestr>@Y@m@d@H</cyclestr>&LOGEXT;</join>

    <envar><name>GLOBAL_VAR_DEFNS_FP</name><value>&GLOBAL_VAR_DEFNS_FP;</value></envar>
    <envar><name>USHdir</name><value>&USHdir;</value></envar>
    <envar><name>PDY</name><value><cyclestr>@Y@m@d</cyclestr></value></envar>
    <envar><name>cyc</name><value><cyclestr>@H</cyclestr></value></envar>
    <envar><name>subcyc</name><value><cyclestr>@M</cyclestr></value></envar>
    <envar><name>LOGDIR</name><value>&LOGDIR;</value></envar>
    <envar><name>SLASH_ENSMEM_SUBDIR</name><value><cyclestr>{{ slash_ensmem_subdir }}</cyclestr></value></envar>
    <envar><name>ENSMEM_INDX</name><value><cyclestr>#{{ ensmem_indx_name }}#</cyclestr></value></envar>

    <envar><name>CYCLE_ROOT</name><value><cyclestr>&COMIN_BASEDIR;</cyclestr></value></envar>
    <envar><name>RRFSE_FG_ROOT</name><value><cyclestr>&RRFSE_FG_ROOT;</cyclestr></value></envar>
    <envar><name>CYCLE_TYPE</name><value><cyclestr>prod</cyclestr></value></envar>
    <envar><name>CYCLE_SUBTYPE</name><value><cyclestr></cyclestr></value></envar>
    <envar><name>GSI_TYPE</name><value><cyclestr>ANALYSIS</cyclestr></value></envar>
    <envar><name>MEM_TYPE</name><value><cyclestr>MEMBER</cyclestr></value></envar>
    <envar><name>SATBIAS_DIR</name><value><cyclestr>&NWGES_BASEDIR;/satbias</cyclestr></value></envar>
    <envar><name>nens</name><value>30</value></envar>
    <envar><name>OB_TYPE</name><value>radardbz</value></envar>

    <dependency>
       <and>
         <taskdep task="&TN_ANAL_GSI;_prod"/>
         <or>    
            {%- for h in cycl_hrs_hyb_fv3lam_ens %}
               <streq><left>{{ h }}</left><right><cyclestr>@H</cyclestr></right></streq>
            {%- endfor %}
         </or>   
       </and>
    </dependency>

  </task>
{% endif -%}

<!--
************************************************************************
************************************************************************
-->

{% endif -%}

<!--
************************************************************************
************************************************************************
-->
{%- if do_refl2tten %}
  <task name="&TN_RADAR_REFL2TTEN;_prod" cycledefs="prodcyc,prodcyc_long"  maxtries="{{ maxtries_run_ref2tten }}">

    &RSRV_DEFAULT;
    &WALL_LIMIT_ANAL;

    <command>&LOAD_MODULES_RUN_TASK_FP; "&TN_RUN_ANAL;" "&JOBSdir;/JREGIONAL_REFL2TTEN"</command>

    <nodes>{{ nnodes_run_ref2tten }}:ppn={{ ppn_run_ref2tten }}</nodes>
    <walltime>{{ wtime_run_ref2tten }}</walltime>
    <memory>{{ mem_run_ref2tten }}</memory>
    <nodesize>&NCORES_PER_NODE;</nodesize>

    <jobname>&TAG;&TN_RADAR_REFL2TTEN;_prod</jobname>
    <join>&LOGDIR;/&TN_RADAR_REFL2TTEN;_prod_<cyclestr>@Y@m@d@H</cyclestr>&LOGEXT;</join>

    <envar><name>GLOBAL_VAR_DEFNS_FP</name><value>&GLOBAL_VAR_DEFNS_FP;</value></envar>
    <envar><name>USHdir</name><value>&USHdir;</value></envar>
    <envar><name>PDY</name><value><cyclestr>@Y@m@d</cyclestr></value></envar>
    <envar><name>cyc</name><value><cyclestr>@H</cyclestr></value></envar>
    <envar><name>subcyc</name><value><cyclestr>@M</cyclestr></value></envar>
    <envar><name>LOGDIR</name><value>&LOGDIR;</value></envar>
    <envar><name>SLASH_ENSMEM_SUBDIR</name><value><cyclestr>{{ slash_ensmem_subdir }}</cyclestr></value></envar>
    <envar><name>ENSMEM_INDX</name><value><cyclestr>#{{ ensmem_indx_name }}#</cyclestr></value></envar>

    <envar><name>CYCLE_TYPE</name><value><cyclestr>prod</cyclestr></value></envar>
    <envar><name>CYCLE_SUBTYPE</name><value><cyclestr></cyclestr></value></envar>
    <envar><name>MEM_TYPE</name><value><cyclestr>MEMBER</cyclestr></value></envar>

    <dependency>
      <and>
        <or>
          <taskdep task="&TN_PROCESS_RADAR_REF;_prod"/>
          <taskdep task="&TN_PROCESS_BUFR;_prod"/>
        </or>
        <taskdep task="&TN_ANAL_GSI;_prod"/>
      </and>
    </dependency>

  </task>

{%- endif %}

<!--
************************************************************************
************************************************************************
-->
{%- if do_jedi_envar_ioda %}
  <task name="&TN_JEDI_ENVAR_IODA;_prod{{ uscore_ensmem_name }}" cycledefs="prodcyc,prodcyc_long"  maxtries="{{ maxtries_run_jedi_envar_ioda }}">

    &RSRV_DEFAULT;
    &WALL_LIMIT_ANAL;

    <command>&LOAD_MODULES_RUN_TASK_FP; "jedienvar_ioda" "&JOBSdir;/JREGIONAL_JEDIENVAR_IODA"</command>

    <nodes>{{ nnodes_run_jedi_envar_ioda }}:ppn={{ ppn_run_jedi_envar_ioda }}</nodes>
    <walltime>{{ wtime_run_jedi_envar_ioda }}</walltime>
    <memory>{{ mem_run_jedi_envar_ioda }}</memory>
    <nodesize>&NCORES_PER_NODE;</nodesize>

    <jobname>&TAG;&TN_JEDI_ENVAR_IODA;_prod</jobname>
    <join>&LOGDIR;/&TN_JEDI_ENVAR_IODA;_prod_<cyclestr>@Y@m@d@H</cyclestr>&LOGEXT;</join>

    <envar><name>GLOBAL_VAR_DEFNS_FP</name><value>&GLOBAL_VAR_DEFNS_FP;</value></envar>
    <envar><name>USHdir</name><value>&USHdir;</value></envar>
    <envar><name>PDY</name><value><cyclestr>@Y@m@d</cyclestr></value></envar>
    <envar><name>cyc</name><value><cyclestr>@H</cyclestr></value></envar>
    <envar><name>subcyc</name><value><cyclestr>@M</cyclestr></value></envar>
    <envar><name>LOGDIR</name><value>&LOGDIR;</value></envar>
    <envar><name>SLASH_ENSMEM_SUBDIR</name><value><cyclestr>{{ slash_ensmem_subdir }}</cyclestr></value></envar>
    <envar><name>ENSMEM_INDX</name><value><cyclestr>#{{ ensmem_indx_name }}#</cyclestr></value></envar>

    <envar><name>CYCLE_TYPE</name><value><cyclestr>prod</cyclestr></value></envar>
    <envar><name>CYCLE_SUBTYPE</name><value><cyclestr></cyclestr></value></envar>
    <envar><name>MEM_TYPE</name><value><cyclestr>MEMBER</cyclestr></value></envar>
    <envar><name>cyc</name><value><cyclestr>@H</cyclestr></value></envar>

    <dependency>
      <and>
        <taskdep task="&TN_ANAL_GSI;_prod"/>
      </and>
    </dependency>

  </task>

{%- endif %}

<!--
************************************************************************
************************************************************************
-->
{%- if do_nonvar_cldanal %}
  <task name="&TN_CLDANL_NONVAR;_prod{{ uscore_ensmem_name }}" cycledefs="prodcyc,prodcyc_long"  maxtries="{{ maxtries_run_nonvarcldanl }}">

    &RSRV_DEFAULT;
    &WALL_LIMIT_ANAL;

    <command>&LOAD_MODULES_RUN_TASK_FP; "&TN_RUN_ANAL;" "&JOBSdir;/JREGIONAL_RUN_NONVARCLDANL"</command>

    <nodes>{{ nnodes_run_nonvarcldanl }}:ppn={{ ppn_run_nonvarcldanl }}</nodes>
    <walltime>{{ wtime_run_nonvarcldanl }}</walltime>
    <memory>{{ mem_run_nonvarcldanl }}</memory>
    <nodesize>&NCORES_PER_NODE;</nodesize>
    <native>&SCHED_NATIVE_CMD;</native>

    <jobname>&TAG;&TN_CLDANL_NONVAR;_prod{{ uscore_ensmem_name }}</jobname>
    <join>&LOGDIR;/&TN_CLDANL_NONVAR;_prod{{ uscore_ensmem_name }}<cyclestr>_@Y@m@d@H</cyclestr>&LOGEXT;</join>

    <envar><name>GLOBAL_VAR_DEFNS_FP</name><value>&GLOBAL_VAR_DEFNS_FP;</value></envar>
    <envar><name>USHdir</name><value>&USHdir;</value></envar>
    <envar><name>PDY</name><value><cyclestr>@Y@m@d</cyclestr></value></envar>
    <envar><name>cyc</name><value><cyclestr>@H</cyclestr></value></envar>
    <envar><name>subcyc</name><value><cyclestr>@M</cyclestr></value></envar>
    <envar><name>LOGDIR</name><value>&LOGDIR;</value></envar>
    <envar><name>SLASH_ENSMEM_SUBDIR</name><value><cyclestr>{{ slash_ensmem_subdir }}</cyclestr></value></envar>
    <envar><name>ENSMEM_INDX</name><value><cyclestr>#{{ ensmem_indx_name }}#</cyclestr></value></envar>

    <envar><name>CYCLE_TYPE</name><value><cyclestr>prod</cyclestr></value></envar>
    <envar><name>CYCLE_SUBTYPE</name><value><cyclestr></cyclestr></value></envar>
    <envar><name>MEM_TYPE</name><value><cyclestr>MEMBER</cyclestr></value></envar>

    <dependency>
      <and>
        <taskdep task="&TN_PROCESS_BUFR;_prod"/>
        {%- if do_enkfupdate %}
        <and>
           {%- if do_enkf_radar_ref %}
             <taskdep task="&TN_ENKF_RADAR_REF;"/>
           {%- else %}
             <taskdep task="&TN_RUN_ENKFUPDT;"/>
           {%- endif %}
        </and>
        {%- elif do_envar_radar_ref %}
        <or>
          <and>
            <taskdep task="&TN_POSTANAL;_prod{{ uscore_ensmem_name }}"/>
             {%- for h in cycl_hrs_hyb_fv3lam_ens %}
                <strneq><left>{{ h }}</left><right><cyclestr>@H</cyclestr></right></strneq>
             {%- endfor %}
          </and>
          <and>
        <taskdep task="&TN_HYBRID_RADAR_REF;_prod"/>
            <or>    
             {%- for h in cycl_hrs_hyb_fv3lam_ens %}
                <streq><left>{{ h }}</left><right><cyclestr>@H</cyclestr></right></streq>
             {%- endfor %}
            </or>   
          </and>
        </or>
        {%- else %}
    <taskdep task="&TN_POSTANAL;_prod{{ uscore_ensmem_name }}"/>
        {%- endif %}
      </and>
    </dependency>

  </task>
{%- endif %}
<!--
************************************************************************
************************************************************************
-->

{%- if do_ensemble %}
 </metatask>
{%- endif %}
<!-- do_rrfs_dev -->
{%- endif %}
<!-- do_ensfcst -->
{%- endif %}

<!--
************************************************************************
************************************************************************
-->
{%- if do_save_input and do_ensemble %}
 <metatask name="save_ensda_output">
  <var name="{{ ensmem_indx_name }}">
    {%- for m in range(1, num_ens_members_fcst+1) -%}{%- set fmtstr=" %03d" -%}{{- fmtstr%m -}}{%- endfor %} </var>

  <task name="&TN_SAVE_INPUT;_prod{{ uscore_ensmem_name }}" cycledefs="saveinputcyc" maxtries="{{ maxtries_save_input }}">

    &RSRV_DEFAULT;
    &WALL_LIMIT_SAVE_RESTART;

    <command>&LOAD_MODULES_RUN_TASK_FP; "&TN_SAVE_RESTART;" "&JOBSdir;/JREGIONAL_SAVE_INPUT"</command>

    <nodes>{{ nnodes_save_restart }}:ppn={{ ppn_save_restart }}</nodes>
    <walltime>{{ wtime_save_restart }}</walltime>
    <nodesize>&NCORES_PER_NODE;</nodesize>

    <jobname>&TAG;&TN_SAVE_INPUT;{{ uscore_ensmem_name }}</jobname>
    <join>&LOGDIR;/&TN_SAVE_INPUT;{{ uscore_ensmem_name }}<cyclestr>_@Y@m@d@H</cyclestr>&LOGEXT;</join>

    <envar><name>GLOBAL_VAR_DEFNS_FP</name><value>&GLOBAL_VAR_DEFNS_FP;</value></envar>
    <envar><name>USHdir</name><value>&USHdir;</value></envar>
    <envar><name>PDY</name><value><cyclestr>@Y@m@d</cyclestr></value></envar>
    <envar><name>cyc</name><value><cyclestr>@H</cyclestr></value></envar>
    <envar><name>subcyc</name><value><cyclestr>@M</cyclestr></value></envar>
    <envar><name>LOGDIR</name><value>&LOGDIR;</value></envar>
    <envar><name>SLASH_ENSMEM_SUBDIR</name><value><cyclestr>{{ slash_ensmem_subdir }}</cyclestr></value></envar>
    <envar><name>ENSMEM_INDX</name><value><cyclestr>#{{ ensmem_indx_name }}#</cyclestr></value></envar>

    <envar><name>NWGES_DIR</name><value><cyclestr>&NWGES_BASEDIR;/@Y@m@d@H</cyclestr></value></envar>
    <envar><name>CYCLE_TYPE</name><value><cyclestr>prod</cyclestr></value></envar>
    <envar><name>CYCLE_SUBTYPE</name><value><cyclestr></cyclestr></value></envar>

    <dependency>
       {%- if do_recenter %}
        <or>
         <and>
          <or>
          {%- for h in cycl_hrs_recenter %}
          <streq><left>{{ h }}</left><right><cyclestr>@H</cyclestr></right></streq>
          {%- endfor %}
          </or>
          <datadep age="01:30"><cyclestr>&COMIN_BASEDIR;/@Y@m@d@H/recenter/fcst_fv3lam/INPUT/recenter_complete.txt</cyclestr></datadep>
         </and>
         <and>
          {%- for h in cycl_hrs_recenter %}
          <strneq><left>{{ h }}</left><right><cyclestr>@H</cyclestr></right></strneq>
          {%- endfor %}
          <taskdep task="&TN_CLDANL_NONVAR;_prod{{ uscore_ensmem_name }}"/>
         </and>
        </or>
        {%- elif do_nonvar_cldanal%}
        <taskdep task="&TN_CLDANL_NONVAR;_prod{{ uscore_ensmem_name }}"/>
        {%- elif do_enkf_radar_ref %}
        <taskdep task="&TN_ENKF_RADAR_REF;"/>
        {%- elif do_enkfupdate %}
        <taskdep task="&TN_RUN_ENKFUPDT;"/>
       {%- endif %}
    </dependency>

  </task>
 </metatask>
{%- endif %}
<!--
************************************************************************
************************************************************************
-->
{% if do_ensemble %}
 <metatask name="run_ensemble">
  <var name="{{ ensmem_indx_name }}">{% for m in range(1, num_ens_members+1) %}{{ "%03d " % m }}{% endfor %}</var>
{%- endif %}

<!--
************************************************************************
************************************************************************
-->
{%- if run_task_run_fcst %}
  <task name="&TN_RUN_FCST;_prod{{ uscore_ensmem_name }}" cycledefs="prodcyc" maxtries="{{ maxtries_run_fcst }}">

    &RSRV_FCST;
    &WALL_LIMIT_FCST;

    <command>&LOAD_MODULES_RUN_TASK_FP; "&TN_RUN_FCST;" "&JOBSdir;/JREGIONAL_RUN_FCST"</command>

  {%- if machine in ["JET", "HERA", "LINUX"]  %}
    <cores>{{ ncores_run_fcst }}</cores>
    <native>{{ native_run_fcst }} &RRFS_RESERVE;</native>
  {%- elif machine in ["WCOSS2"]  %}
    <nodes>{{ nnodes_run_fcst }}:ppn={{ ppn_run_fcst }}:tpp={{ omp_num_threads_run_fcst }}</nodes>
    <native>&SCHED_NATIVE_CMD;</native>
    <nodesize>&NCORES_PER_NODE;</nodesize>
  {%- else %}
    <nodes>{{ nnodes_run_fcst }}:ppn={{ ppn_run_fcst }}</nodes>
    <nodesize>&NCORES_PER_NODE;</nodesize>
  {%- endif %}
    <native>&SCHED_NATIVE_CMD;</native>
    <walltime>{{ wtime_run_fcst }}</walltime>

    <jobname>&TAG;&TN_RUN_FCST;_prod{{ uscore_ensmem_name }}</jobname>
    <join>&LOGDIR;/&TN_RUN_FCST;_prod{{ uscore_ensmem_name }}<cyclestr>_@Y@m@d@H</cyclestr>&LOGEXT;</join>

    <envar><name>GLOBAL_VAR_DEFNS_FP</name><value>&GLOBAL_VAR_DEFNS_FP;</value></envar>
    <envar><name>USHdir</name><value>&USHdir;</value></envar>
    <envar><name>PDY</name><value><cyclestr>@Y@m@d</cyclestr></value></envar>
    <envar><name>cyc</name><value><cyclestr>@H</cyclestr></value></envar>
    <envar><name>subcyc</name><value><cyclestr>@M</cyclestr></value></envar>
    <envar><name>LOGDIR</name><value>&LOGDIR;</value></envar>
    <envar><name>SLASH_ENSMEM_SUBDIR</name><value><cyclestr>{{ slash_ensmem_subdir }}</cyclestr></value></envar>
    <envar><name>ENSMEM_INDX</name><value><cyclestr>#{{ ensmem_indx_name }}#</cyclestr></value></envar>

    <envar><name>CYCLE_TYPE</name><value><cyclestr>prod</cyclestr></value></envar>
    <envar><name>CYCLE_SUBTYPE</name><value><cyclestr></cyclestr></value></envar>
    <envar><name>NWGES_BASEDIR</name><value>&NWGES_BASEDIR;</value></envar>
    <envar><name>RESTART_HRS</name><value><cyclestr>{{ restart_interval }}</cyclestr></value></envar>
  
    <dependency>
      {%- if do_ensfcst %}
      <taskdep task="&TN_PREP_CYC;_prod{{ uscore_ensmem_name }}"/>
      {%- elif do_dacycle and do_refl2tten and do_nonvar_cldanal%}
      <and>
        <taskdep task="&TN_RADAR_REFL2TTEN;_prod"/>
        <taskdep task="&TN_CLDANL_NONVAR;_prod"/>
      </and>
      {%- elif do_dacycle and do_nonvar_cldanal%}
      <taskdep task="&TN_CLDANL_NONVAR;_prod"/>
      {%- elif do_dacycle and do_refl2tten%}
      <taskdep task="&TN_RADAR_REFL2TTEN;_prod"/>
      {%- elif do_dacycle %}
        {%- if do_envar_radar_ref %}
        <taskdep task="&TN_HYBRID_RADAR_REF;_prod"/>
        {%- else  %}
        <taskdep task="&TN_POSTANAL;_prod"/>
        {%- endif %}
      {%- elif do_enkfupdate or do_enkf_radar_ref %}
        {%- if do_recenter %}
        <or>
         <and>
          <or>
          {%- for h in cycl_hrs_recenter %}
          <streq><left>{{ h }}</left><right><cyclestr>@H</cyclestr></right></streq>
          {%- endfor %}
          </or>
          <datadep age="01:30"><cyclestr>&COMIN_BASEDIR;/@Y@m@d@H/recenter/fcst_fv3lam/INPUT/recenter_complete.txt</cyclestr></datadep>
         </and>
         <and>
          {%- for h in cycl_hrs_recenter %}
          <strneq><left>{{ h }}</left><right><cyclestr>@H</cyclestr></right></strneq>
          {%- endfor %}
          <taskdep task="&TN_CLDANL_NONVAR;_prod{{ uscore_ensmem_name }}"/>
         </and>
        </or>
        {%- elif do_nonvar_cldanal%}
        <taskdep task="&TN_CLDANL_NONVAR;_prod{{ uscore_ensmem_name }}"/>
        {%- elif do_enkf_radar_ref %}
        <taskdep task="&TN_ENKF_RADAR_REF;"/>
        {%- else %}
        <taskdep task="&TN_RUN_ENKFUPDT;"/>
       {%- endif %}
      {%- else %}
      {%- if do_rrfs_dev %}
         <taskdep task="&TN_PREP_CYC;_prod{{ uscore_ensmem_name }}"/>
      {%- else %}
         <and>
           <taskdep task="&TN_MAKE_ICS;{{ uscore_ensmem_name }}"/>
           <metataskdep metatask="&TN_MAKE_LBCS;{{ uscore_ensmem_name }}"/>

           <!-- AQM dependency -->
           {%- if run_task_nexus_emission %}
                   <taskdep task="&TN_NEXUS_POST_SPLIT;"/>
           {%- endif %}
           {%- if run_task_fire_emission %}
                   <taskdep task="&TN_FIRE_EMISSION;"/>
           {%- endif %}
           {%- if run_task_point_source %}
                   <taskdep task="&TN_POINT_SOURCE;"/>
           {%- endif %}
           {%- if run_task_aqm_ics %}
                   <or>
                     <taskdep task="&TN_AQM_ICS;"/>
           {%- if not coldstart %}
                     <and>
                       <not><cycleexistdep cycle_offset="-{{- cycl_freq -}}"/></not>
                       <taskdep task="&TN_AQM_EXTRN_ICS;"/>
                     </and>
           {%- else %}
                     <not><cycleexistdep cycle_offset="-{{- cycl_freq -}}"/></not>
           {%- endif %}
                   </or>
           {%- endif %}
           {%- if run_task_aqm_lbcs %}
                   <taskdep task="&TN_AQM_LBCS;"/>
           {%- endif %}
           <!-- end AQM dependency -->

         </and>
      {%- endif %}

      {%- endif %}
    </dependency>

  </task>
{%- endif %}
<!--
************************************************************************
************************************************************************
-->
{%- if do_rrfs_dev and wtime_run_fcst_long %}
  <task name="&TN_RUN_FCST;_prod_long{{ uscore_ensmem_name }}" cycledefs="prodcyc_long" maxtries="{{ maxtries_run_fcst }}">

    &RSRV_FCST;
    &WALL_LIMIT_FCST;

    <command>&LOAD_MODULES_RUN_TASK_FP; "&TN_RUN_FCST;" "&JOBSdir;/JREGIONAL_RUN_FCST"</command>

  {%- if machine in ["JET", "HERA", "LINUX"]  %}
    <cores>{{ ncores_run_fcst }}</cores>
    <native>{{ native_run_fcst }} &RRFS_RESERVE;</native>
  {%- elif machine in ["WCOSS2"]  %}
    <nodes>{{ nnodes_run_fcst }}:ppn={{ ppn_run_fcst }}:tpp={{ omp_num_threads_run_fcst }}</nodes>
    <native>&SCHED_NATIVE_CMD;</native>
    <nodesize>&NCORES_PER_NODE;</nodesize>
  {%- else %}
    <nodes>{{ nnodes_run_fcst }}:ppn={{ ppn_run_fcst }}</nodes>
    <nodesize>&NCORES_PER_NODE;</nodesize>
  {%- endif %}
    <native>&SCHED_NATIVE_CMD;</native>
    <walltime>{{ wtime_run_fcst_long }}</walltime>

    <jobname>&TAG;&TN_RUN_FCST;_prod{{ uscore_ensmem_name }}</jobname>
    <join>&LOGDIR;/&TN_RUN_FCST;_prod{{ uscore_ensmem_name }}<cyclestr>_@Y@m@d@H</cyclestr>&LOGEXT;</join>

    <envar><name>GLOBAL_VAR_DEFNS_FP</name><value>&GLOBAL_VAR_DEFNS_FP;</value></envar>
    <envar><name>USHdir</name><value>&USHdir;</value></envar>
    <envar><name>PDY</name><value><cyclestr>@Y@m@d</cyclestr></value></envar>
    <envar><name>cyc</name><value><cyclestr>@H</cyclestr></value></envar>
    <envar><name>subcyc</name><value><cyclestr>@M</cyclestr></value></envar>
    <envar><name>LOGDIR</name><value>&LOGDIR;</value></envar>
    <envar><name>SLASH_ENSMEM_SUBDIR</name><value><cyclestr>{{ slash_ensmem_subdir }}</cyclestr></value></envar>
    <envar><name>ENSMEM_INDX</name><value><cyclestr>#{{ ensmem_indx_name }}#</cyclestr></value></envar>

    <envar><name>CYCLE_TYPE</name><value><cyclestr>prod</cyclestr></value></envar>
    <envar><name>CYCLE_SUBTYPE</name><value><cyclestr></cyclestr></value></envar>
    <envar><name>NWGES_BASEDIR</name><value>&NWGES_BASEDIR;</value></envar>
    <envar><name>RESTART_HRS</name><value><cyclestr>{{ restart_interval_long }}</cyclestr></value></envar>
  
    <dependency>
      {%- if do_dacycle and do_refl2tten and do_nonvar_cldanal%}
      <and>
        <taskdep task="&TN_RADAR_REFL2TTEN;_prod"/>
        <taskdep task="&TN_CLDANL_NONVAR;_prod"/>
      </and>
      {%- elif do_dacycle and do_nonvar_cldanal%}
      <taskdep task="&TN_CLDANL_NONVAR;_prod"/>
      {%- elif do_dacycle and do_refl2tten%}
      <taskdep task="&TN_RADAR_REFL2TTEN;_prod"/>
      {%- elif do_dacycle %}
        {%- if do_envar_radar_ref %}
        <taskdep task="&TN_HYBRID_RADAR_REF;_prod"/>
        {%- else  %}
        <taskdep task="&TN_POSTANAL;_prod"/>
        {%- endif %}
      {%- elif do_enkfupdate or do_enkf_radar_ref %}
        {%- if do_recenter %}
        <or>
         <and>
          <or>
          {%- for h in cycl_hrs_recenter %}
          <streq><left>{{ h }}</left><right><cyclestr>@H</cyclestr></right></streq>
          {%- endfor %}
          </or>
          <datadep age="01:30"><cyclestr>&COMIN_BASEDIR;/@Y@m@d@H/recenter/fcst_fv3lam/INPUT/recenter_complete.txt</cyclestr></datadep>
         </and>
         <and>
          {%- for h in cycl_hrs_recenter %}
          <strneq><left>{{ h }}</left><right><cyclestr>@H</cyclestr></right></strneq>
          {%- endfor %}
          <taskdep task="&TN_CLDANL_NONVAR;_prod{{ uscore_ensmem_name }}"/>
         </and>
        </or>
        {%- elif do_nonvar_cldanal%}
        <taskdep task="&TN_CLDANL_NONVAR;_prod{{ uscore_ensmem_name }}"/>
        {%- elif do_enkf_radar_ref %}
        <taskdep task="&TN_ENKF_RADAR_REF;"/>
        {%- else %}
        <taskdep task="&TN_RUN_ENKFUPDT;"/>
       {%- endif %}
      {%- else %}
      <taskdep task="&TN_PREP_CYC;_prod{{ uscore_ensmem_name }}"/>
      {%- endif %}
    </dependency>
  </task>
{%- endif %}
<!--
************************************************************************
************************************************************************
-->
{%- if not do_ensfcst %}
{%- if not is_rtma %}
{%- if do_rrfs_dev %}
{%- if tn_save_restart %}
  <metatask name="&TN_SAVE_RESTART;_prod">

    <var name="fhr"> {{ restart_interval }} </var>

    <task name="&TN_SAVE_RESTART;_prod{{ uscore_ensmem_name }}_f#fhr#" cycledefs="prodcyc" maxtries="{{ maxtries_save_restart }}">

      &RSRV_DEFAULT;
      &WALL_LIMIT_SAVE_RESTART;

      <command>&LOAD_MODULES_RUN_TASK_FP; "&TN_SAVE_RESTART;" "&JOBSdir;/JREGIONAL_SAVE_RESTART"</command>

      <nodes>{{ nnodes_save_restart }}:ppn={{ ppn_save_restart }}</nodes>
      <walltime>{{ wtime_save_restart }}</walltime>
      <nodesize>&NCORES_PER_NODE;</nodesize>

      <jobname>&TAG;&TN_SAVE_RESTART;{{ uscore_ensmem_name }}_f#fhr#</jobname>
      <join>&LOGDIR;/&TN_SAVE_RESTART;{{ uscore_ensmem_name }}_f#fhr#<cyclestr>_@Y@m@d@H</cyclestr>&LOGEXT;</join>

      <envar><name>GLOBAL_VAR_DEFNS_FP</name><value>&GLOBAL_VAR_DEFNS_FP;</value></envar>
      <envar><name>USHdir</name><value>&USHdir;</value></envar>
      <envar><name>PDY</name><value><cyclestr>@Y@m@d</cyclestr></value></envar>
      <envar><name>cyc</name><value><cyclestr>@H</cyclestr></value></envar>
      <envar><name>subcyc</name><value><cyclestr>@M</cyclestr></value></envar>
      <envar><name>LOGDIR</name><value>&LOGDIR;</value></envar>
      <envar><name>SLASH_ENSMEM_SUBDIR</name><value><cyclestr>{{ slash_ensmem_subdir }}</cyclestr></value></envar>
      <envar><name>ENSMEM_INDX</name><value><cyclestr>#{{ ensmem_indx_name }}#</cyclestr></value></envar>

      <envar><name>NWGES_DIR</name><value><cyclestr>&NWGES_BASEDIR;/@Y@m@d@H</cyclestr></value></envar>
      <envar><name>fhr</name><value>#fhr#</value></envar>
      <envar><name>CYCLE_TYPE</name><value><cyclestr>prod</cyclestr></value></envar>
      <envar><name>CYCLE_SUBTYPE</name><value><cyclestr></cyclestr></value></envar>

      <dependency>
        <and>
          <timedep><cyclestr offset="&START_TIME_CONVENTIONAL;">@Y@m@d@H@M00</cyclestr></timedep>
          <or>
            <datadep age="01:30"><cyclestr>&COMIN_BASEDIR;/@Y@m@d@H{{ slash_ensmem_subdir }}/fcst_fv3lam/RESTART/coupler.res</cyclestr></datadep>
            <datadep age="01:30"><cyclestr>&COMIN_BASEDIR;/@Y@m@d@H{{ slash_ensmem_subdir }}/fcst_fv3lam/RESTART/</cyclestr><cyclestr offset="#fhr#:00:00">@Y@m@d.@H0000.coupler.res</cyclestr></datadep>
          </or>
        </and>
      </dependency>

    </task>

  </metatask>

  <metatask name="&TN_SAVE_RESTART;_prod_long">

    <var name="fhr"> {{ restart_interval_long }} </var>

    <task name="&TN_SAVE_RESTART;_prod_long{{ uscore_ensmem_name }}_f#fhr#" cycledefs="prodcyc_long" maxtries="{{ maxtries_save_restart }}">

      &RSRV_DEFAULT;
      &WALL_LIMIT_SAVE_RESTART;

      <command>&LOAD_MODULES_RUN_TASK_FP; "&TN_SAVE_RESTART;" "&JOBSdir;/JREGIONAL_SAVE_RESTART"</command>

      <nodes>{{ nnodes_save_restart }}:ppn={{ ppn_save_restart }}</nodes>
      <walltime>{{ wtime_save_restart }}</walltime>
      <nodesize>&NCORES_PER_NODE;</nodesize>

      <jobname>&TAG;&TN_SAVE_RESTART;{{ uscore_ensmem_name }}_f#fhr#</jobname>
      <join>&LOGDIR;/&TN_SAVE_RESTART;{{ uscore_ensmem_name }}_f#fhr#<cyclestr>_@Y@m@d@H</cyclestr>&LOGEXT;</join>

      <envar><name>GLOBAL_VAR_DEFNS_FP</name><value>&GLOBAL_VAR_DEFNS_FP;</value></envar>
      <envar><name>USHdir</name><value>&USHdir;</value></envar>
      <envar><name>PDY</name><value><cyclestr>@Y@m@d</cyclestr></value></envar>
      <envar><name>cyc</name><value><cyclestr>@H</cyclestr></value></envar>
      <envar><name>subcyc</name><value><cyclestr>@M</cyclestr></value></envar>
      <envar><name>LOGDIR</name><value>&LOGDIR;</value></envar>
      <envar><name>SLASH_ENSMEM_SUBDIR</name><value><cyclestr>{{ slash_ensmem_subdir }}</cyclestr></value></envar>
      <envar><name>ENSMEM_INDX</name><value><cyclestr>#{{ ensmem_indx_name }}#</cyclestr></value></envar>

      <envar><name>NWGES_DIR</name><value><cyclestr>&NWGES_BASEDIR;/@Y@m@d@H</cyclestr></value></envar>
      <envar><name>fhr</name><value>#fhr#</value></envar>
      <envar><name>CYCLE_TYPE</name><value><cyclestr>prod</cyclestr></value></envar>
      <envar><name>CYCLE_SUBTYPE</name><value><cyclestr></cyclestr></value></envar>

      <dependency>
        <and>
          <timedep><cyclestr offset="&START_TIME_CONVENTIONAL;">@Y@m@d@H@M00</cyclestr></timedep>
          <or>
            <datadep age="01:30"><cyclestr>&COMIN_BASEDIR;/@Y@m@d@H{{ slash_ensmem_subdir }}/fcst_fv3lam/RESTART/coupler.res</cyclestr></datadep>
            <datadep age="01:30"><cyclestr>&COMIN_BASEDIR;/@Y@m@d@H{{ slash_ensmem_subdir }}/fcst_fv3lam/RESTART/</cyclestr><cyclestr offset="#fhr#:00:00">@Y@m@d.@H0000.coupler.res</cyclestr></datadep>
          </or>
        </and>
      </dependency>

    </task>

  </metatask>
{%- endif %}
{%- endif %}
{%- endif %}
{%- endif %}
<!--
************************************************************************
************************************************************************
-->

{%- if do_post_prod %}
<!--
************************************************************************
************************************************************************
-->
  <metatask name="&TN_RUN_POST;{{ uscore_ensmem_name }}">

    <var name="fullfhr"> {% for h in range(0, postproc_len_hrs+1) %}{{ " %03d" % h  }}{% endfor %} </var>
    <metatask>
{% if nsout_min > 0 %}
       <var name="fhr"> {% for h in range(0, 60, nsout_min) %}{{ " #fullfhr#-%02d-00 " % h  }}{% endfor %} </var>
{%- else %}
       <var name="fhr"> #fullfhr# </var>
{%- endif %}

    <task name="&TN_RUN_POST;{{ uscore_ensmem_name }}_f#fhr#" cycledefs="prodcyc" maxtries="{{ maxtries_run_post }}">

      &RSRV_POST;
      &WALL_LIMIT_POST;

      <command>&LOAD_MODULES_RUN_TASK_FP; "&TN_RUN_POST;" "&JOBSdir;/JREGIONAL_RUN_POST"</command>

      <nodes>{{ nnodes_run_post }}:ppn={{ ppn_run_post }}</nodes>
      <walltime>{{ wtime_run_post }}</walltime>
      <nodesize>&NCORES_PER_NODE;</nodesize>
      <native>&SCHED_NATIVE_CMD;</native>

      <jobname>&TAG;&TN_RUN_POST;{{ uscore_ensmem_name }}_f#fhr#</jobname>
      <join>&LOGDIR;/&TN_RUN_POST;{{ uscore_ensmem_name }}_f#fhr#<cyclestr>_@Y@m@d@H</cyclestr>&LOGEXT;</join>

      <envar><name>GLOBAL_VAR_DEFNS_FP</name><value>&GLOBAL_VAR_DEFNS_FP;</value></envar>
      <envar><name>USHdir</name><value>&USHdir;</value></envar>
      <envar><name>PDY</name><value><cyclestr>@Y@m@d</cyclestr></value></envar>
      <envar><name>cyc</name><value><cyclestr>@H</cyclestr></value></envar>
      <envar><name>subcyc</name><value><cyclestr>@M</cyclestr></value></envar>
      <envar><name>LOGDIR</name><value>&LOGDIR;</value></envar>
      <envar><name>SLASH_ENSMEM_SUBDIR</name><value><cyclestr>{{ slash_ensmem_subdir }}</cyclestr></value></envar>
      <envar><name>ENSMEM_INDX</name><value><cyclestr>#{{ ensmem_indx_name }}#</cyclestr></value></envar>

      <envar><name>NWGES_DIR</name><value><cyclestr>&NWGES_BASEDIR;/@Y@m@d@H</cyclestr></value></envar>
      <envar><name>CYCLE_TYPE</name><value><cyclestr>prod</cyclestr></value></envar>
      <envar><name>CYCLE_SUBTYPE</name><value><cyclestr></cyclestr></value></envar>
      <envar><name>fhr</name><value>#fhr#</value></envar>
      <envar><name>TMMARK</name><value>tm00</value></envar>

      <dependency>
          <datadep age="01:30"><cyclestr>&COMIN_BASEDIR;/@Y@m@d@H{{ slash_ensmem_subdir }}/fcst_fv3lam/logf#fhr#</cyclestr></datadep>
      </dependency>

    </task>
  </metatask>
  </metatask>
<!--
************************************************************************
************************************************************************
-->
  <metatask name="&TN_RUN_POST;{{ uscore_ensmem_name }}_long">

    <var name="fullfhr"> {% for h in range(0, postproc_long_len_hrs+1) %}{{ " %03d" % h  }}{% endfor %} </var>
    <metatask>
{% if nsout_min > 0 %}
       <var name="fhr"> {% for h in range(0, 60, nsout_min) %}{{ " #fullfhr#-%02d-00 " % h  }}{% endfor %} </var>
{%- else %}
       <var name="fhr"> #fullfhr# </var>
{%- endif %}

    <task name="&TN_RUN_POST;{{ uscore_ensmem_name }}_f#fhr#_long" cycledefs="prodcyc_long" maxtries="{{ maxtries_run_post }}">

      &RSRV_POST;
      &WALL_LIMIT_POST;

      <command>&LOAD_MODULES_RUN_TASK_FP; "&TN_RUN_POST;" "&JOBSdir;/JREGIONAL_RUN_POST"</command>

      <nodes>{{ nnodes_run_post }}:ppn={{ ppn_run_post }}</nodes>
      <walltime>{{ wtime_run_post }}</walltime>
      <nodesize>&NCORES_PER_NODE;</nodesize>
      <native>&SCHED_NATIVE_CMD;</native>

      <jobname>&TAG;&TN_RUN_POST;{{ uscore_ensmem_name }}_f#fhr#</jobname>
      <join>&LOGDIR;/&TN_RUN_POST;{{ uscore_ensmem_name }}_f#fhr#<cyclestr>_@Y@m@d@H</cyclestr>&LOGEXT;</join>

      <envar><name>GLOBAL_VAR_DEFNS_FP</name><value>&GLOBAL_VAR_DEFNS_FP;</value></envar>
      <envar><name>USHdir</name><value>&USHdir;</value></envar>
      <envar><name>PDY</name><value><cyclestr>@Y@m@d</cyclestr></value></envar>
      <envar><name>cyc</name><value><cyclestr>@H</cyclestr></value></envar>
      <envar><name>subcyc</name><value><cyclestr>@M</cyclestr></value></envar>
      <envar><name>LOGDIR</name><value>&LOGDIR;</value></envar>
      <envar><name>SLASH_ENSMEM_SUBDIR</name><value><cyclestr>{{ slash_ensmem_subdir }}</cyclestr></value></envar>
      <envar><name>ENSMEM_INDX</name><value><cyclestr>#{{ ensmem_indx_name }}#</cyclestr></value></envar>

      <envar><name>NWGES_DIR</name><value><cyclestr>&NWGES_BASEDIR;/@Y@m@d@H</cyclestr></value></envar>
      <envar><name>CYCLE_TYPE</name><value><cyclestr>prod</cyclestr></value></envar>
      <envar><name>CYCLE_SUBTYPE</name><value><cyclestr></cyclestr></value></envar>
      <envar><name>fhr</name><value>#fhr#</value></envar>
      <envar><name>TMMARK</name><value>tm00</value></envar>

      <dependency>
         <datadep age="01:30"><cyclestr>&COMIN_BASEDIR;/@Y@m@d@H{{ slash_ensmem_subdir }}/fcst_fv3lam/logf#fhr#</cyclestr></datadep>
      </dependency>

    </task>
  </metatask>
  </metatask>
<!--
************************************************************************
************************************************************************
-->
<metatask name="&TN_RUN_PRDGEN;{{ uscore_ensmem_name }}">

    <var name="fhr"> {% for h in range(0, postproc_len_hrs+1) %}{{ " %03d" % h  }}{% endfor %} </var>

    <task name="&TN_RUN_PRDGEN;{{ uscore_ensmem_name }}_f#fhr#" cycledefs="prodcyc" maxtries="{{ maxtries_run_prdgen }}">

      &RSRV_PRDGEN;
      &WALL_LIMIT_POST;

      <command>&LOAD_MODULES_RUN_TASK_FP; "&TN_RUN_PRDGEN;" "&JOBSdir;/JREGIONAL_RUN_PRDGEN"</command>

      <nodes>{{ nnodes_run_prdgen }}:ppn={{ ppn_run_prdgen }}</nodes>
      <walltime>{{ wtime_run_prdgen }}</walltime>
      <memory>{{ mem_run_prdgen }}</memory>
      <nodesize>&NCORES_PER_NODE;</nodesize>
      <native>&SCHED_NATIVE_CMD;</native>

      <jobname>&TAG;&TN_RUN_PRDGEN;{{ uscore_ensmem_name }}_f#fhr#</jobname>
      <join>&LOGDIR;/&TN_RUN_PRDGEN;{{ uscore_ensmem_name }}_f#fhr#<cyclestr>_@Y@m@d@H</cyclestr>&LOGEXT;</join>

      <envar><name>GLOBAL_VAR_DEFNS_FP</name><value>&GLOBAL_VAR_DEFNS_FP;</value></envar>
      <envar><name>USHdir</name><value>&USHdir;</value></envar>
      <envar><name>PDY</name><value><cyclestr>@Y@m@d</cyclestr></value></envar>
      <envar><name>cyc</name><value><cyclestr>@H</cyclestr></value></envar>
      <envar><name>subcyc</name><value><cyclestr>@M</cyclestr></value></envar>
      <envar><name>LOGDIR</name><value>&LOGDIR;</value></envar>
      <envar><name>SLASH_ENSMEM_SUBDIR</name><value><cyclestr>{{ slash_ensmem_subdir }}</cyclestr></value></envar>
      <envar><name>ENSMEM_INDX</name><value><cyclestr>#{{ ensmem_indx_name }}#</cyclestr></value></envar>

      <envar><name>CYCLE_TYPE</name><value><cyclestr>prod</cyclestr></value></envar>
      <envar><name>CYCLE_SUBTYPE</name><value><cyclestr></cyclestr></value></envar>
      <envar><name>fhr</name><value>#fhr#</value></envar>
      <envar><name>TMMARK</name><value>tm00</value></envar>

      <dependency>
        <taskdep task="&TN_RUN_POST;{{ uscore_ensmem_name }}_f#fhr#"/>
      </dependency>

    </task>
  </metatask>

<metatask name="&TN_RUN_PRDGEN;{{ uscore_ensmem_name }}_long">
    <var name="fhr"> {% for h in range(0, postproc_long_len_hrs+1) %}{{ " %03d" % h  }}{% endfor %} </var>
    <task name="&TN_RUN_PRDGEN;{{ uscore_ensmem_name }}_f#fhr#_long" cycledefs="prodcyc_long" maxtries="{{ maxtries_run_prdgen }}">

      &RSRV_PRDGEN;
      &WALL_LIMIT_POST;

      <command>&LOAD_MODULES_RUN_TASK_FP; "&TN_RUN_PRDGEN;" "&JOBSdir;/JREGIONAL_RUN_PRDGEN"</command>

      <nodes>{{ nnodes_run_prdgen }}:ppn={{ ppn_run_prdgen }}</nodes>
      <walltime>{{ wtime_run_prdgen }}</walltime>
      <memory>{{ mem_run_prdgen }}</memory>
      <nodesize>&NCORES_PER_NODE;</nodesize>
      <native>&SCHED_NATIVE_CMD;</native>

      <jobname>&TAG;&TN_RUN_PRDGEN;{{ uscore_ensmem_name }}_f#fhr#</jobname>
      <join>&LOGDIR;/&TN_RUN_PRDGEN;{{ uscore_ensmem_name }}_f#fhr#<cyclestr>_@Y@m@d@H</cyclestr>&LOGEXT;</join>

      <envar><name>GLOBAL_VAR_DEFNS_FP</name><value>&GLOBAL_VAR_DEFNS_FP;</value></envar>
      <envar><name>USHdir</name><value>&USHdir;</value></envar>
      <envar><name>PDY</name><value><cyclestr>@Y@m@d</cyclestr></value></envar>
      <envar><name>cyc</name><value><cyclestr>@H</cyclestr></value></envar>
      <envar><name>subcyc</name><value><cyclestr>@M</cyclestr></value></envar>
      <envar><name>LOGDIR</name><value>&LOGDIR;</value></envar>
      <envar><name>SLASH_ENSMEM_SUBDIR</name><value><cyclestr>{{ slash_ensmem_subdir }}</cyclestr></value></envar>
      <envar><name>ENSMEM_INDX</name><value><cyclestr>#{{ ensmem_indx_name }}#</cyclestr></value></envar>

      <envar><name>CYCLE_TYPE</name><value><cyclestr>prod</cyclestr></value></envar>
      <envar><name>CYCLE_SUBTYPE</name><value><cyclestr></cyclestr></value></envar>
      <envar><name>fhr</name><value>#fhr#</value></envar>
      <envar><name>TMMARK</name><value>tm00</value></envar>

      <dependency>
        <taskdep task="&TN_RUN_POST;{{ uscore_ensmem_name }}_f#fhr#_long"/>
      </dependency>

    </task>
  </metatask>
<!--
************************************************************************
************************************************************************
-->
{%- else %}

{%- if run_task_run_post %}

{%- if fcst_len_hrs == -1 %}
  {%- for icyc in range(num_fcst_len_cycl) %}
  <metatask name="&TN_RUN_POST;{{ uscore_ensmem_name }}">
    <var name="fhr">{% for h in range(0, fcst_len_cycl[icyc]+1) %}{{ " %03d" % h }}{% endfor %}</var>
      {%- if icyc == 0 %}
      <task name="&TN_RUN_POST_CYC1;{{ uscore_ensmem_name }}_f#fhr#" cycledefs="cyc_1st" maxtries="{{ maxtries_run_post }}">
      {%- elif icyc == 1 %}
      <task name="&TN_RUN_POST_CYC2;{{ uscore_ensmem_name }}_f#fhr#" cycledefs="cyc_2nd" maxtries="{{ maxtries_run_post }}">
      {%- elif icyc == 2 %}
      <task name="&TN_RUN_POST_CYC3;{{ uscore_ensmem_name }}_f#fhr#" cycledefs="cyc_3rd" maxtries="{{ maxtries_run_post }}">
      {%- elif icyc == 3 %}
      <task name="&TN_RUN_POST_CYC4;{{ uscore_ensmem_name }}_f#fhr#" cycledefs="cyc_4th" maxtries="{{ maxtries_run_post }}">
=======
{%- endmacro -%}

{%- macro metatask(name, settings) %}
  <metatask name="{{name}}" {% for attr, val in settings.get("attrs", {}).items() %}{{ attr }}="{{ val }}" {% endfor %}>
    {% for varname, value in settings.get("var", {}).items() %}
    <var name="{{ varname }}">{{ value }}</var>
    {%- endfor %}
    {%- for item, task_settings in settings.items() %}
      {%- if item.split("_", 1)[0] == "task" %}
      {%- if task_settings.get("command") %}
      {{ task(name=item.split("_", 1)[-1], settings=task_settings)|indent(2) }}
>>>>>>> 276bdd67
      {%- endif %}
      {%- elif item.split("_", 1)[0] == "metatask" %}
      {{ metatask(name=item.split("_", 1)[-1], settings=task_settings)|indent(2) }}
      {%- endif %}
<<<<<<< HEAD
    <join>&LOGDIR;/&TN_RUN_POST;{{ uscore_ensmem_name }}_f#fhr#<cyclestr>_@Y@m@d@H</cyclestr>&LOGEXT;</join>
        <envar><name>GLOBAL_VAR_DEFNS_FP</name><value>&GLOBAL_VAR_DEFNS_FP;</value></envar>
        <envar><name>USHdir</name><value>&USHdir;</value></envar>
        <envar><name>PDY</name><value><cyclestr>@Y@m@d</cyclestr></value></envar>
        <envar><name>cyc</name><value><cyclestr>@H</cyclestr></value></envar>
        <envar><name>subcyc</name><value><cyclestr>@M</cyclestr></value></envar>
        <envar><name>LOGDIR</name><value>&LOGDIR;</value></envar>
        <envar><name>fhr</name><value>#fhr#</value></envar>
        <envar><name>SLASH_ENSMEM_SUBDIR</name><value><cyclestr>{{ slash_ensmem_subdir }}</cyclestr></value></envar>
        <envar><name>ENSMEM_INDX</name><value><cyclestr>#{{ ensmem_indx_name }}#</cyclestr></value></envar>

        <dependency>
          <or>
            <taskdep task="&TN_RUN_FCST;{{ uscore_ensmem_name }}"/>
            <and>
              <datadep age="05:00">&DYN_DIR;f#fhr#.nc</datadep>
              <datadep age="05:00">&PHY_DIR;f#fhr#.nc</datadep>
            </and>
          </or>
        </dependency>

      </task>
  </metatask>
  {%- endfor %}

{%- else %}
  {%- if sub_hourly_post %}
<!--
Define the post-processing task for first model output time.  The forecast 
hour corresponding to this output time is zero (formatted to the appropriate
number of digits), and the corresponding forecast minute is the first model 
time step dt_atmos, i.e. it is not zero.  This is because FV3 is designed 
such that its first output file contains fields at the first time step.  
It is for this reason that this task is not rolled into the metatask(s) 
further below.

Note that we wrap this task in a metatask in order to be able to declare
and use the variables fhr and fmn.  This allows the block of code inside
the <task> tag (except for the dependencies) to be identical to the ones 
later below for other output times.
-->
<!--
************************************************************************
************************************************************************
-->
  <metatask>
    <var name="fhr">000</var>
    <var name="fmn">00</var>
<!--
************************************************************************
************************************************************************
-->
    <task name="&TN_RUN_POST;{{ uscore_ensmem_name }}_f#fhr##fmn#" cycledefs="prodcyc" maxtries="{{ maxtries_run_post }}">

      &RSRV_DEFAULT;

      <command>&LOAD_MODULES_RUN_TASK_FP; "&TN_RUN_POST;" "&JOBSdir;/JREGIONAL_RUN_POST"</command>

      <nodes>{{ nnodes_run_post }}:ppn={{ ppn_run_post }}</nodes>
      <walltime>{{ wtime_run_post }}</walltime>
      <nodesize>&NCORES_PER_NODE;</nodesize>
      <native>&SCHED_NATIVE_CMD;</native>

      <jobname>&TAG;&TN_RUN_POST;{{ uscore_ensmem_name }}_f#fhr##fmn#</jobname>
      <join>&LOGDIR;/&TN_RUN_POST;{{ uscore_ensmem_name }}_f#fhr##fmn#<cyclestr>_@Y@m@d@H</cyclestr>&LOGEXT;</join>

      <envar><name>GLOBAL_VAR_DEFNS_FP</name><value>&GLOBAL_VAR_DEFNS_FP;</value></envar>
      <envar><name>USHdir</name><value>&USHdir;</value></envar>
      <envar><name>PDY</name><value><cyclestr>@Y@m@d</cyclestr></value></envar>
      <envar><name>cyc</name><value><cyclestr>@H</cyclestr></value></envar>
      <envar><name>subcyc</name><value><cyclestr>@M</cyclestr></value></envar>
      <envar><name>LOGDIR</name><value>&LOGDIR;</value></envar>
      <envar><name>fhr</name><value>#fhr#</value></envar>
      <envar><name>fmn</name><value>#fmn#</value></envar>
      <envar><name>SLASH_ENSMEM_SUBDIR</name><value><cyclestr>{{ slash_ensmem_subdir }}</cyclestr></value></envar>
      <envar><name>ENSMEM_INDX</name><value><cyclestr>#{{ ensmem_indx_name }}#</cyclestr></value></envar>

      <envar><name>CYCLE_TYPE</name><value><cyclestr>prod</cyclestr></value></envar>
      <envar><name>CYCLE_SUBTYPE</name><value><cyclestr></cyclestr></value></envar>
      <envar><name>TMMARK</name><value>tm00</value></envar>
<!--
Note that because the forecast minutes and seconds corresponding to the
first model output time are not exactly zero, we use the jinja template
variable first_fv3_file_tstr instead of fhr and fmn to form the file 
names in the dependencies.
-->
      <dependency>
        <or>
          <taskdep task="&TN_RUN_FCST;{{ uscore_ensmem_name }}"/>
          <and>
            <datadep age="05:00">&DYN_DIR;f{{ first_fv3_file_tstr }}.nc</datadep>
            <datadep age="05:00">&PHY_DIR;f{{ first_fv3_file_tstr }}.nc</datadep>
          </and>
        </or>
      </dependency>

    </task>
<!--
************************************************************************
************************************************************************
-->
  </metatask>
<!--
************************************************************************
************************************************************************
-->

<!--
Define the post-processing tasks for the second through last output minutes
of the first output hour (which is zero).  We use two metatasks for this.
The inner one is needed to loop over the minutes, and the outer one is
used in order to be able to declare and use the variable fhr.  Use of this
variable (along with the fmn variable in the inner metatask) allows the
block of code inside the <task> tag to be identical to the ones later below
for other output times.
-->
  <metatask name="&TN_RUN_POST;{{ uscore_ensmem_name }}_f000">

    <var name="fhr">000</var>
    <metatask>

      <var name="fmn">{% for min in range(delta_min, 60, delta_min) %}{{ " %02d" % min }}{% endfor %}</var>
<!--
************************************************************************
************************************************************************
-->
      <task name="&TN_RUN_POST;{{ uscore_ensmem_name }}_f#fhr##fmn#" cycledefs="prodcyc" maxtries="{{ maxtries_run_post }}">

        &RSRV_DEFAULT;

        <command>&LOAD_MODULES_RUN_TASK_FP; "&TN_RUN_POST;" "&JOBSdir;/JREGIONAL_RUN_POST"</command>

        <nodes>{{ nnodes_run_post }}:ppn={{ ppn_run_post }}</nodes>
        <walltime>{{ wtime_run_post }}</walltime>
        <nodesize>&NCORES_PER_NODE;</nodesize>
        <native>&SCHED_NATIVE_CMD;</native>

        <jobname>&TAG;&TN_RUN_POST;{{ uscore_ensmem_name }}_f#fhr##fmn#</jobname>
     	<join>&LOGDIR;/&TN_RUN_POST;{{ uscore_ensmem_name }}_f#fhr##fmn#<cyclestr>_@Y@m@d@H</cyclestr>&LOGEXT;</join>

        <envar><name>GLOBAL_VAR_DEFNS_FP</name><value>&GLOBAL_VAR_DEFNS_FP;</value></envar>
        <envar><name>USHdir</name><value>&USHdir;</value></envar>
        <envar><name>PDY</name><value><cyclestr>@Y@m@d</cyclestr></value></envar>
        <envar><name>cyc</name><value><cyclestr>@H</cyclestr></value></envar>
        <envar><name>subcyc</name><value><cyclestr>@M</cyclestr></value></envar>
        <envar><name>LOGDIR</name><value>&LOGDIR;</value></envar>
        <envar><name>fhr</name><value>#fhr#</value></envar>
        <envar><name>fmn</name><value>#fmn#</value></envar>
        <envar><name>SLASH_ENSMEM_SUBDIR</name><value><cyclestr>{{ slash_ensmem_subdir }}</cyclestr></value></envar>
        <envar><name>ENSMEM_INDX</name><value><cyclestr>#{{ ensmem_indx_name }}#</cyclestr></value></envar>

        <envar><name>CYCLE_TYPE</name><value><cyclestr>prod</cyclestr></value></envar>
        <envar><name>CYCLE_SUBTYPE</name><value><cyclestr></cyclestr></value></envar>
        <envar><name>TMMARK</name><value>tm00</value></envar>

        <dependency>
          <or>
            <taskdep task="&TN_RUN_FCST;{{ uscore_ensmem_name }}"/>
            <and>
              <datadep age="05:00">&DYN_DIR;f#fhr#:#fmn#:00.nc</datadep>
              <datadep age="05:00">&PHY_DIR;f#fhr#:#fmn#:00.nc</datadep>
            </and>
          </or>
        </dependency>

      </task>
<!--
************************************************************************
************************************************************************
-->

    </metatask>

  </metatask>
  {%- endif %}

<!--
************************************************************************
************************************************************************
-->
  <metatask name="&TN_RUN_POST;{{ uscore_ensmem_name }}">
  {%- if sub_hourly_post %}
<!--
Define the post-processing tasks for the second through next-to-last model
output hours (and all output minutes for each such hour).  
-->
    <var name="fhr">{% for h in range(1, fcst_len_hrs) %}{{ " %03d" % h }}{% endfor %}</var>
    <metatask>
      <var name="fmn">{% for min in range(0, 60, delta_min) %}{{ " %02d" % min }}{% endfor %}</var>
<!--
************************************************************************
************************************************************************
-->
      <task name="&TN_RUN_POST;{{ uscore_ensmem_name }}_f#fhr##fmn#" cycledefs="prodcyc" maxtries="{{ maxtries_run_post }}">
  {%- else %}
<!--
Define the post-processing tasks for each model output hour.  Note that
only one metatask is needed for this purpose (the inner one that loops 
over the hours), but we use two metatasks in order to be able to use the 
variable fmn, which here is always set to zero.  Use of this variable 
(along with the fhr variable in the inner metatask) allows the block of 
code inside the <task> tag to be identical to the case in which subhourly 
post-processing is performed (i.e. the case in which the minutes are not 
always zero).
-->
    <var name="fhr">{% for h in range(0, fcst_len_hrs+1) %}{{ " %03d" % h }}{% endfor %}</var>
      <task name="&TN_RUN_POST;{{ uscore_ensmem_name }}_f#fhr#" cycledefs="prodcyc" maxtries="{{ maxtries_run_post }}">
  {%- endif %}

        &RSRV_DEFAULT;
        <command>&LOAD_MODULES_RUN_TASK_FP; "&TN_RUN_POST;" "&JOBSdir;/JREGIONAL_RUN_POST"</command>
        <nodes>{{ nnodes_run_post }}:ppn={{ ppn_run_post }}</nodes>
        <walltime>{{ wtime_run_post }}</walltime>
        <nodesize>&NCORES_PER_NODE;</nodesize>
        <native>&SCHED_NATIVE_CMD;</native>
        {%- if sub_hourly_post %}
        <jobname>&TAG;&TN_RUN_POST;{{ uscore_ensmem_name }}_f#fhr##fmn#</jobname>
	    <join>&LOGDIR;/&TN_RUN_POST;{{ uscore_ensmem_name }}_f#fhr##fmn#<cyclestr>_@Y@m@d@H</cyclestr>&LOGEXT;</join>
        {%- else %}
        <jobname>&TAG;&TN_RUN_POST;{{ uscore_ensmem_name }}_f#fhr#</jobname>
	    <join>&LOGDIR;/&TN_RUN_POST;{{ uscore_ensmem_name }}_f#fhr#<cyclestr>_@Y@m@d@H</cyclestr>&LOGEXT;</join>
        {%- endif %}

        <envar><name>GLOBAL_VAR_DEFNS_FP</name><value>&GLOBAL_VAR_DEFNS_FP;</value></envar>
        <envar><name>USHdir</name><value>&USHdir;</value></envar>
        <envar><name>PDY</name><value><cyclestr>@Y@m@d</cyclestr></value></envar>
        <envar><name>cyc</name><value><cyclestr>@H</cyclestr></value></envar>
        <envar><name>subcyc</name><value><cyclestr>@M</cyclestr></value></envar>
        <envar><name>LOGDIR</name><value>&LOGDIR;</value></envar>
        {%- if sub_hourly_post %}
        <envar><name>fhr</name><value>#fhr#</value></envar>
        <envar><name>fmn</name><value>#fmn#</value></envar>
        {%- else %}
        <envar><name>fhr</name><value>#fhr#</value></envar>
        {%- endif %}
        <envar><name>SLASH_ENSMEM_SUBDIR</name><value><cyclestr>{{ slash_ensmem_subdir }}</cyclestr></value></envar>
        <envar><name>ENSMEM_INDX</name><value><cyclestr>#{{ ensmem_indx_name }}#</cyclestr></value></envar>

        <envar><name>CYCLE_TYPE</name><value><cyclestr>prod</cyclestr></value></envar>
        <envar><name>CYCLE_SUBTYPE</name><value><cyclestr></cyclestr></value></envar>
        <envar><name>TMMARK</name><value>tm00</value></envar>

        <dependency>
          <or>
            <taskdep task="&TN_RUN_FCST;{{ uscore_ensmem_name }}"/>
            <and>
            {%- if sub_hourly_post %}
              <datadep age="05:00">&DYN_DIR;f#fhr#:#fmn#:00.nc</datadep>
              <datadep age="05:00">&PHY_DIR;f#fhr#:#fmn#:00.nc</datadep>
            {%- else %}
              <datadep age="05:00">&DYN_DIR;f#fhr#.nc</datadep>
              <datadep age="05:00">&PHY_DIR;f#fhr#.nc</datadep>
            {%- endif %}
            </and>
          </or>
        </dependency>

      </task>
<!--
************************************************************************
************************************************************************
-->

    {%- if sub_hourly_post %}
    </metatask>
    {%- else %}
    {%- endif %}
  </metatask>

<!--
************************************************************************
************************************************************************
-->
<!--
Define the post-processing task for the last model output time.  The 
forecast hour corresponding to this output time is the length of the 
forecast (assuming it is specified in integer hours), and the corresponding 
minute is 0.  This task cannot be included in the metatask above because 
for a given hour, the latter loops over all the valid output minutes, 
whereas for this last hour, only the first minute must be considered.

Note that we wrap this task in a metatask in order to be able to declare
and use the variables fhr and fmn.  This allows the block of code inside
the <task> tag to be identical to the ones above for other output times.
-->
  {%- if sub_hourly_post %}
  <metatask>

    <var name="fhr">{{ "%03d" % fcst_len_hrs }}</var>
    <var name="fmn">00</var>
    <task name="&TN_RUN_POST;{{ uscore_ensmem_name }}_f#fhr##fmn#" cycledefs="prodcyc" maxtries="{{ maxtries_run_post }}">

      &RSRV_DEFAULT;
      <command>&LOAD_MODULES_RUN_TASK_FP; "&TN_RUN_POST;" "&JOBSdir;/JREGIONAL_RUN_POST"</command>
      <nodes>{{ nnodes_run_post }}:ppn={{ ppn_run_post }}</nodes>
      <walltime>{{ wtime_run_post }}</walltime>
      <nodesize>&NCORES_PER_NODE;</nodesize>
      <native>&SCHED_NATIVE_CMD;</native>
      <jobname>&TAG;&TN_RUN_POST;{{ uscore_ensmem_name }}_f#fhr##fmn#</jobname>
      <join>&LOGDIR;/&TN_RUN_POST;{{ uscore_ensmem_name }}_f#fhr##fmn#<cyclestr>_@Y@m@d@H</cyclestr>&LOGEXT;</join>

      <envar><name>GLOBAL_VAR_DEFNS_FP</name><value>&GLOBAL_VAR_DEFNS_FP;</value></envar>
      <envar><name>USHdir</name><value>&USHdir;</value></envar>
      <envar><name>PDY</name><value><cyclestr>@Y@m@d</cyclestr></value></envar>
      <envar><name>cyc</name><value><cyclestr>@H</cyclestr></value></envar>
      <envar><name>subcyc</name><value><cyclestr>@M</cyclestr></value></envar>
      <envar><name>LOGDIR</name><value>&LOGDIR;</value></envar>
      <envar><name>fhr</name><value>#fhr#</value></envar>
      <envar><name>fmn</name><value>#fmn#</value></envar>
      <envar><name>SLASH_ENSMEM_SUBDIR</name><value><cyclestr>{{ slash_ensmem_subdir }}</cyclestr></value></envar>
      <envar><name>ENSMEM_INDX</name><value><cyclestr>#{{ ensmem_indx_name }}#</cyclestr></value></envar>

      <envar><name>CYCLE_TYPE</name><value><cyclestr>prod</cyclestr></value></envar>
      <envar><name>CYCLE_SUBTYPE</name><value><cyclestr></cyclestr></value></envar>
      <envar><name>TMMARK</name><value>tm00</value></envar>

      <dependency>
        <or>
          <taskdep task="&TN_RUN_FCST;{{ uscore_ensmem_name }}"/>
          <and>
            <datadep age="05:00">&DYN_DIR;f#fhr#:#fmn#:00.nc</datadep>
            <datadep age="05:00">&PHY_DIR;f#fhr#:#fmn#:00.nc</datadep>
          </and>
        </or>
      </dependency>

    </task>

  </metatask>
  {%- endif %}
<!--
************************************************************************
************************************************************************
-->
{%- endif %}
{%- endif %}

{%- endif %}
<!--
************************************************************************
************************************************************************
-->
{% if do_bufrsnd %}
  <task name="&TN_RUN_BUFRSND;" cycledefs="prodcyc_long" maxtries="1">

        &RSRV_POST;
        &WALL_LIMIT_BUFRSND;

        <command>&LOAD_MODULES_RUN_TASK_FP; "&TN_RUN_BUFRSND;" "&JOBSdir;/JREGIONAL_BUFRSND"</command>

        <nodes>{{ nnodes_run_bufrsnd }}:ppn={{ ppn_run_bufrsnd }}</nodes>
        <walltime>{{ wtime_run_bufrsnd }}</walltime>
        <nodesize>&NCORES_PER_NODE;</nodesize>

        <jobname>&TAG;&TN_RUN_BUFRSND;</jobname>
        <join>&LOGDIR;/&TN_RUN_BUFRSND;<cyclestr>_@Y@m@d@H</cyclestr>&LOGEXT;</join>

        <envar><name>GLOBAL_VAR_DEFNS_FP</name><value>&GLOBAL_VAR_DEFNS_FP;</value></envar>
        <envar><name>USHdir</name><value>&USHdir;</value></envar>
        <envar><name>PDY</name><value><cyclestr>@Y@m@d</cyclestr></value></envar>
        <envar><name>cyc</name><value><cyclestr>@H</cyclestr></value></envar>
        <envar><name>subcyc</name><value><cyclestr>@M</cyclestr></value></envar>
        <envar><name>LOGDIR</name><value>&LOGDIR;</value></envar>
        <envar><name>SLASH_ENSMEM_SUBDIR</name><value><cyclestr>{{ slash_ensmem_subdir }}</cyclestr></value></envar>
        <envar><name>ENSMEM_INDX</name><value><cyclestr>#{{ ensmem_indx_name }}#</cyclestr></value></envar>

        <envar><name>NWGES_DIR</name><value><cyclestr>&NWGES_BASEDIR;/@Y@m@d@H</cyclestr></value></envar>
        <envar><name>TMMARK</name><value>tm00</value></envar>

        <dependency>
          <datadep age="00:10"><cyclestr>&COMIN_BASEDIR;/@Y@m@d@H/fcst_fv3lam/logf{{ "%03d" % postproc_long_len_hrs }}</cyclestr></datadep>
        </dependency>

  </task>
{%- endif %}
<!--
************************************************************************
************************************************************************
-->
{%- if do_rrfs_dev %}
{%- if machine in ["JET", "HERA"]  %}
{%- if not do_ensemble %}
{%- if ppn_run_graphics %}
<!--
************************************************************************
************************************************************************
-->
  <metatask name="python_maps">

    <var name="tilelabel"> {{ tile_labels }} </var>
    <var name="tileset"> {{ tile_sets }} </var>
    <task name="python_maps{{ uscore_ensmem_name }}_#tilelabel#" cycledefs="prodcyc,prodcyc_long" maxtries="{{ maxtries_run_post }}">

      &RSRV_GRAPHICS;
      &WALL_LIMIT_GRAPHICS;

      <walltime>{{ wtime_run_fcst_long }}</walltime>
      <nodes>{{ nnodes_run_graphics }}:ppn={{ ppn_run_graphics }}</nodes>
      <nodesize>&NCORES_PER_NODE;</nodesize>
  {%- if machine not in ["WCOSS2"] %}
      <native>&SCHED_NATIVE_CMD;</native>
  {%- endif %}

      <jobname>&TAG;python{{ uscore_ensmem_name }}_<cyclestr>@H</cyclestr>_#tilelabel#</jobname>
      <join>&LOGDIR;/python{{ uscore_ensmem_name }}_#tilelabel#&LOGEXT;</join>
      <command>&LOAD_MODULES_RUN_TASK_FP; "run_graphics" "&JOBSdir;/JREGIONAL_RUN_GRAPHICS"</command>

      <envar><name>GLOBAL_VAR_DEFNS_FP</name><value>&GLOBAL_VAR_DEFNS_FP;</value></envar>
      <envar><name>USHdir</name><value>&USHdir;</value></envar>
      <envar><name>PDY</name><value><cyclestr>@Y@m@d</cyclestr></value></envar>
      <envar><name>cyc</name><value><cyclestr>@H</cyclestr></value></envar>
      <envar><name>subcyc</name><value><cyclestr>@M</cyclestr></value></envar>
      <envar><name>LOGDIR</name><value>&LOGDIR;</value></envar>
      <envar><name>SLASH_ENSMEM_SUBDIR</name><value><cyclestr>{{ slash_ensmem_subdir }}</cyclestr></value></envar>
      <envar><name>ENSMEM_INDX</name><value><cyclestr>#{{ ensmem_indx_name }}#</cyclestr></value></envar>

      <envar><name>GRAPHICS_TYPE</name><value>maps</value></envar>
      <envar><name>TILES</name><value>#tileset#</value></envar>
      <envar><name>TILELABEL</name><value>#tilelabel#</value></envar>
      <envar><name>ENSCTRL_COMOUT_BASEDIR</name><value>&ENSCTRL_COMOUT_BASEDIR;</value></envar>

      <dependency>
        <or>
          <taskdep task="&TN_RUN_PRDGEN;{{ uscore_ensmem_name }}_f000"/>
          <taskdep task="&TN_RUN_PRDGEN;{{ uscore_ensmem_name }}_f000_long"/>
        </or>
      </dependency>
    </task>
  </metatask>
<!--
************************************************************************
************************************************************************
-->
  <task name="python_skewts{{ uscore_ensmem_name }}" cycledefs="prodcyc,prodcyc_long" maxtries="{{ maxtries_run_post }}">

    &RSRV_GRAPHICS;
    &WALL_LIMIT_GRAPHICS;

    <walltime>{{ wtime_run_fcst_long }}</walltime>
    <nodes>{{ nnodes_run_graphics }}:ppn={{ ppn_run_graphics }}</nodes>
    <nodesize>&NCORES_PER_NODE;</nodesize>
  {%- if machine not in ["WCOSS2"] %}
    <native>&SCHED_NATIVE_CMD;</native>
  {%- endif %}

    <jobname>&TAG;python{{ uscore_ensmem_name }}_<cyclestr>@H</cyclestr>_skewts</jobname>
    <join>&LOGDIR;/python_skewts{{ uscore_ensmem_name }}<cyclestr>_@H</cyclestr>&LOGEXT;</join>
    <command>&LOAD_MODULES_RUN_TASK_FP; "run_graphics" "&JOBSdir;/JREGIONAL_RUN_GRAPHICS"</command>

    <envar><name>GLOBAL_VAR_DEFNS_FP</name><value>&GLOBAL_VAR_DEFNS_FP;</value></envar>
    <envar><name>USHdir</name><value>&USHdir;</value></envar>
    <envar><name>PDY</name><value><cyclestr>@Y@m@d</cyclestr></value></envar>
    <envar><name>cyc</name><value><cyclestr>@H</cyclestr></value></envar>
    <envar><name>subcyc</name><value><cyclestr>@M</cyclestr></value></envar>
    <envar><name>LOGDIR</name><value>&LOGDIR;</value></envar>
    <envar><name>SLASH_ENSMEM_SUBDIR</name><value><cyclestr>{{ slash_ensmem_subdir }}</cyclestr></value></envar>
    <envar><name>ENSMEM_INDX</name><value><cyclestr>#{{ ensmem_indx_name }}#</cyclestr></value></envar>

    <envar><name>GRAPHICS_TYPE</name><value>skewts</value></envar>
    <envar><name>ENSCTRL_COMOUT_BASEDIR</name><value>&ENSCTRL_COMOUT_BASEDIR;</value></envar>

    <dependency>
      <or>
        <taskdep task="&TN_RUN_PRDGEN;{{ uscore_ensmem_name }}_f000"/>
        <taskdep task="&TN_RUN_PRDGEN;{{ uscore_ensmem_name }}_f000_long"/>
      </or>
    </dependency>
  </task>
<!--
************************************************************************
************************************************************************
-->
{%- endif %}
{%- endif %}
{%- endif %}
{%- endif %}
<!--
************************************************************************
************************************************************************
-->
{%- if run_task_plot_allvars %}
  <task name="&TN_PLOT_ALLVARS;" cycledefs="prodcyc" maxtries="{{ maxtries_plot_allvars }}">

    &RSRV_DEFAULT;
    <command>&LOAD_MODULES_RUN_TASK_FP; "&TN_PLOT_ALLVARS;" "&JOBSdir;/JREGIONAL_PLOT_ALLVARS"</command>
    <nodes>{{ nnodes_plot_allvars }}:ppn={{ ppn_plot_allvars }}</nodes>
    <walltime>{{ wtime_plot_allvars }}</walltime>
    <nodesize>&NCORES_PER_NODE;</nodesize>
  {%- if machine not in ["WCOSS2"] %}
    <native>&SCHED_NATIVE_CMD;</native>
  {%- endif %}

    <jobname>&TAG;&TN_PLOT_ALLVARS;</jobname>
    <join>&LOGDIR;/&TN_PLOT_ALLVARS;<cyclestr>_@Y@m@d@H</cyclestr>&LOGEXT;</join>
=======
    {%- endfor %}
  </metatask>

{%- endmacro -%}

<?xml version="1.0" encoding="UTF-8"?>
<!DOCTYPE workflow [
>>>>>>> 276bdd67

{%- for entity, value in entities.items() %}
  <!ENTITY {{ entity }} "{{ value }}">
{%- endfor %}

]>
<workflow {% for attr, val in attrs.items() %}{{ attr }}="{{ val }}" {% endfor %}>

<<<<<<< HEAD
  </task>
{%- endif %}
<!--
************************************************************************
************************************************************************
-->
{%- if run_task_pre_post_stat %}
  <task name="&TN_PRE_POST_STAT;" cycledefs="prodcyc" maxtries="{{ maxtries_pre_post_stat }}">
    &RSRV_DEFAULT;
    <command>&LOAD_MODULES_RUN_TASK_FP; "&TN_PRE_POST_STAT;" "&JOBSdir;/JREGIONAL_PRE_POST_STAT"</command>
    <nodes>{{ nnodes_pre_post_stat }}:ppn={{ ppn_pre_post_stat }}</nodes>
    <walltime>{{ wtime_pre_post_stat }}</walltime>
    <nodesize>&NCORES_PER_NODE;</nodesize>
    <jobname>&TAG;&TN_PRE_POST_STAT;</jobname>
    <join>&LOGDIR;/&TN_PRE_POST_STAT;<cyclestr>_@Y@m@d@H&LOGEXT;</cyclestr></join>
=======
  {%- for group, cdefs in cycledefs.items() %}
    {%- for cdef in cdefs %}
  <cycledef group="{{ group }}">{{ cdef }}</cycledef>
    {%- endfor %}
  {%- endfor %}
>>>>>>> 276bdd67

  <log>{{ log }}</log>

{%- for item, settings in tasks.items() %}
  {%- if item.split("_", 1)[0] == "task" %}
  {{ task(name=item.split("_", 1)[-1], settings=settings ) }}
  {%- elif item.split("_", 1)[0] == "metatask" %}
  {{ metatask(name=item.split("_", 1)[-1], settings=settings ) }}
  {%- endif %}
<<<<<<< HEAD
{%- else %}
      <taskdep task="&TN_RUN_FCST;{{ uscore_ensmem_name }}"/>
{%- endif %}
    </dependency>
  </task>
{%- endif %}
<!--
************************************************************************
************************************************************************
-->
{%- if run_task_post_stat_o3 %}
  <task name="&TN_POST_STAT_O3;" cycledefs="prodcyc" maxtries="{{ maxtries_post_stat_o3 }}">
    &RSRV_DEFAULT;
    <command>&LOAD_MODULES_RUN_TASK_FP; "&TN_POST_STAT_O3;" "&JOBSdir;/JREGIONAL_POST_STAT_O3"</command>
    <nodes>{{ nnodes_post_stat_o3 }}:ppn={{ ppn_post_stat_o3 }}</nodes>
{%- if machine not in ["GAEA"]  %}
    <memory>{{ mem_post_stat_o3 }}</memory>
{%- endif %}
    <walltime>{{ wtime_post_stat_o3 }}</walltime>
    <nodesize>&NCORES_PER_NODE;</nodesize>
    <jobname>&TAG;&TN_POST_STAT_O3;</jobname>
    <join>&LOGDIR;/&TN_POST_STAT_O3;<cyclestr>_@Y@m@d@H&LOGEXT;</cyclestr></join>

    <envar><name>GLOBAL_VAR_DEFNS_FP</name><value>&GLOBAL_VAR_DEFNS_FP;</value></envar>
    <envar><name>USHdir</name><value>&USHdir;</value></envar>    
    <envar><name>PDY</name><value><cyclestr>@Y@m@d</cyclestr></value></envar>
    <envar><name>cyc</name><value><cyclestr>@H</cyclestr></value></envar>
    <envar><name>subcyc</name><value><cyclestr>@M</cyclestr></value></envar> 
    <envar><name>LOGDIR</name><value>&LOGDIR;</value></envar>    
    <envar><name>SLASH_ENSMEM_SUBDIR</name><value><cyclestr>{{ slash_ensmem_subdir }}</cyclestr></value></envar>

    <dependency>
      <taskdep task="&TN_PRE_POST_STAT;"/>
    </dependency>

  </task>
{%- endif %}
<!--
************************************************************************
************************************************************************
-->
{%- if run_task_post_stat_pm25 %}
  <task name="&TN_POST_STAT_PM25;" cycledefs="prodcyc" maxtries="{{ maxtries_post_stat_pm25 }}">
    &RSRV_DEFAULT;
    <command>&LOAD_MODULES_RUN_TASK_FP; "&TN_POST_STAT_PM25;" "&JOBSdir;/JREGIONAL_POST_STAT_PM25"</command>
    <nodes>{{ nnodes_post_stat_pm25 }}:ppn={{ ppn_post_stat_pm25 }}</nodes>
{%- if machine not in ["GAEA"]  %}
    <memory>{{ mem_post_stat_pm25 }}</memory>
{%- endif %}    
    <walltime>{{ wtime_post_stat_pm25 }}</walltime>
    <nodesize>&NCORES_PER_NODE;</nodesize>
    <jobname>&TAG;&TN_POST_STAT_PM25;</jobname>
    <join>&LOGDIR;/&TN_POST_STAT_PM25;<cyclestr>_@Y@m@d@H&LOGEXT;</cyclestr></join>

    <envar><name>GLOBAL_VAR_DEFNS_FP</name><value>&GLOBAL_VAR_DEFNS_FP;</value></envar>
    <envar><name>USHdir</name><value>&USHdir;</value></envar>    
    <envar><name>PDY</name><value><cyclestr>@Y@m@d</cyclestr></value></envar>
    <envar><name>cyc</name><value><cyclestr>@H</cyclestr></value></envar>
    <envar><name>subcyc</name><value><cyclestr>@M</cyclestr></value></envar> 
    <envar><name>LOGDIR</name><value>&LOGDIR;</value></envar>    
    <envar><name>SLASH_ENSMEM_SUBDIR</name><value><cyclestr>{{ slash_ensmem_subdir }}</cyclestr></value></envar>

    <dependency>
      <taskdep task="&TN_PRE_POST_STAT;"/>
    </dependency>

  </task>
{%- endif %}
<!--
************************************************************************
************************************************************************
-->
{%- if run_task_bias_correction_o3 %}
  <task name="&TN_BIAS_CORRECTION_O3;" cycledefs="prodcyc" maxtries="{{ maxtries_bias_correction_o3 }}">
    &RSRV_DEFAULT;
    <command>&LOAD_MODULES_RUN_TASK_FP; "&TN_BIAS_CORRECTION_O3;" "&JOBSdir;/JREGIONAL_BIAS_CORRECTION_O3"</command>
    <nodes>{{ nnodes_bias_correction_o3 }}:ppn={{ ppn_bias_correction_o3 }}</nodes>
{%- if machine not in ["GAEA"]  %}
    <memory>{{ mem_bias_correction_o3 }}</memory>
{%- endif %}
    <walltime>{{ wtime_bias_correction_o3 }}</walltime>
    <nodesize>&NCORES_PER_NODE;</nodesize>
    <jobname>&TAG;&TN_BIAS_CORRECTION_O3;</jobname>
    <join>&LOGDIR;/&TN_BIAS_CORRECTION_O3;<cyclestr>_@Y@m@d@H&LOGEXT;</cyclestr></join>

    <envar><name>GLOBAL_VAR_DEFNS_FP</name><value>&GLOBAL_VAR_DEFNS_FP;</value></envar>
    <envar><name>USHdir</name><value>&USHdir;</value></envar>    
    <envar><name>PDY</name><value><cyclestr>@Y@m@d</cyclestr></value></envar>
    <envar><name>cyc</name><value><cyclestr>@H</cyclestr></value></envar>
    <envar><name>subcyc</name><value><cyclestr>@M</cyclestr></value></envar> 
    <envar><name>LOGDIR</name><value>&LOGDIR;</value></envar>    
    <envar><name>SLASH_ENSMEM_SUBDIR</name><value><cyclestr>{{ slash_ensmem_subdir }}</cyclestr></value></envar>

    <dependency>
      <taskdep task="&TN_PRE_POST_STAT;"/>
    </dependency>

  </task>
{%- endif %}
<!--
************************************************************************
************************************************************************
-->
{%- if run_task_bias_correction_pm25 %}
  <task name="&TN_BIAS_CORRECTION_PM25;" cycledefs="prodcyc" maxtries="{{ maxtries_bias_correction_pm25 }}">
    &RSRV_DEFAULT;
    <command>&LOAD_MODULES_RUN_TASK_FP; "&TN_BIAS_CORRECTION_PM25;" "&JOBSdir;/JREGIONAL_BIAS_CORRECTION_PM25"</command>
    <nodes>{{ nnodes_bias_correction_pm25 }}:ppn={{ ppn_bias_correction_pm25 }}</nodes>
{%- if machine not in ["GAEA"]  %}
    <memory>{{ mem_bias_correction_pm25 }}</memory>
{%- endif %}
    <walltime>{{ wtime_bias_correction_pm25 }}</walltime>
    <nodesize>&NCORES_PER_NODE;</nodesize>
    <jobname>&TAG;&TN_BIAS_CORRECTION_PM25;</jobname>
    <join>&LOGDIR;/&TN_BIAS_CORRECTION_PM25;<cyclestr>_@Y@m@d@H&LOGEXT;</cyclestr></join>

    <envar><name>GLOBAL_VAR_DEFNS_FP</name><value>&GLOBAL_VAR_DEFNS_FP;</value></envar>
    <envar><name>USHdir</name><value>&USHdir;</value></envar>    
    <envar><name>PDY</name><value><cyclestr>@Y@m@d</cyclestr></value></envar>
    <envar><name>cyc</name><value><cyclestr>@H</cyclestr></value></envar>
    <envar><name>subcyc</name><value><cyclestr>@M</cyclestr></value></envar> 
    <envar><name>LOGDIR</name><value>&LOGDIR;</value></envar>    
    <envar><name>SLASH_ENSMEM_SUBDIR</name><value><cyclestr>{{ slash_ensmem_subdir }}</cyclestr></value></envar>

    <dependency>
      <taskdep task="&TN_PRE_POST_STAT;"/>
    </dependency>

  </task>
{%- endif %}
<!--
************************************************************************
************************************************************************
-->
{#-
Tasks for combining (adding) hourly APCP (accumulated precipitation) from
forecasts to obtain APCP obs for longer accumulation periods (3 hours,
6 hours, etc).  These are needed for downstream verification tasks (both
deterministic and ensemble).
#}
{%- if run_tasks_metvx_det or run_tasks_metvx_ens %}

  {%- if ("APCP" in vx_fields) %}

    {%- for accum_hh in vx_apcp_accums_hh -%}
      {%- set obtype = "CCPA" %}
      {%- set field = "APCP" %}
      {%- set accum = accum_hh|int %}
      {%- set fieldname = field ~ accum_hh ~ "h" %}
      {%- set base_tn = tn_run_met_pcpcombine -%}
      {%- set tn = base_tn ~ "_fcst_" ~ fieldname ~ uscore_ensmem_name -%}
      {%- set maxtries = maxtries_run_met_pcpcombine_fcst -%}
      {%- set nnodes = nnodes_run_met_pcpcombine_fcst -%}
      {%- set ppn = ppn_run_met_pcpcombine_fcst -%}
      {%- set wtime = wtime_run_met_pcpcombine_fcst -%}

      {%- set is_ens_fcst = false -%}

      {%- if (accum > 1) and (fcst_len_hrs >= accum) %}
<!--
************************************************************************
************************************************************************
-->
  <task name="{{tn}}" cycledefs="prodcyc" maxtries="{{maxtries}}">

    &RSRV_DEFAULT;
    <command>&LOAD_MODULES_RUN_TASK_FP; "&VX_LOCAL_MODULE_FN;" "&JOBSdir;/JREGIONAL_RUN_MET_PCPCOMBINE"</command>
    <nodes>{{nnodes}}:ppn={{ppn}}</nodes>
    <walltime>{{wtime}}</walltime>
    <nodesize>&NCORES_PER_NODE;</nodesize>
    <native>&SCHED_NATIVE_CMD;</native>
    <jobname>{{tn}}</jobname>
    <join>&LOGDIR;/{{tn}}_<cyclestr>@Y@m@d@H</cyclestr>&LOGEXT;</join>

    <envar><name>GLOBAL_VAR_DEFNS_FP</name><value>&GLOBAL_VAR_DEFNS_FP;</value></envar>
    <envar><name>USHdir</name><value>&USHdir;</value></envar>
    <envar><name>LOGDIR</name><value>&LOGDIR;</value></envar>
    <envar><name>PDY</name><value><cyclestr>@Y@m@d</cyclestr></value></envar>
    <envar><name>cyc</name><value><cyclestr>@H</cyclestr></value></envar>
    <envar><name>subcyc</name><value><cyclestr>@M</cyclestr></value></envar>
    <envar><name>VAR</name><value>{{field}}</value></envar>
    <envar><name>ACCUM_HH</name><value>{{accum_hh}}</value></envar>
    <envar><name>obs_or_fcst</name><value>fcst</value></envar>
    <envar><name>OBTYPE</name><value>{{obtype}}</value></envar>
    <envar><name>OBS_DIR</name><value>&{{obtype}}_OBS_DIR;</value></envar>
    <envar><name>USCORE_ENSMEM_NAME_OR_NULL</name><value>{{uscore_ensmem_name}}</value></envar>
    <envar><name>SLASH_ENSMEM_SUBDIR_OR_NULL</name><value><cyclestr>{{slash_ensmem_subdir}}</cyclestr></value></envar>
          {%- if is_ens_fcst or run_tasks_metvx_ens %}
    <envar><name>MEM_INDX_OR_NULL</name><value>#{{ensmem_indx_name}}#</value></envar>
          {%- else %}
    <envar><name>MEM_INDX_OR_NULL</name><value></value></envar>
          {%- endif %}

    <dependency>
      <and>
{#- Redundant dependency to simplify jinja code. #}
        <streq><left>TRUE</left><right>TRUE</right></streq>
{#-
If the post-processed forecast output needed for verification is being
generated by the TN_RUN_FCST task (by having RUN_TASK_RUN_FCST and
WRITE_DOPOST both set to TRUE, which causes UPP to be called inline,
i.e. from within the weather model), then include a dependency on the
TN_RUN_FCST task.
#}
        {%- if run_task_run_fcst and write_dopost %}
        <taskdep task="&TN_RUN_FCST;{{uscore_ensmem_name}}"/>
{#-
Otherwise, if UPP is being called separately from the forecast (by
having RUN_TASK_RUN_POST set to TRUE), then inlude a dependency on the
TN_RUN_POST metatask (which runs UPP for all forecast output hours).

Note that in this case, we have to wait until the whole TN_RUN_POST
metatask is complete before this task can launch, i.e. we cannot launch
this task as the UPP output files for each forecast output hour become
available.  This is because the loop over forecast hours for this task
is performed within MET/METplus, not here in rocoto, whereas the loop
over forecast hours for the post-processing is done by rocoto in this
xml.  This may be changed in the future.
#}
        {%- elif run_task_run_post %}
        <metataskdep metatask="&TN_RUN_POST;{{uscore_ensmem_name}}"/>
        {%- endif %}
      </and>
    </dependency>

  </task>
<!--
************************************************************************
************************************************************************
-->
      {%- endif %}
    {%- endfor %}

  {%- endif %}

{%- endif %}
<!--
************************************************************************
************************************************************************
-->
{%- if run_task_get_obs_ccpa %}
  <task name="&TN_GET_OBS_CCPA;" cycledefs="prodcyc" maxtries="{{ maxtries_get_obs_ccpa }}">

    &RSRV_HPSS;
    <command>&LOAD_MODULES_RUN_TASK_FP; "&GET_OBS_LOCAL_MODULE_FN;" "&JOBSdir;/JREGIONAL_GET_OBS_CCPA"</command>
    <nodes>{{ nnodes_get_obs_ccpa }}:ppn={{ ppn_get_obs_ccpa }}</nodes>
  {%- if machine not in ["GAEA", "NOAACLOUD"]  %}
    <memory>{{ mem_get_obs_ccpa }}</memory>
  {%- endif %}
    <walltime>{{ wtime_get_obs_ccpa }}</walltime>
    <nodesize>&NCORES_PER_NODE;</nodesize>
    <native>&SCHED_NATIVE_CMD;</native>
    <jobname>&TAG;&TN_GET_OBS_CCPA;</jobname>
    <join>&LOGDIR;/&TN_GET_OBS_CCPA;<cyclestr>_@Y@m@d@H</cyclestr>&LOGEXT;</join>

    <envar><name>GLOBAL_VAR_DEFNS_FP</name><value>&GLOBAL_VAR_DEFNS_FP;</value></envar>
    <envar><name>USHdir</name><value>&USHdir;</value></envar>
    <envar><name>OBS_DIR</name><value>&CCPA_OBS_DIR;</value></envar>
    <envar><name>PDY</name><value><cyclestr>@Y@m@d</cyclestr></value></envar>
    <envar><name>cyc</name><value><cyclestr>@H</cyclestr></value></envar>
    <envar><name>subcyc</name><value><cyclestr>@M</cyclestr></value></envar>
    <envar><name>LOGDIR</name><value>&LOGDIR;</value></envar>
    <envar><name>FHR</name><value><cyclestr> {% for h in range(0, fcst_len_hrs+1) %}{{ " %02d" % h  }}{% endfor %} </cyclestr></value></envar>
    <envar><name>ACCUM</name><value>01</value></envar>

  </task>
{%- endif %}
<!--
************************************************************************
************************************************************************
-->
{%- if run_task_get_obs_mrms %}
  <task name="&TN_GET_OBS_MRMS;" cycledefs="prodcyc" maxtries="{{ maxtries_get_obs_mrms }}">

    &RSRV_HPSS;
    <command>&LOAD_MODULES_RUN_TASK_FP; "&GET_OBS_LOCAL_MODULE_FN;" "&JOBSdir;/JREGIONAL_GET_OBS_MRMS"</command>
    <nodes>{{ nnodes_get_obs_mrms }}:ppn={{ ppn_get_obs_mrms }}</nodes>
  {%- if machine not in ["GAEA", "NOAACLOUD"]  %}
    <memory>{{ mem_get_obs_mrms }}</memory>
  {%- endif %}
    <walltime>{{ wtime_get_obs_mrms }}</walltime>
    <nodesize>&NCORES_PER_NODE;</nodesize>
    <native>&SCHED_NATIVE_CMD;</native>
    <jobname>&TAG;&TN_GET_OBS_MRMS;</jobname>
    <join>&LOGDIR;/&TN_GET_OBS_MRMS;<cyclestr>_@Y@m@d@H</cyclestr>&LOGEXT;</join>

    <envar><name>GLOBAL_VAR_DEFNS_FP</name><value>&GLOBAL_VAR_DEFNS_FP;</value></envar>
    <envar><name>USHdir</name><value>&USHdir;</value></envar>
    <envar><name>OBS_DIR</name><value>&MRMS_OBS_DIR;</value></envar>
    <envar><name>PDY</name><value><cyclestr>@Y@m@d</cyclestr></value></envar>
    <envar><name>cyc</name><value><cyclestr>@H</cyclestr></value></envar>
    <envar><name>subcyc</name><value><cyclestr>@M</cyclestr></value></envar>
    <envar><name>LOGDIR</name><value>&LOGDIR;</value></envar>
    <envar><name>FHR</name><value><cyclestr> {% for h in range(0, fcst_len_hrs+1) %}{{ " %02d" % h  }}{% endfor %} </cyclestr></value></envar>
    <envar><name>SCRIPTSdir</name><value>&SCRIPTSdir;</value></envar>
    <envar><name>VAR</name><value>REFC RETOP</value></envar>
 
  </task>
{%- endif %}
<!--
************************************************************************
************************************************************************
-->
{%- if run_task_get_obs_ndas %}
  <task name="&TN_GET_OBS_NDAS;" cycledefs="prodcyc" maxtries="{{ maxtries_get_obs_ndas }}">

    &RSRV_HPSS;
    <command>&LOAD_MODULES_RUN_TASK_FP; "&GET_OBS_LOCAL_MODULE_FN;" "&JOBSdir;/JREGIONAL_GET_OBS_NDAS"</command>
    <nodes>{{ nnodes_get_obs_ndas }}:ppn={{ ppn_get_obs_ndas }}</nodes>
  {%- if machine not in ["GAEA", "NOAACLOUD"]  %}
    <memory>{{ mem_get_obs_ndas }}</memory>
  {%- endif %}
    <walltime>{{ wtime_get_obs_ndas }}</walltime>
    <nodesize>&NCORES_PER_NODE;</nodesize>
    <native>&SCHED_NATIVE_CMD;</native>
    <jobname>&TAG;&TN_GET_OBS_NDAS;</jobname>
    <join>&LOGDIR;/&TN_GET_OBS_NDAS;<cyclestr>_@Y@m@d@H</cyclestr>&LOGEXT;</join>

    <envar><name>GLOBAL_VAR_DEFNS_FP</name><value>&GLOBAL_VAR_DEFNS_FP;</value></envar>
    <envar><name>USHdir</name><value>&USHdir;</value></envar>
    <envar><name>OBS_DIR</name><value>&NDAS_OBS_DIR;</value></envar>
    <envar><name>PDY</name><value><cyclestr>@Y@m@d</cyclestr></value></envar>
    <envar><name>cyc</name><value><cyclestr>@H</cyclestr></value></envar>
    <envar><name>subcyc</name><value><cyclestr>@M</cyclestr></value></envar>
    <envar><name>LOGDIR</name><value>&LOGDIR;</value></envar>
    <envar><name>FHR</name><value><cyclestr> {% for h in range(0, fcst_len_hrs+1) %}{{ " %02d" % h  }}{% endfor %} </cyclestr></value></envar>

  </task>
{%- endif %}

<!--
************************************************************************
************************************************************************
-->
{#-
Obs processing tasks that must be run if either deterministic or ensemble
verification tasks are going to be run.
#}
{%- if run_tasks_metvx_det or run_tasks_metvx_ens %}

{#-
Task for pre-processing of NDAS observations to convert prep-buffer files
to NetCDF format.
    {%- set obtype = "NDAS" %}
#}
  {%- if ("SFC" in vx_fields) or ("UPA" in vx_fields) %}
{#-
This for-loop isn't strictly necessary because it loops over only one 
item, but having it allows for the use of the "set" tag to define new
variables within the loop (in Jinja, it is not possible to define variables
outside a loop unless one uses a namespace, which would be overkill in
this case).  So here we opt for a redundant for-loop.
#}
    {%- for obtype in ["NDAS"] -%}
      {%- set tn = tn_run_met_pb2nc_obs -%}
      {%- set maxtries = maxtries_run_met_pb2nc_obs -%}
      {%- set nnodes = nnodes_run_met_pb2nc_obs -%}
      {%- set ppn = ppn_run_met_pb2nc_obs -%}
      {%- set wtime = wtime_run_met_pb2nc_obs -%}
<!--
************************************************************************
************************************************************************
-->
  <task name="{{tn}}" cycledefs="forecast" maxtries="{{maxtries}}">

    &RSRV_DEFAULT;
    <command>&LOAD_MODULES_RUN_TASK_FP; "&VX_LOCAL_MODULE_FN;" "&JOBSdir;/JREGIONAL_RUN_MET_PB2NC_OBS"</command>
    <nodes>{{nnodes}}:ppn={{ppn}}</nodes>
    <walltime>{{wtime}}</walltime>
    <nodesize>&NCORES_PER_NODE;</nodesize>
    <native>&SCHED_NATIVE_CMD;</native>
    <jobname>{{tn}}</jobname>
    <join>&LOGDIR;/{{tn}}_<cyclestr>@Y@m@d@H</cyclestr>&LOGEXT;</join>

    <envar><name>GLOBAL_VAR_DEFNS_FP</name><value>&GLOBAL_VAR_DEFNS_FP;</value></envar>
    <envar><name>USHdir</name><value>&USHdir;</value></envar>
    <envar><name>LOGDIR</name><value>&LOGDIR;</value></envar>
    <envar><name>PDY</name><value><cyclestr>@Y@m@d</cyclestr></value></envar>
    <envar><name>cyc</name><value><cyclestr>@H</cyclestr></value></envar>
    <envar><name>subcyc</name><value><cyclestr>@M</cyclestr></value></envar>
    <envar><name>VAR</name><value>SFC</value></envar>
    <envar><name>ACCUM_HH</name><value>01</value></envar>
    <envar><name>obs_or_fcst</name><value>obs</value></envar>
    <envar><name>OBTYPE</name><value>{{obtype}}</value></envar>
    <envar><name>OBS_DIR</name><value>&{{obtype}}_OBS_DIR;</value></envar>

    <dependency>
      <and>
  {%- if run_task_get_obs_ndas %}
        <taskdep task="&TN_GET_OBS_NDAS;"/>
  {%- else %}
{#-
We only check for the existence of the NDAS observations directory, not
for individual prepbufr files within.  This is because this and other
downstream vx tasks can complete successfully even when some obs files
are missing (the check for individual files is done by the scripts that
this task calls).
#}
        <datadep><cyclestr>&NDAS_OBS_DIR;</cyclestr></datadep>
  {%- endif %}
      </and>
    </dependency>

  </task>
    {%- endfor %}

  {%- endif %}

{#-
Tasks for combining (adding) hourly APCP (accumulated precipitation) from
CCPA observations to obtain APCP obs for longer accumulation periods 
(3 hours, 6 hours, etc).
#}
  {%- if ("APCP" in vx_fields) %}

    {%- for accum_hh in vx_apcp_accums_hh -%}
      {%- set obtype = "CCPA" %}
      {%- set field = "APCP" -%}
      {%- set accum = accum_hh|int %}
      {%- set fieldname = field ~ accum_hh ~ "h" -%}
      {%- set base_tn = tn_run_met_pcpcombine -%}
      {%- set tn = base_tn ~ "_obs_" ~ fieldname -%}
      {%- set maxtries = maxtries_run_met_pcpcombine_obs -%}
      {%- set nnodes = nnodes_run_met_pcpcombine_obs -%}
      {%- set ppn = ppn_run_met_pcpcombine_obs -%}
      {%- set wtime = wtime_run_met_pcpcombine_obs -%}

      {%- if (accum > 1) and (fcst_len_hrs >= accum) %}
<!--
************************************************************************
************************************************************************
-->
  <task name="{{tn}}" cycledefs="prodcyc" maxtries="{{maxtries}}">

    &RSRV_DEFAULT;
    <command>&LOAD_MODULES_RUN_TASK_FP; "&VX_LOCAL_MODULE_FN;" "&JOBSdir;/JREGIONAL_RUN_MET_PCPCOMBINE"</command>
    <nodes>{{nnodes}}:ppn={{ppn}}</nodes>
    <walltime>{{wtime}}</walltime>
    <nodesize>&NCORES_PER_NODE;</nodesize>
    <native>&SCHED_NATIVE_CMD;</native>
    <jobname>{{tn}}</jobname>
    <join>&LOGDIR;/{{tn}}_<cyclestr>@Y@m@d@H</cyclestr>&LOGEXT;</join>

    <envar><name>GLOBAL_VAR_DEFNS_FP</name><value>&GLOBAL_VAR_DEFNS_FP;</value></envar>
    <envar><name>USHdir</name><value>&USHdir;</value></envar>
    <envar><name>LOGDIR</name><value>&LOGDIR;</value></envar>
    <envar><name>PDY</name><value><cyclestr>@Y@m@d</cyclestr></value></envar>
    <envar><name>cyc</name><value><cyclestr>@H</cyclestr></value></envar>
    <envar><name>subcyc</name><value><cyclestr>@M</cyclestr></value></envar>
    <envar><name>VAR</name><value>{{field}}</value></envar>
    <envar><name>ACCUM_HH</name><value>{{accum_hh}}</value></envar>
    <envar><name>obs_or_fcst</name><value>obs</value></envar>
    <envar><name>OBTYPE</name><value>{{obtype}}</value></envar>
    <envar><name>OBS_DIR</name><value>&{{obtype}}_OBS_DIR;</value></envar>
    <envar><name>USCORE_ENSMEM_NAME_OR_NULL</name><value></value></envar>
    <envar><name>SLASH_ENSMEM_SUBDIR_OR_NULL</name><value><cyclestr></cyclestr></value></envar>

    <dependency>
      <and>
  {%- if run_task_get_obs_ccpa %}
        <taskdep task="&TN_GET_OBS_CCPA;"/>
  {%- else %}
{#-
We only check for the existence of the top-level CCPA observations
directory, not the individual daily subdirectories within.  This is
because this and other downstream vx tasks can complete successfully
even when some obs files are missing (the check for individual files is
done by the scripts that this task calls).
#}
        <datadep><cyclestr>&CCPA_OBS_DIR;</cyclestr></datadep>
  {%- endif %}
      </and>
    </dependency>

  </task>
<!--
************************************************************************
************************************************************************
-->
      {%- endif %}

    {%- endfor %}
  {%- endif %}

{%- endif %}
<!--
************************************************************************
************************************************************************
-->
{%- if run_task_vx_gridstat %}
<!--
************************************************************************
************************************************************************
-->
  <task name="&TN_RUN_MET_GRIDSTAT_VX_APCP01H;{{ uscore_ensmem_name }}" cycledefs="prodcyc" maxtries="{{ maxtries_run_met_gridstat_vx_apcp01h }}">

    &RSRV_DEFAULT;
    <command>&LOAD_MODULES_RUN_TASK_FP; "&VX_LOCAL_MODULE_FN;" "&JOBSdir;/JREGIONAL_RUN_MET_GRIDSTAT_VX"</command>
    <nodes>{{ nnodes_run_met_gridstat_vx_apcp01h }}:ppn={{ ppn_run_met_gridstat_vx_apcp01h }}</nodes>
  {%- if machine not in ["GAEA", "NOAACLOUD"]  %}
    <memory>{{ mem_run_met_gridstat_vx_apcp01h }}</memory>
  {%- endif %}
    <walltime>{{ wtime_run_met_gridstat_vx_apcp01h }}</walltime>
    <nodesize>&NCORES_PER_NODE;</nodesize>
    <native>&SCHED_NATIVE_CMD;</native>
    <jobname>&TAG;&TN_RUN_MET_GRIDSTAT_VX_APCP01H;{{ uscore_ensmem_name }}</jobname>
    <join>&LOGDIR;/&TN_RUN_MET_GRIDSTAT_VX_APCP01H;{{ uscore_ensmem_name }}<cyclestr>_@Y@m@d@H</cyclestr>&LOGEXT;</join>

    <envar><name>GLOBAL_VAR_DEFNS_FP</name><value>&GLOBAL_VAR_DEFNS_FP;</value></envar>
    <envar><name>USHdir</name><value>&USHdir;</value></envar>
    <envar><name>OBS_DIR</name><value>&CCPA_OBS_DIR;</value></envar>
    <envar><name>PDY</name><value><cyclestr>@Y@m@d</cyclestr></value></envar>
    <envar><name>cyc</name><value><cyclestr>@H</cyclestr></value></envar>
    <envar><name>subcyc</name><value><cyclestr>@M</cyclestr></value></envar>
    <envar><name>LOGDIR</name><value>&LOGDIR;</value></envar>
    <envar><name>FHR</name><value><cyclestr> {% for h in range(1, fcst_len_hrs+1) %}{{ " %02d" % h  }}{% endfor %} </cyclestr></value></envar>
    <envar><name>VAR</name><value>APCP</value></envar>
    <envar><name>ACCUM_HH</name><value>01</value></envar>
    <envar><name>USCORE_ENSMEM_NAME_OR_NULL</name><value>{{uscore_ensmem_name}}</value></envar>
    <envar><name>SLASH_ENSMEM_SUBDIR_OR_NULL</name><value><cyclestr>{{ slash_ensmem_subdir }}</cyclestr></value></envar>
  {%- if do_ensemble %}
    <envar><name>ENSMEM_INDX</name><value><cyclestr>#{{ ensmem_indx_name }}#</cyclestr></value></envar>
  {%- endif %}

    <dependency>
      <and>
{#- Redundant dependency to simplify jinja code. #}
        <streq><left>TRUE</left><right>TRUE</right></streq>
  {%- if run_task_get_obs_ccpa %}
        <taskdep task="&TN_GET_OBS_CCPA;"/>
  {%- endif %}
  {%- if write_dopost %}
        <taskdep task="&TN_RUN_FCST;{{ uscore_ensmem_name }}"/>
  {%- elif run_task_run_post %}
        <metataskdep metatask="&TN_RUN_POST;{{ uscore_ensmem_name }}"/>
  {%- endif %}
      </and>
    </dependency>

  </task>

  {%- if fcst_len_hrs >= 3 %}
<!--
************************************************************************
************************************************************************
-->
  <task name="&TN_RUN_MET_GRIDSTAT_VX_APCP03H;{{ uscore_ensmem_name }}" cycledefs="prodcyc" maxtries="{{ maxtries_run_met_gridstat_vx_apcp03h }}">

    &RSRV_DEFAULT;
    <command>&LOAD_MODULES_RUN_TASK_FP; "&VX_LOCAL_MODULE_FN;" "&JOBSdir;/JREGIONAL_RUN_MET_GRIDSTAT_VX"</command>
    <nodes>{{ nnodes_run_met_gridstat_vx_apcp03h }}:ppn={{ ppn_run_met_gridstat_vx_apcp03h }}</nodes>
    {%- if machine not in ["GAEA", "NOAACLOUD"]  %}
    <memory>{{ mem_run_met_gridstat_vx_apcp03h }}</memory>
    {%- endif %}
    <walltime>{{ wtime_run_met_gridstat_vx_apcp03h }}</walltime>
    <nodesize>&NCORES_PER_NODE;</nodesize>
    <native>&SCHED_NATIVE_CMD;</native>
    <jobname>&TAG;&TN_RUN_MET_GRIDSTAT_VX_APCP03H;{{ uscore_ensmem_name }}</jobname>
    <join>&LOGDIR;/&TN_RUN_MET_GRIDSTAT_VX_APCP03H;{{ uscore_ensmem_name }}<cyclestr>_@Y@m@d@H</cyclestr>&LOGEXT;</join>

    <envar><name>GLOBAL_VAR_DEFNS_FP</name><value>&GLOBAL_VAR_DEFNS_FP;</value></envar>
    <envar><name>USHdir</name><value>&USHdir;</value></envar>
    <envar><name>OBS_DIR</name><value>&CCPA_OBS_DIR;</value></envar>
    <envar><name>PDY</name><value><cyclestr>@Y@m@d</cyclestr></value></envar>
    <envar><name>cyc</name><value><cyclestr>@H</cyclestr></value></envar>
    <envar><name>subcyc</name><value><cyclestr>@M</cyclestr></value></envar>
    <envar><name>LOGDIR</name><value>&LOGDIR;</value></envar>
    <envar><name>FHR</name><value><cyclestr> {% for h in range(3, fcst_len_hrs+1, 3) %}{{ " %02d" % h  }}{% endfor %} </cyclestr></value></envar>
    <envar><name>VAR</name><value>APCP</value></envar>
    <envar><name>ACCUM_HH</name><value>03</value></envar>
    <envar><name>USCORE_ENSMEM_NAME_OR_NULL</name><value>{{uscore_ensmem_name}}</value></envar>
    <envar><name>SLASH_ENSMEM_SUBDIR_OR_NULL</name><value><cyclestr>{{ slash_ensmem_subdir }}</cyclestr></value></envar>
    {%- if do_ensemble %}
    <envar><name>ENSMEM_INDX</name><value><cyclestr>#{{ ensmem_indx_name }}#</cyclestr></value></envar>
    {%- endif %}

    <dependency>
      <and>
        <taskdep task="&TN_RUN_MET_PCPCOMBINE;_obs_APCP03h"/>
        <taskdep task="&TN_RUN_MET_PCPCOMBINE;_fcst_APCP03h{{uscore_ensmem_name}}"/>
      </and>
    </dependency>

  </task>
  {%- endif %}

  {%- if fcst_len_hrs >= 6 %}
<!--
************************************************************************
************************************************************************
-->
  <task name="&TN_RUN_MET_GRIDSTAT_VX_APCP06H;{{ uscore_ensmem_name }}" cycledefs="prodcyc" maxtries="{{ maxtries_run_met_gridstat_vx_apcp06h }}">

    &RSRV_DEFAULT;
    <command>&LOAD_MODULES_RUN_TASK_FP; "&VX_LOCAL_MODULE_FN;" "&JOBSdir;/JREGIONAL_RUN_MET_GRIDSTAT_VX"</command>
    <nodes>{{ nnodes_run_met_gridstat_vx_apcp06h }}:ppn={{ ppn_run_met_gridstat_vx_apcp06h }}</nodes>
    {%- if machine not in ["GAEA", "NOAACLOUD"]  %}
    <memory>{{ mem_run_met_gridstat_vx_apcp06h }}</memory>
    {%- endif %}
    <walltime>{{ wtime_run_met_gridstat_vx_apcp06h }}</walltime>
    <nodesize>&NCORES_PER_NODE;</nodesize>
    <native>&SCHED_NATIVE_CMD;</native>
    <jobname>&TAG;&TN_RUN_MET_GRIDSTAT_VX_APCP06H;{{ uscore_ensmem_name }}</jobname>
    <join>&LOGDIR;/&TN_RUN_MET_GRIDSTAT_VX_APCP06H;{{ uscore_ensmem_name }}<cyclestr>_@Y@m@d@H</cyclestr>&LOGEXT;</join>

    <envar><name>GLOBAL_VAR_DEFNS_FP</name><value>&GLOBAL_VAR_DEFNS_FP;</value></envar>
    <envar><name>USHdir</name><value>&USHdir;</value></envar>
    <envar><name>OBS_DIR</name><value>&CCPA_OBS_DIR;</value></envar>
    <envar><name>PDY</name><value><cyclestr>@Y@m@d</cyclestr></value></envar>
    <envar><name>cyc</name><value><cyclestr>@H</cyclestr></value></envar>
    <envar><name>subcyc</name><value><cyclestr>@M</cyclestr></value></envar>
    <envar><name>LOGDIR</name><value>&LOGDIR;</value></envar>
    <envar><name>FHR</name><value><cyclestr> {% for h in range(6, fcst_len_hrs+1, 6) %}{{ " %02d" % h  }}{% endfor %} </cyclestr></value></envar>
    <envar><name>VAR</name><value>APCP</value></envar>
    <envar><name>ACCUM_HH</name><value>06</value></envar>
    <envar><name>USCORE_ENSMEM_NAME_OR_NULL</name><value>{{uscore_ensmem_name}}</value></envar>
    <envar><name>SLASH_ENSMEM_SUBDIR_OR_NULL</name><value><cyclestr>{{ slash_ensmem_subdir }}</cyclestr></value></envar>
    {%- if do_ensemble %}
    <envar><name>ENSMEM_INDX</name><value><cyclestr>#{{ ensmem_indx_name }}#</cyclestr></value></envar>
    {%- endif %}

    <dependency>
      <and>
        <taskdep task="&TN_RUN_MET_PCPCOMBINE;_obs_APCP06h"/>
        <taskdep task="&TN_RUN_MET_PCPCOMBINE;_fcst_APCP06h{{uscore_ensmem_name}}"/>
      </and>
    </dependency>

  </task>
  {%- endif %}

  {%- if fcst_len_hrs >= 24 %}
<!--
     ************************************************************************
************************************************************************
-->
  <task name="&TN_RUN_MET_GRIDSTAT_VX_APCP24H;{{ uscore_ensmem_name }}" cycledefs="prodcyc" maxtries="{{ maxtries_run_met_gridstat_vx_apcp24h }}">

    &RSRV_DEFAULT;
    <command>&LOAD_MODULES_RUN_TASK_FP; "&VX_LOCAL_MODULE_FN;" "&JOBSdir;/JREGIONAL_RUN_MET_GRIDSTAT_VX"</command>
    <nodes>{{ nnodes_run_met_gridstat_vx_apcp24h }}:ppn={{ ppn_run_met_gridstat_vx_apcp24h }}</nodes>
    {%- if machine not in ["GAEA", "NOAACLOUD"]  %}
    <memory>{{ mem_run_met_gridstat_vx_apcp24h }}</memory>
    {%- endif %}
    <walltime>{{ wtime_run_met_gridstat_vx_apcp24h }}</walltime>
    <nodesize>&NCORES_PER_NODE;</nodesize>
    <native>&SCHED_NATIVE_CMD;</native>
    <jobname>&TAG;&TN_RUN_MET_GRIDSTAT_VX_APCP24H;{{ uscore_ensmem_name }}</jobname>
    <join>&LOGDIR;/&TN_RUN_MET_GRIDSTAT_VX_APCP24H;{{ uscore_ensmem_name }}<cyclestr>_@Y@m@d@H</cyclestr>&LOGEXT;</join>

    <envar><name>GLOBAL_VAR_DEFNS_FP</name><value>&GLOBAL_VAR_DEFNS_FP;</value></envar>
    <envar><name>USHdir</name><value>&USHdir;</value></envar>
    <envar><name>OBS_DIR</name><value>&CCPA_OBS_DIR;</value></envar>
    <envar><name>PDY</name><value><cyclestr>@Y@m@d</cyclestr></value></envar>
    <envar><name>cyc</name><value><cyclestr>@H</cyclestr></value></envar>
    <envar><name>subcyc</name><value><cyclestr>@M</cyclestr></value></envar>
    <envar><name>LOGDIR</name><value>&LOGDIR;</value></envar>
    <envar><name>FHR</name><value><cyclestr> {% for h in range(24, fcst_len_hrs+1, 24) %}{{ " %02d" % h  }}{% endfor %} </cyclestr></value></envar>
    <envar><name>VAR</name><value>APCP</value></envar>
    <envar><name>ACCUM_HH</name><value>24</value></envar>
    <envar><name>USCORE_ENSMEM_NAME_OR_NULL</name><value>{{uscore_ensmem_name}}</value></envar>
    <envar><name>SLASH_ENSMEM_SUBDIR_OR_NULL</name><value><cyclestr>{{ slash_ensmem_subdir }}</cyclestr></value></envar>
    {%- if do_ensemble %}
    <envar><name>ENSMEM_INDX</name><value><cyclestr>#{{ ensmem_indx_name }}#</cyclestr></value></envar>
    {%- endif %}

    <dependency>
      <and>
        <taskdep task="&TN_RUN_MET_PCPCOMBINE;_obs_APCP24h"/>
        <taskdep task="&TN_RUN_MET_PCPCOMBINE;_fcst_APCP24h{{uscore_ensmem_name}}"/>
      </and>
    </dependency>

  </task>
  {%- endif %}

<!--
************************************************************************
************************************************************************
-->
  <task name="&TN_RUN_MET_GRIDSTAT_VX_REFC;{{ uscore_ensmem_name }}" cycledefs="prodcyc" maxtries="{{ maxtries_run_met_gridstat_vx_refc }}">

    &RSRV_DEFAULT;
    <command>&LOAD_MODULES_RUN_TASK_FP; "&VX_LOCAL_MODULE_FN;" "&JOBSdir;/JREGIONAL_RUN_MET_GRIDSTAT_VX"</command>
    <nodes>{{ nnodes_run_met_gridstat_vx_refc }}:ppn={{ ppn_run_met_gridstat_vx_refc }}</nodes>
  {%- if machine not in ["GAEA", "NOAACLOUD"]  %}
    <memory>{{ mem_run_met_gridstat_vx_refc }}</memory>
  {%- endif %}
    <walltime>{{ wtime_run_met_gridstat_vx_refc }}</walltime>
    <nodesize>&NCORES_PER_NODE;</nodesize>
    <native>&SCHED_NATIVE_CMD;</native>
    <jobname>&TAG;&TN_RUN_MET_GRIDSTAT_VX_REFC;{{ uscore_ensmem_name }}</jobname>
    <join>&LOGDIR;/&TN_RUN_MET_GRIDSTAT_VX_REFC;{{ uscore_ensmem_name }}<cyclestr>_@Y@m@d@H</cyclestr>&LOGEXT;</join>

    <envar><name>GLOBAL_VAR_DEFNS_FP</name><value>&GLOBAL_VAR_DEFNS_FP;</value></envar>
    <envar><name>USHdir</name><value>&USHdir;</value></envar>
    <envar><name>OBS_DIR</name><value>&MRMS_OBS_DIR;</value></envar>
    <envar><name>PDY</name><value><cyclestr>@Y@m@d</cyclestr></value></envar>
    <envar><name>cyc</name><value><cyclestr>@H</cyclestr></value></envar>
    <envar><name>subcyc</name><value><cyclestr>@M</cyclestr></value></envar>
    <envar><name>LOGDIR</name><value>&LOGDIR;</value></envar>
    <envar><name>FHR</name><value><cyclestr> {% for h in range(1, fcst_len_hrs+1) %}{{ " %02d" % h  }}{% endfor %} </cyclestr></value></envar>
    <envar><name>VAR</name><value>REFC</value></envar>
    <envar><name>USCORE_ENSMEM_NAME_OR_NULL</name><value>{{uscore_ensmem_name}}</value></envar>
    <envar><name>SLASH_ENSMEM_SUBDIR_OR_NULL</name><value><cyclestr>{{ slash_ensmem_subdir }}</cyclestr></value></envar>
  {%- if do_ensemble %}
    <envar><name>ENSMEM_INDX</name><value><cyclestr>#{{ ensmem_indx_name }}#</cyclestr></value></envar>
  {%- endif %}

    <dependency>
      <and>
{#- Redundant dependency to simplify jinja code. #}
        <streq><left>TRUE</left><right>TRUE</right></streq>
  {%- if run_task_get_obs_mrms %}
        <taskdep task="&TN_GET_OBS_MRMS;"/>
  {%- endif %}
  {%- if write_dopost %}
        <taskdep task="&TN_RUN_FCST;{{ uscore_ensmem_name }}"/>
  {%- elif run_task_run_post %}
        <metataskdep metatask="&TN_RUN_POST;{{ uscore_ensmem_name }}"/>
  {%- endif %}
      </and>
    </dependency>

  </task>

<!--
************************************************************************
************************************************************************
-->
  <task name="&TN_RUN_MET_GRIDSTAT_VX_RETOP;{{ uscore_ensmem_name }}" cycledefs="prodcyc" maxtries="{{ maxtries_run_met_gridstat_vx_retop }}">

    &RSRV_DEFAULT;
    <command>&LOAD_MODULES_RUN_TASK_FP; "&VX_LOCAL_MODULE_FN;" "&JOBSdir;/JREGIONAL_RUN_MET_GRIDSTAT_VX"</command>
    <nodes>{{ nnodes_run_met_gridstat_vx_retop }}:ppn={{ ppn_run_met_gridstat_vx_retop }}</nodes>
  {%- if machine not in ["GAEA", "NOAACLOUD"]  %}
    <memory>{{ mem_run_met_gridstat_vx_retop }}</memory>
  {%- endif %}
    <walltime>{{ wtime_run_met_gridstat_vx_retop }}</walltime>
    <nodesize>&NCORES_PER_NODE;</nodesize>
    <native>&SCHED_NATIVE_CMD;</native>
    <jobname>&TAG;&TN_RUN_MET_GRIDSTAT_VX_RETOP;{{ uscore_ensmem_name }}</jobname>
    <join>&LOGDIR;/&TN_RUN_MET_GRIDSTAT_VX_RETOP;{{ uscore_ensmem_name }}<cyclestr>_@Y@m@d@H</cyclestr>&LOGEXT;</join>

    <envar><name>GLOBAL_VAR_DEFNS_FP</name><value>&GLOBAL_VAR_DEFNS_FP;</value></envar>
    <envar><name>USHdir</name><value>&USHdir;</value></envar>
    <envar><name>OBS_DIR</name><value>&MRMS_OBS_DIR;</value></envar>
    <envar><name>PDY</name><value><cyclestr>@Y@m@d</cyclestr></value></envar>
    <envar><name>cyc</name><value><cyclestr>@H</cyclestr></value></envar>
    <envar><name>subcyc</name><value><cyclestr>@M</cyclestr></value></envar>
    <envar><name>LOGDIR</name><value>&LOGDIR;</value></envar>
    <envar><name>FHR</name><value><cyclestr> {% for h in range(1, fcst_len_hrs+1) %}{{ " %02d" % h  }}{% endfor %} </cyclestr></value></envar>
    <envar><name>VAR</name><value>RETOP</value></envar>
    <envar><name>USCORE_ENSMEM_NAME_OR_NULL</name><value>{{uscore_ensmem_name}}</value></envar>
    <envar><name>SLASH_ENSMEM_SUBDIR_OR_NULL</name><value><cyclestr>{{ slash_ensmem_subdir }}</cyclestr></value></envar>
  {%- if do_ensemble %}
    <envar><name>ENSMEM_INDX</name><value><cyclestr>#{{ ensmem_indx_name }}#</cyclestr></value></envar>
  {%- endif %}

    <dependency>
      <and>
{#- Redundant dependency to simplify jinja code. #}
      <streq><left>TRUE</left><right>TRUE</right></streq>
  {%- if run_task_get_obs_mrms %}
        <taskdep task="&TN_GET_OBS_MRMS;"/>
  {%- endif %}
  {%- if write_dopost %}
        <taskdep task="&TN_RUN_FCST;{{ uscore_ensmem_name }}"/>
  {%- elif run_task_run_post %}
        <metataskdep metatask="&TN_RUN_POST;{{ uscore_ensmem_name }}"/>
  {%- endif %}
      </and>
    </dependency>

  </task>
{%- endif %}

{%- if run_task_vx_pointstat %}
<!--
************************************************************************
************************************************************************
-->
  <task name="&TN_RUN_MET_POINTSTAT_VX_SFC;{{ uscore_ensmem_name }}" cycledefs="prodcyc" maxtries="{{ maxtries_run_met_pointstat_vx_sfc }}">
    &RSRV_DEFAULT;

    <command>&LOAD_MODULES_RUN_TASK_FP; "&VX_LOCAL_MODULE_FN;" "&JOBSdir;/JREGIONAL_RUN_MET_POINTSTAT_VX"</command>
    <nodes>{{ nnodes_run_met_pointstat_vx_sfc }}:ppn={{ ppn_run_met_pointstat_vx_sfc }}</nodes>
  {%- if machine not in ["GAEA", "NOAACLOUD"]  %}
    <memory>{{ mem_run_met_pointstat_vx_sfc }}</memory>
  {%- endif %}
    <walltime>{{ wtime_run_met_pointstat_vx_sfc }}</walltime>
    <nodesize>&NCORES_PER_NODE;</nodesize>
    <native>&SCHED_NATIVE_CMD;</native>
    <jobname>&TAG;&TN_RUN_MET_POINTSTAT_VX_SFC;{{ uscore_ensmem_name }}</jobname>
    <join>&LOGDIR;/&TN_RUN_MET_POINTSTAT_VX_SFC;{{ uscore_ensmem_name }}<cyclestr>_@Y@m@d@H</cyclestr>&LOGEXT;</join>

    <envar><name>GLOBAL_VAR_DEFNS_FP</name><value>&GLOBAL_VAR_DEFNS_FP;</value></envar>
    <envar><name>USHdir</name><value>&USHdir;</value></envar>
    <envar><name>OBS_DIR</name><value>&NDAS_OBS_DIR;</value></envar>
    <envar><name>PDY</name><value><cyclestr>@Y@m@d</cyclestr></value></envar>
    <envar><name>cyc</name><value><cyclestr>@H</cyclestr></value></envar>
    <envar><name>subcyc</name><value><cyclestr>@M</cyclestr></value></envar>
    <envar><name>LOGDIR</name><value>&LOGDIR;</value></envar>
    <envar><name>VAR</name><value>SFC</value></envar>
    <envar><name>ACCUM_HH</name><value></value></envar>
    <envar><name>USCORE_ENSMEM_NAME_OR_NULL</name><value>{{uscore_ensmem_name}}</value></envar>
    <envar><name>SLASH_ENSMEM_SUBDIR_OR_NULL</name><value><cyclestr>{{ slash_ensmem_subdir }}</cyclestr></value></envar>
  {%- if do_ensemble %}
    <envar><name>ENSMEM_INDX</name><value><cyclestr>#{{ ensmem_indx_name }}#</cyclestr></value></envar>
  {%- endif %}

    <dependency>
      <and>
{#- Redundant dependency to simplify jinja code. #}
      <streq><left>TRUE</left><right>TRUE</right></streq>
  {%- if run_task_get_obs_ndas %}
        <taskdep task="&TN_GET_OBS_NDAS;"/>
  {%- endif %}
  {%- if write_dopost %}
        <taskdep task="&TN_RUN_FCST;{{ uscore_ensmem_name }}"/>
  {%- elif run_task_run_post %}
        <metataskdep metatask="&TN_RUN_POST;{{ uscore_ensmem_name }}"/>
  {%- endif %}
        <taskdep task="&TN_RUN_MET_PB2NC_OBS;"/>
      </and>
    </dependency>

  </task>
<!--
************************************************************************
************************************************************************
-->
  <task name="&TN_RUN_MET_POINTSTAT_VX_UPA;{{ uscore_ensmem_name }}" cycledefs="prodcyc" maxtries="{{ maxtries_run_met_pointstat_vx_upa }}">
    &RSRV_DEFAULT;

    <command>&LOAD_MODULES_RUN_TASK_FP; "&VX_LOCAL_MODULE_FN;" "&JOBSdir;/JREGIONAL_RUN_MET_POINTSTAT_VX"</command>
    <nodes>{{ nnodes_run_met_pointstat_vx_upa }}:ppn={{ ppn_run_met_pointstat_vx_upa }}</nodes>
  {%- if machine not in ["GAEA", "NOAACLOUD"]  %}
    <memory>{{ mem_run_met_pointstat_vx_upa }}</memory>
  {%- endif %}
    <walltime>{{ wtime_run_met_pointstat_vx_upa }}</walltime>
    <nodesize>&NCORES_PER_NODE;</nodesize>
    <native>&SCHED_NATIVE_CMD;</native>
    <jobname>&TAG;&TN_RUN_MET_POINTSTAT_VX_UPA;{{ uscore_ensmem_name }}</jobname>
    <join>&LOGDIR;/&TN_RUN_MET_POINTSTAT_VX_UPA;{{ uscore_ensmem_name }}<cyclestr>_@Y@m@d@H</cyclestr>&LOGEXT;</join>

    <envar><name>GLOBAL_VAR_DEFNS_FP</name><value>&GLOBAL_VAR_DEFNS_FP;</value></envar>
    <envar><name>USHdir</name><value>&USHdir;</value></envar>
    <envar><name>OBS_DIR</name><value>&NDAS_OBS_DIR;</value></envar>
    <envar><name>PDY</name><value><cyclestr>@Y@m@d</cyclestr></value></envar>
    <envar><name>cyc</name><value><cyclestr>@H</cyclestr></value></envar>
    <envar><name>subcyc</name><value><cyclestr>@M</cyclestr></value></envar>
    <envar><name>LOGDIR</name><value>&LOGDIR;</value></envar>
    <envar><name>VAR</name><value>UPA</value></envar>
    <envar><name>ACCUM_HH</name><value></value></envar>
    <envar><name>USCORE_ENSMEM_NAME_OR_NULL</name><value>{{uscore_ensmem_name}}</value></envar>
    <envar><name>SLASH_ENSMEM_SUBDIR_OR_NULL</name><value><cyclestr>{{ slash_ensmem_subdir }}</cyclestr></value></envar>
  {%- if do_ensemble %}
    <envar><name>ENSMEM_INDX</name><value><cyclestr>#{{ ensmem_indx_name }}#</cyclestr></value></envar>
  {%- endif %}

    <dependency>
      <and>
{#- Redundant dependency to simplify jinja code. #}
      <streq><left>TRUE</left><right>TRUE</right></streq>
  {%- if run_task_get_obs_ndas %}
        <taskdep task="&TN_GET_OBS_NDAS;"/>
  {%- endif %}
  {%- if write_dopost %}
        <taskdep task="&TN_RUN_FCST;{{ uscore_ensmem_name }}"/>
  {%- elif run_task_run_post %}
        <metataskdep metatask="&TN_RUN_POST;{{ uscore_ensmem_name }}"/>
  {%- endif %}
        <taskdep task="&TN_RUN_MET_PB2NC_OBS;"/>
      </and>
    </dependency>

  </task>
{%- endif %}

{%- if do_ensemble %}
  </metatask>
{%- endif %}

{%- if run_task_vx_ensgrid %}
<!--
************************************************************************
************************************************************************
-->
  <task name="&TN_RUN_MET_ENSEMBLESTAT_VX_APCP01H;" cycledefs="prodcyc" maxtries="{{ maxtries_run_met_ensemblestat_vx_apcp01h }}">

    &RSRV_DEFAULT;
    <command>&LOAD_MODULES_RUN_TASK_FP; "&VX_LOCAL_MODULE_FN;" "&JOBSdir;/JREGIONAL_RUN_MET_ENSEMBLESTAT_VX_GRID"</command>
    <nodes>{{ nnodes_run_met_ensemblestat_vx_apcp01h }}:ppn={{ ppn_run_met_ensemblestat_vx_apcp01h }}</nodes>
  {%- if machine not in ["GAEA", "NOAACLOUD"]  %}
    <memory>{{ mem_run_met_ensemblestat_vx_apcp01h }}</memory>
  {%- endif %}
    <walltime>{{ wtime_run_met_ensemblestat_vx_apcp01h }}</walltime>
    <nodesize>&NCORES_PER_NODE;</nodesize>
    <native>&SCHED_NATIVE_CMD;</native>
    <jobname>&TAG;&TN_RUN_MET_ENSEMBLESTAT_VX_APCP01H;</jobname>
    <join>&LOGDIR;/&TN_RUN_MET_ENSEMBLESTAT_VX_APCP01H;<cyclestr>_@Y@m@d@H</cyclestr>&LOGEXT;</join>

    <envar><name>GLOBAL_VAR_DEFNS_FP</name><value>&GLOBAL_VAR_DEFNS_FP;</value></envar>
    <envar><name>USHdir</name><value>&USHdir;</value></envar>
    <envar><name>OBS_DIR</name><value>&CCPA_OBS_DIR;</value></envar>
    <envar><name>PDY</name><value><cyclestr>@Y@m@d</cyclestr></value></envar>
    <envar><name>cyc</name><value><cyclestr>@H</cyclestr></value></envar>
    <envar><name>subcyc</name><value><cyclestr>@M</cyclestr></value></envar>
    <envar><name>LOGDIR</name><value>&LOGDIR;</value></envar>
    <envar><name>FHR</name><value><cyclestr> {% for h in range(1, fcst_len_hrs+1) %}{{ " %02d" % h  }}{% endfor %} </cyclestr></value></envar>
    <envar><name>VAR</name><value>APCP</value></envar>
    <envar><name>ACCUM_HH</name><value>01</value></envar>

    <dependency>
      <metataskdep metatask="run_ensemble"/>
    </dependency>

  </task>

  {%- if fcst_len_hrs >= 3 %}
<!--
************************************************************************
************************************************************************
-->
  <task name="&TN_RUN_MET_ENSEMBLESTAT_VX_APCP03H;" cycledefs="prodcyc" maxtries="{{ maxtries_run_met_ensemblestat_vx_apcp03h }}">

    &RSRV_DEFAULT;
    <command>&LOAD_MODULES_RUN_TASK_FP; "&VX_LOCAL_MODULE_FN;" "&JOBSdir;/JREGIONAL_RUN_MET_ENSEMBLESTAT_VX_GRID"</command>
    <nodes>{{ nnodes_run_met_ensemblestat_vx_apcp03h }}:ppn={{ ppn_run_met_ensemblestat_vx_apcp03h }}</nodes>
    {%- if machine not in ["GAEA", "NOAACLOUD"]  %}
    <memory>{{ mem_run_met_ensemblestat_vx_apcp03h }}</memory>
    {%- endif %}
    <walltime>{{ wtime_run_met_ensemblestat_vx_apcp03h }}</walltime>
    <nodesize>&NCORES_PER_NODE;</nodesize>
    <native>&SCHED_NATIVE_CMD;</native>
    <jobname>&TAG;&TN_RUN_MET_ENSEMBLESTAT_VX_APCP03H;</jobname>
    <join>&LOGDIR;/&TN_RUN_MET_ENSEMBLESTAT_VX_APCP03H;<cyclestr>_@Y@m@d@H</cyclestr>&LOGEXT;</join>

    <envar><name>GLOBAL_VAR_DEFNS_FP</name><value>&GLOBAL_VAR_DEFNS_FP;</value></envar>
    <envar><name>USHdir</name><value>&USHdir;</value></envar>
    <envar><name>OBS_DIR</name><value>&CCPA_OBS_DIR;</value></envar>
    <envar><name>PDY</name><value><cyclestr>@Y@m@d</cyclestr></value></envar>
    <envar><name>cyc</name><value><cyclestr>@H</cyclestr></value></envar>
    <envar><name>subcyc</name><value><cyclestr>@M</cyclestr></value></envar>
    <envar><name>LOGDIR</name><value>&LOGDIR;</value></envar>
    <envar><name>FHR</name><value><cyclestr> {% for h in range(3, fcst_len_hrs+1, 3) %}{{ " %02d" % h  }}{% endfor %} </cyclestr></value></envar>
    <envar><name>VAR</name><value>APCP</value></envar>
    <envar><name>ACCUM_HH</name><value>03</value></envar>

    <dependency>
      <taskdep task="&TN_RUN_MET_ENSEMBLESTAT_VX_APCP01H;"/>
    </dependency>

  </task>
  {%- endif %}

  {%- if fcst_len_hrs >= 6 %}   
<!--
************************************************************************
************************************************************************
-->
  <task name="&TN_RUN_MET_ENSEMBLESTAT_VX_APCP06H;" cycledefs="prodcyc" maxtries="{{ maxtries_run_met_ensemblestat_vx_apcp06h }}">

    &RSRV_DEFAULT;
    <command>&LOAD_MODULES_RUN_TASK_FP; "&VX_LOCAL_MODULE_FN;" "&JOBSdir;/JREGIONAL_RUN_MET_ENSEMBLESTAT_VX_GRID"</command>
    <nodes>{{ nnodes_run_met_ensemblestat_vx_apcp06h }}:ppn={{ ppn_run_met_ensemblestat_vx_apcp06h }}</nodes>
    {%- if machine not in ["GAEA", "NOAACLOUD"]  %}
    <memory>{{ mem_run_met_ensemblestat_vx_apcp06h }}</memory>
    {%- endif %}
    <walltime>{{ wtime_run_met_ensemblestat_vx_apcp06h }}</walltime>
    <nodesize>&NCORES_PER_NODE;</nodesize>
    <native>&SCHED_NATIVE_CMD;</native>
    <jobname>&TAG;&TN_RUN_MET_ENSEMBLESTAT_VX_APCP06H;</jobname>
    <join>&LOGDIR;/&TN_RUN_MET_ENSEMBLESTAT_VX_APCP06H;<cyclestr>_@Y@m@d@H</cyclestr>&LOGEXT;</join>

    <envar><name>GLOBAL_VAR_DEFNS_FP</name><value>&GLOBAL_VAR_DEFNS_FP;</value></envar>
    <envar><name>USHdir</name><value>&USHdir;</value></envar>
    <envar><name>OBS_DIR</name><value>&CCPA_OBS_DIR;</value></envar>
    <envar><name>PDY</name><value><cyclestr>@Y@m@d</cyclestr></value></envar>
    <envar><name>cyc</name><value><cyclestr>@H</cyclestr></value></envar>
    <envar><name>subcyc</name><value><cyclestr>@M</cyclestr></value></envar>
    <envar><name>LOGDIR</name><value>&LOGDIR;</value></envar>
    <envar><name>FHR</name><value><cyclestr> {% for h in range(6, fcst_len_hrs+1, 6) %}{{ " %02d" % h  }}{% endfor %} </cyclestr></value></envar>
    <envar><name>VAR</name><value>APCP</value></envar>
    <envar><name>ACCUM_HH</name><value>06</value></envar>

    <dependency>
      <taskdep task="&TN_RUN_MET_ENSEMBLESTAT_VX_APCP01H;"/>
    </dependency>

  </task>
  {%- endif %}

  {%- if fcst_len_hrs >= 24 %}
<!--
************************************************************************
************************************************************************
-->
  <task name="&TN_RUN_MET_ENSEMBLESTAT_VX_APCP24H;" cycledefs="prodcyc" maxtries="{{ maxtries_run_met_ensemblestat_vx_apcp24h }}">

    &RSRV_DEFAULT;
    <command>&LOAD_MODULES_RUN_TASK_FP; "&VX_LOCAL_MODULE_FN;" "&JOBSdir;/JREGIONAL_RUN_MET_ENSEMBLESTAT_VX_GRID"</command>
    <nodes>{{ nnodes_run_met_ensemblestat_vx_apcp24h }}:ppn={{ ppn_run_met_ensemblestat_vx_apcp24h }}</nodes>
    {%- if machine not in ["GAEA", "NOAACLOUD"]  %}
    <memory>{{ mem_run_met_ensemblestat_vx_apcp24h }}</memory>
    {%- endif %}
    <walltime>{{ wtime_run_met_ensemblestat_vx_apcp24h }}</walltime>
    <nodesize>&NCORES_PER_NODE;</nodesize>
    <native>&SCHED_NATIVE_CMD;</native>
    <jobname>&TAG;&TN_RUN_MET_ENSEMBLESTAT_VX_APCP24H;</jobname>
    <join>&LOGDIR;/&TN_RUN_MET_ENSEMBLESTAT_VX_APCP24H;<cyclestr>_@Y@m@d@H</cyclestr>&LOGEXT;</join>

    <envar><name>GLOBAL_VAR_DEFNS_FP</name><value>&GLOBAL_VAR_DEFNS_FP;</value></envar>
    <envar><name>USHdir</name><value>&USHdir;</value></envar>
    <envar><name>OBS_DIR</name><value>&CCPA_OBS_DIR;</value></envar>
    <envar><name>PDY</name><value><cyclestr>@Y@m@d</cyclestr></value></envar>
    <envar><name>cyc</name><value><cyclestr>@H</cyclestr></value></envar>
    <envar><name>subcyc</name><value><cyclestr>@M</cyclestr></value></envar>
    <envar><name>LOGDIR</name><value>&LOGDIR;</value></envar>
    <envar><name>FHR</name><value><cyclestr> {% for h in range(24, fcst_len_hrs+1, 24) %}{{ " %02d" % h  }}{% endfor %} </cyclestr></value></envar>
    <envar><name>VAR</name><value>APCP</value></envar>
    <envar><name>ACCUM_HH</name><value>24</value></envar>

    <dependency>
      <taskdep task="&TN_RUN_MET_ENSEMBLESTAT_VX_APCP01H;"/>
    </dependency>

  </task>
  {%- endif %}

<!--
************************************************************************
************************************************************************
-->
  <task name="&TN_RUN_MET_ENSEMBLESTAT_VX_REFC;" cycledefs="prodcyc" maxtries="{{ maxtries_run_met_ensemblestat_vx_refc }}">

    &RSRV_DEFAULT;
    <command>&LOAD_MODULES_RUN_TASK_FP; "&VX_LOCAL_MODULE_FN;" "&JOBSdir;/JREGIONAL_RUN_MET_ENSEMBLESTAT_VX_GRID"</command>
    <nodes>{{ nnodes_run_met_ensemblestat_vx_refc }}:ppn={{ ppn_run_met_ensemblestat_vx_refc }}</nodes>
  {%- if machine not in ["GAEA", "NOAACLOUD"]  %}
    <memory>{{ mem_run_met_ensemblestat_vx_refc }}</memory>
  {%- endif %}
    <walltime>{{ wtime_run_met_ensemblestat_vx_refc }}</walltime>
    <nodesize>&NCORES_PER_NODE;</nodesize>
    <native>&SCHED_NATIVE_CMD;</native>
    <jobname>&TAG;&TN_RUN_MET_ENSEMBLESTAT_VX_REFC;</jobname>
    <join>&LOGDIR;/&TN_RUN_MET_ENSEMBLESTAT_VX_REFC;<cyclestr>_@Y@m@d@H</cyclestr>&LOGEXT;</join>

    <envar><name>GLOBAL_VAR_DEFNS_FP</name><value>&GLOBAL_VAR_DEFNS_FP;</value></envar>
    <envar><name>USHdir</name><value>&USHdir;</value></envar>
    <envar><name>OBS_DIR</name><value>&MRMS_OBS_DIR;</value></envar>
    <envar><name>PDY</name><value><cyclestr>@Y@m@d</cyclestr></value></envar>
    <envar><name>cyc</name><value><cyclestr>@H</cyclestr></value></envar>
    <envar><name>subcyc</name><value><cyclestr>@M</cyclestr></value></envar>
    <envar><name>LOGDIR</name><value>&LOGDIR;</value></envar>
    <envar><name>FHR</name><value><cyclestr> {% for h in range(1, fcst_len_hrs+1) %}{{ " %02d" % h  }}{% endfor %} </cyclestr></value></envar>
    <envar><name>VAR</name><value>REFC</value></envar>

    <dependency>
      <metataskdep metatask="run_ensemble"/>
    </dependency>

  </task>

<!--
************************************************************************
************************************************************************
-->
  <task name="&TN_RUN_MET_ENSEMBLESTAT_VX_RETOP;" cycledefs="prodcyc" maxtries="{{ maxtries_run_met_ensemblestat_vx_retop }}">

    &RSRV_DEFAULT;
    <command>&LOAD_MODULES_RUN_TASK_FP; "&VX_LOCAL_MODULE_FN;" "&JOBSdir;/JREGIONAL_RUN_MET_ENSEMBLESTAT_VX_GRID"</command>
    <nodes>{{ nnodes_run_met_ensemblestat_vx_retop }}:ppn={{ ppn_run_met_ensemblestat_vx_retop }}</nodes>
  {%- if machine not in ["GAEA", "NOAACLOUD"]  %}
    <memory>{{ mem_run_met_ensemblestat_vx_retop }}</memory>
  {%- endif %}
    <walltime>{{ wtime_run_met_ensemblestat_vx_retop }}</walltime>
    <nodesize>&NCORES_PER_NODE;</nodesize>
    <native>&SCHED_NATIVE_CMD;</native>
    <jobname>&TAG;&TN_RUN_MET_ENSEMBLESTAT_VX_RETOP;</jobname>
    <join>&LOGDIR;/&TN_RUN_MET_ENSEMBLESTAT_VX_RETOP;<cyclestr>_@Y@m@d@H</cyclestr>&LOGEXT;</join>

    <envar><name>GLOBAL_VAR_DEFNS_FP</name><value>&GLOBAL_VAR_DEFNS_FP;</value></envar>
    <envar><name>USHdir</name><value>&USHdir;</value></envar>
    <envar><name>OBS_DIR</name><value>&MRMS_OBS_DIR;</value></envar>
    <envar><name>PDY</name><value><cyclestr>@Y@m@d</cyclestr></value></envar>
    <envar><name>cyc</name><value><cyclestr>@H</cyclestr></value></envar>
    <envar><name>subcyc</name><value><cyclestr>@M</cyclestr></value></envar>
    <envar><name>LOGDIR</name><value>&LOGDIR;</value></envar>
    <envar><name>FHR</name><value><cyclestr> {% for h in range(1, fcst_len_hrs+1) %}{{ " %02d" % h  }}{% endfor %} </cyclestr></value></envar>
    <envar><name>VAR</name><value>RETOP</value></envar>

    <dependency>
      <metataskdep metatask="run_ensemble"/>
    </dependency>

  </task>
{%- endif %}

{%- if run_task_vx_enspoint %}
<!--
************************************************************************
************************************************************************
-->
  <task name="&TN_RUN_MET_ENSEMBLESTAT_VX_SFC;" cycledefs="prodcyc" maxtries="{{ maxtries_run_met_ensemblestat_vx_sfc }}">

    &RSRV_DEFAULT;
    <command>&LOAD_MODULES_RUN_TASK_FP; "&VX_LOCAL_MODULE_FN;" "&JOBSdir;/JREGIONAL_RUN_MET_ENSEMBLESTAT_VX_POINT"</command>
    <nodes>{{ nnodes_run_met_ensemblestat_vx_sfc }}:ppn={{ ppn_run_met_ensemblestat_vx_sfc }}</nodes>
  {%- if machine not in ["GAEA", "NOAACLOUD"]  %}
    <memory>{{ mem_run_met_ensemblestat_vx_sfc }}</memory>
  {%- endif %}
    <walltime>{{ wtime_run_met_ensemblestat_vx_sfc }}</walltime>
    <nodesize>&NCORES_PER_NODE;</nodesize>
    <native>&SCHED_NATIVE_CMD;</native>
    <jobname>&TAG;&TN_RUN_MET_ENSEMBLESTAT_VX_SFC;</jobname>
    <join>&LOGDIR;/&TN_RUN_MET_ENSEMBLESTAT_VX_SFC;<cyclestr>_@Y@m@d@H</cyclestr>&LOGEXT;</join>

    <envar><name>GLOBAL_VAR_DEFNS_FP</name><value>&GLOBAL_VAR_DEFNS_FP;</value></envar>
    <envar><name>USHdir</name><value>&USHdir;</value></envar>
    <envar><name>OBS_DIR</name><value>&NDAS_OBS_DIR;</value></envar>
    <envar><name>PDY</name><value><cyclestr>@Y@m@d</cyclestr></value></envar>
    <envar><name>cyc</name><value><cyclestr>@H</cyclestr></value></envar>
    <envar><name>subcyc</name><value><cyclestr>@M</cyclestr></value></envar>
    <envar><name>LOGDIR</name><value>&LOGDIR;</value></envar>
    <envar><name>FHR</name><value><cyclestr> {% for h in range(0, fcst_len_hrs+1) %}{{ " %02d" % h  }}{% endfor %} </cyclestr></value></envar>
    <envar><name>VAR</name><value>SFC</value></envar>

    <dependency>
      <and>
        <metataskdep metatask="run_ensemble"/>
        <taskdep task="&TN_RUN_MET_PB2NC_OBS;"/>
      </and>
    </dependency>

  </task>
<!--
************************************************************************
************************************************************************
-->
  <task name="&TN_RUN_MET_ENSEMBLESTAT_VX_UPA;" cycledefs="prodcyc" maxtries="{{ maxtries_run_met_ensemblestat_vx_upa }}">

    &RSRV_DEFAULT;
    <command>&LOAD_MODULES_RUN_TASK_FP; "&VX_LOCAL_MODULE_FN;" "&JOBSdir;/JREGIONAL_RUN_MET_ENSEMBLESTAT_VX_POINT"</command>
    <nodes>{{ nnodes_run_met_ensemblestat_vx_upa }}:ppn={{ ppn_run_met_ensemblestat_vx_upa }}</nodes>
  {%- if machine not in ["GAEA", "NOAACLOUD"]  %}
    <memory>{{ mem_run_met_ensemblestat_vx_upa }}</memory>
  {%- endif %}
    <walltime>{{ wtime_run_met_ensemblestat_vx_upa }}</walltime>
    <nodesize>&NCORES_PER_NODE;</nodesize>
    <native>&SCHED_NATIVE_CMD;</native>
    <jobname>&TAG;&TN_RUN_MET_ENSEMBLESTAT_VX_UPA;</jobname>
    <join>&LOGDIR;/&TN_RUN_MET_ENSEMBLESTAT_VX_UPA;<cyclestr>_@Y@m@d@H</cyclestr>&LOGEXT;</join>

    <envar><name>GLOBAL_VAR_DEFNS_FP</name><value>&GLOBAL_VAR_DEFNS_FP;</value></envar>
    <envar><name>USHdir</name><value>&USHdir;</value></envar>
    <envar><name>OBS_DIR</name><value>&NDAS_OBS_DIR;</value></envar>
    <envar><name>PDY</name><value><cyclestr>@Y@m@d</cyclestr></value></envar>
    <envar><name>cyc</name><value><cyclestr>@H</cyclestr></value></envar>
    <envar><name>subcyc</name><value><cyclestr>@M</cyclestr></value></envar>
    <envar><name>LOGDIR</name><value>&LOGDIR;</value></envar>
    <envar><name>FHR</name><value><cyclestr> {% for h in range(0, fcst_len_hrs+1) %}{{ " %02d" % h  }}{% endfor %} </cyclestr></value></envar>
    <envar><name>VAR</name><value>UPA</value></envar>

    <dependency>
      <and>
        <metataskdep metatask="run_ensemble"/>
        <taskdep task="&TN_RUN_MET_PB2NC_OBS;"/>
      </and>
    </dependency>

  </task>
{%- endif %}

{%- if run_task_vx_ensgrid %}
<!--
************************************************************************
************************************************************************
-->
  <task name="&TN_RUN_MET_GRIDSTAT_VX_ENSMEAN_APCP01H;" cycledefs="prodcyc" maxtries="{{ maxtries_run_met_gridstat_vx_ensmean_apcp01h }}">

    &RSRV_DEFAULT;
    <command>&LOAD_MODULES_RUN_TASK_FP; "&VX_LOCAL_MODULE_FN;" "&JOBSdir;/JREGIONAL_RUN_MET_GRIDSTAT_VX_ENSMEAN"</command>
    <nodes>{{ nnodes_run_met_gridstat_vx_ensmean_apcp01h }}:ppn={{ ppn_run_met_gridstat_vx_ensmean_apcp01h }}</nodes>
  {%- if machine not in ["GAEA", "NOAACLOUD"]  %}
    <memory>{{ mem_run_met_gridstat_vx_ensmean_apcp01h }}</memory>
  {%- endif %}
    <walltime>{{ wtime_run_met_gridstat_vx_ensmean_apcp01h }}</walltime>
    <nodesize>&NCORES_PER_NODE;</nodesize>
    <native>&SCHED_NATIVE_CMD;</native>
    <jobname>&TAG;&TN_RUN_MET_GRIDSTAT_VX_ENSMEAN_APCP01H;</jobname>
    <join>&LOGDIR;/&TN_RUN_MET_GRIDSTAT_VX_ENSMEAN_APCP01H;<cyclestr>_@Y@m@d@H</cyclestr>&LOGEXT;</join>

    <envar><name>GLOBAL_VAR_DEFNS_FP</name><value>&GLOBAL_VAR_DEFNS_FP;</value></envar>
    <envar><name>USHdir</name><value>&USHdir;</value></envar>
    <envar><name>OBS_DIR</name><value>&CCPA_OBS_DIR;</value></envar>
    <envar><name>PDY</name><value><cyclestr>@Y@m@d</cyclestr></value></envar>
    <envar><name>cyc</name><value><cyclestr>@H</cyclestr></value></envar>
    <envar><name>subcyc</name><value><cyclestr>@M</cyclestr></value></envar>
    <envar><name>LOGDIR</name><value>&LOGDIR;</value></envar>
    <envar><name>FHR</name><value><cyclestr> {% for h in range(1, fcst_len_hrs+1) %}{{ " %02d" % h  }}{% endfor %} </cyclestr></value></envar>
    <envar><name>VAR</name><value>APCP</value></envar>
    <envar><name>ACCUM_HH</name><value>01</value></envar>

    <dependency>
      <taskdep task="&TN_RUN_MET_ENSEMBLESTAT_VX_APCP01H;"/>
    </dependency>

  </task>

  {%- if fcst_len_hrs >= 3 %}
<!--
************************************************************************
************************************************************************
-->
  <task name="&TN_RUN_MET_GRIDSTAT_VX_ENSMEAN_APCP03H;" cycledefs="prodcyc" maxtries="{{ maxtries_run_met_gridstat_vx_ensmean_apcp03h }}">

    &RSRV_DEFAULT;
    <command>&LOAD_MODULES_RUN_TASK_FP; "&VX_LOCAL_MODULE_FN;" "&JOBSdir;/JREGIONAL_RUN_MET_GRIDSTAT_VX_ENSMEAN"</command>
    <nodes>{{ nnodes_run_met_gridstat_vx_ensmean_apcp03h }}:ppn={{ ppn_run_met_gridstat_vx_ensmean_apcp03h }}</nodes>
    {%- if machine not in ["GAEA", "NOAACLOUD"]  %}
    <memory>{{ mem_run_met_gridstat_vx_ensmean_apcp03h }}</memory>
    {%- endif %}
    <walltime>{{ wtime_run_met_gridstat_vx_ensmean_apcp03h }}</walltime>
    <nodesize>&NCORES_PER_NODE;</nodesize>
    <native>&SCHED_NATIVE_CMD;</native>
    <jobname>&TAG;&TN_RUN_MET_GRIDSTAT_VX_ENSMEAN_APCP03H;</jobname>
    <join>&LOGDIR;/&TN_RUN_MET_GRIDSTAT_VX_ENSMEAN_APCP03H;<cyclestr>_@Y@m@d@H</cyclestr>&LOGEXT;</join>

    <envar><name>GLOBAL_VAR_DEFNS_FP</name><value>&GLOBAL_VAR_DEFNS_FP;</value></envar>
    <envar><name>USHdir</name><value>&USHdir;</value></envar>
    <envar><name>OBS_DIR</name><value>&CCPA_OBS_DIR;</value></envar>
    <envar><name>PDY</name><value><cyclestr>@Y@m@d</cyclestr></value></envar>
    <envar><name>cyc</name><value><cyclestr>@H</cyclestr></value></envar>
    <envar><name>subcyc</name><value><cyclestr>@M</cyclestr></value></envar>
    <envar><name>LOGDIR</name><value>&LOGDIR;</value></envar>
    <envar><name>FHR</name><value><cyclestr> {% for h in range(3, fcst_len_hrs+1, 3) %}{{ " %02d" % h  }}{% endfor %} </cyclestr></value></envar>
    <envar><name>VAR</name><value>APCP</value></envar>
    <envar><name>ACCUM_HH</name><value>03</value></envar>

    <dependency>
      <taskdep task="&TN_RUN_MET_ENSEMBLESTAT_VX_APCP03H;"/>
    </dependency>

  </task>
  {%- endif %}

  {%- if fcst_len_hrs >= 6 %}
<!--
************************************************************************
************************************************************************
-->
  <task name="&TN_RUN_MET_GRIDSTAT_VX_ENSMEAN_APCP06H;" cycledefs="prodcyc" maxtries="{{ maxtries_run_met_gridstat_vx_ensmean_apcp06h }}">

    &RSRV_DEFAULT;
    <command>&LOAD_MODULES_RUN_TASK_FP; "&VX_LOCAL_MODULE_FN;" "&JOBSdir;/JREGIONAL_RUN_MET_GRIDSTAT_VX_ENSMEAN"</command>
    <nodes>{{ nnodes_run_met_gridstat_vx_ensmean_apcp06h }}:ppn={{ ppn_run_met_gridstat_vx_ensmean_apcp06h }}</nodes>
    {%- if machine not in ["GAEA", "NOAACLOUD"]  %}
    <memory>{{ mem_run_met_gridstat_vx_ensmean_apcp06h }}</memory>
    {%- endif %}
    <walltime>{{ wtime_run_met_gridstat_vx_ensmean_apcp06h }}</walltime>
    <nodesize>&NCORES_PER_NODE;</nodesize>
    <native>&SCHED_NATIVE_CMD;</native>
    <jobname>&TAG;&TN_RUN_MET_GRIDSTAT_VX_ENSMEAN_APCP06H;</jobname>
    <join>&LOGDIR;/&TN_RUN_MET_GRIDSTAT_VX_ENSMEAN_APCP06H;<cyclestr>_@Y@m@d@H</cyclestr>&LOGEXT;</join>

    <envar><name>GLOBAL_VAR_DEFNS_FP</name><value>&GLOBAL_VAR_DEFNS_FP;</value></envar>
    <envar><name>USHdir</name><value>&USHdir;</value></envar>
    <envar><name>OBS_DIR</name><value>&CCPA_OBS_DIR;</value></envar>
    <envar><name>PDY</name><value><cyclestr>@Y@m@d</cyclestr></value></envar>
    <envar><name>cyc</name><value><cyclestr>@H</cyclestr></value></envar>
    <envar><name>subcyc</name><value><cyclestr>@M</cyclestr></value></envar>
    <envar><name>LOGDIR</name><value>&LOGDIR;</value></envar>
    <envar><name>FHR</name><value><cyclestr> {% for h in range(6, fcst_len_hrs+1, 6) %}{{ " %02d" % h  }}{% endfor %} </cyclestr></value></envar>
    <envar><name>VAR</name><value>APCP</value></envar>
    <envar><name>ACCUM_HH</name><value>06</value></envar>

    <dependency>
      <taskdep task="&TN_RUN_MET_ENSEMBLESTAT_VX_APCP06H;"/>
    </dependency>

  </task>
  {%- endif %}

  {%- if fcst_len_hrs >= 24 %}
<!--
************************************************************************
************************************************************************
-->
  <task name="&TN_RUN_MET_GRIDSTAT_VX_ENSMEAN_APCP24H;" cycledefs="prodcyc" maxtries="{{ maxtries_run_met_gridstat_vx_ensmean_apcp24h }}">

    &RSRV_DEFAULT;
    <command>&LOAD_MODULES_RUN_TASK_FP; "&VX_LOCAL_MODULE_FN;" "&JOBSdir;/JREGIONAL_RUN_MET_GRIDSTAT_VX_ENSMEAN"</command>
    <nodes>{{ nnodes_run_met_gridstat_vx_ensmean_apcp24h }}:ppn={{ ppn_run_met_gridstat_vx_ensmean_apcp24h }}</nodes>
    {%- if machine not in ["GAEA", "NOAACLOUD"]  %}
    <memory>{{ mem_run_met_gridstat_vx_ensmean_apcp24h }}</memory>
    {%- endif %}
    <walltime>{{ wtime_run_met_gridstat_vx_ensmean_apcp24h }}</walltime>
    <nodesize>&NCORES_PER_NODE;</nodesize>
    <native>&SCHED_NATIVE_CMD;</native>
    <jobname>&TAG;&TN_RUN_MET_GRIDSTAT_VX_ENSMEAN_APCP24H;</jobname>
    <join>&LOGDIR;/&TN_RUN_MET_GRIDSTAT_VX_ENSMEAN_APCP24H;<cyclestr>_@Y@m@d@H</cyclestr>&LOGEXT;</join>

    <envar><name>GLOBAL_VAR_DEFNS_FP</name><value>&GLOBAL_VAR_DEFNS_FP;</value></envar>
    <envar><name>USHdir</name><value>&USHdir;</value></envar>
    <envar><name>OBS_DIR</name><value>&CCPA_OBS_DIR;</value></envar>
    <envar><name>PDY</name><value><cyclestr>@Y@m@d</cyclestr></value></envar>
    <envar><name>cyc</name><value><cyclestr>@H</cyclestr></value></envar>
    <envar><name>subcyc</name><value><cyclestr>@M</cyclestr></value></envar>
    <envar><name>LOGDIR</name><value>&LOGDIR;</value></envar>
    <envar><name>FHR</name><value><cyclestr> {% for h in range(24, fcst_len_hrs+1, 24) %}{{ " %02d" % h  }}{% endfor %} </cyclestr></value></envar>
    <envar><name>VAR</name><value>APCP</value></envar>
    <envar><name>ACCUM_HH</name><value>24</value></envar>

    <dependency>
      <taskdep task="&TN_RUN_MET_ENSEMBLESTAT_VX_APCP24H;"/>
    </dependency>

  </task>
  {%- endif %}
{%- endif %}

{%- if run_task_vx_enspoint %}
<!--
************************************************************************
************************************************************************
-->
  <task name="&TN_RUN_MET_POINTSTAT_VX_ENSMEAN_SFC;" cycledefs="prodcyc" maxtries="{{ maxtries_run_met_pointstat_vx_ensmean_sfc }}">

    &RSRV_DEFAULT;
    <command>&LOAD_MODULES_RUN_TASK_FP; "&VX_LOCAL_MODULE_FN;" "&JOBSdir;/JREGIONAL_RUN_MET_POINTSTAT_VX_ENSMEAN"</command>
    <nodes>{{ nnodes_run_met_pointstat_vx_ensmean_sfc }}:ppn={{ ppn_run_met_pointstat_vx_ensmean_sfc }}</nodes>
  {%- if machine not in ["GAEA", "NOAACLOUD"]  %}
    <memory>{{ mem_run_met_pointstat_vx_ensmean_sfc }}</memory>
  {%- endif %}
    <walltime>{{ wtime_run_met_pointstat_vx_ensmean_sfc }}</walltime>
    <nodesize>&NCORES_PER_NODE;</nodesize>
    <native>&SCHED_NATIVE_CMD;</native>
    <jobname>&TAG;&TN_RUN_MET_POINTSTAT_VX_ENSMEAN_SFC;</jobname>
    <join>&LOGDIR;/&TN_RUN_MET_POINTSTAT_VX_ENSMEAN_SFC;<cyclestr>_@Y@m@d@H</cyclestr>&LOGEXT;</join>

    <envar><name>GLOBAL_VAR_DEFNS_FP</name><value>&GLOBAL_VAR_DEFNS_FP;</value></envar>
    <envar><name>USHdir</name><value>&USHdir;</value></envar>
    <envar><name>OBS_DIR</name><value>&NDAS_OBS_DIR;</value></envar>
    <envar><name>PDY</name><value><cyclestr>@Y@m@d</cyclestr></value></envar>
    <envar><name>cyc</name><value><cyclestr>@H</cyclestr></value></envar>
    <envar><name>subcyc</name><value><cyclestr>@M</cyclestr></value></envar>
    <envar><name>LOGDIR</name><value>&LOGDIR;</value></envar>
    <envar><name>VAR</name><value>SFC</value></envar>
    <envar><name>ACCUM_HH</name><value></value></envar>

    <dependency>
      <taskdep task="&TN_RUN_MET_ENSEMBLESTAT_VX_SFC;"/>
    </dependency>

  </task>
<!--
************************************************************************
************************************************************************
-->
  <task name="&TN_RUN_MET_POINTSTAT_VX_ENSMEAN_UPA;" cycledefs="prodcyc" maxtries="{{ maxtries_run_met_pointstat_vx_ensmean_upa }}">

    &RSRV_DEFAULT;
    <command>&LOAD_MODULES_RUN_TASK_FP; "&VX_LOCAL_MODULE_FN;" "&JOBSdir;/JREGIONAL_RUN_MET_POINTSTAT_VX_ENSMEAN"</command>
    <nodes>{{ nnodes_run_met_pointstat_vx_ensmean_upa }}:ppn={{ ppn_run_met_pointstat_vx_ensmean_upa }}</nodes>
  {%- if machine not in ["GAEA", "NOAACLOUD"]  %}
    <memory>{{ mem_run_met_pointstat_vx_ensmean_upa }}</memory>
  {%- endif %}
    <walltime>{{ wtime_run_met_pointstat_vx_ensmean_upa }}</walltime>
    <nodesize>&NCORES_PER_NODE;</nodesize>
    <native>&SCHED_NATIVE_CMD;</native>
    <jobname>&TAG;&TN_RUN_MET_POINTSTAT_VX_ENSMEAN_UPA;</jobname>
    <join>&LOGDIR;/&TN_RUN_MET_POINTSTAT_VX_ENSMEAN_UPA;<cyclestr>_@Y@m@d@H</cyclestr>&LOGEXT;</join>

    <envar><name>GLOBAL_VAR_DEFNS_FP</name><value>&GLOBAL_VAR_DEFNS_FP;</value></envar>
    <envar><name>USHdir</name><value>&USHdir;</value></envar>
    <envar><name>OBS_DIR</name><value>&NDAS_OBS_DIR;</value></envar>
    <envar><name>PDY</name><value><cyclestr>@Y@m@d</cyclestr></value></envar>
    <envar><name>cyc</name><value><cyclestr>@H</cyclestr></value></envar>
    <envar><name>subcyc</name><value><cyclestr>@M</cyclestr></value></envar>
    <envar><name>LOGDIR</name><value>&LOGDIR;</value></envar>
    <envar><name>VAR</name><value>UPA</value></envar>
    <envar><name>ACCUM_HH</name><value></value></envar>

    <dependency>
      <taskdep task="&TN_RUN_MET_ENSEMBLESTAT_VX_UPA;"/>
    </dependency>

  </task>
{%- endif %}

{%- if run_task_vx_ensgrid %}
<!--
************************************************************************
************************************************************************
-->
  <task name="&TN_RUN_MET_GRIDSTAT_VX_ENSPROB_APCP01H;" cycledefs="prodcyc" maxtries="{{ maxtries_run_met_gridstat_vx_ensprob_apcp01h }}">

    &RSRV_DEFAULT;
    <command>&LOAD_MODULES_RUN_TASK_FP; "&VX_LOCAL_MODULE_FN;" "&JOBSdir;/JREGIONAL_RUN_MET_GRIDSTAT_VX_ENSPROB"</command>
    <nodes>{{ nnodes_run_met_gridstat_vx_ensprob_apcp01h }}:ppn={{ ppn_run_met_gridstat_vx_ensprob_apcp01h }}</nodes>
  {%- if machine not in ["GAEA", "NOAACLOUD"]  %}
    <memory>{{ mem_run_met_gridstat_vx_ensprob_apcp01h }}</memory>
  {%- endif %}
    <walltime>{{ wtime_run_met_gridstat_vx_ensprob_apcp01h }}</walltime>
    <nodesize>&NCORES_PER_NODE;</nodesize>
    <native>&SCHED_NATIVE_CMD;</native>
    <jobname>&TAG;&TN_RUN_MET_GRIDSTAT_VX_ENSPROB_APCP01H;</jobname>
    <join>&LOGDIR;/&TN_RUN_MET_GRIDSTAT_VX_ENSPROB_APCP01H;<cyclestr>_@Y@m@d@H</cyclestr>&LOGEXT;</join>

    <envar><name>GLOBAL_VAR_DEFNS_FP</name><value>&GLOBAL_VAR_DEFNS_FP;</value></envar>
    <envar><name>USHdir</name><value>&USHdir;</value></envar>
    <envar><name>OBS_DIR</name><value>&CCPA_OBS_DIR;</value></envar>
    <envar><name>PDY</name><value><cyclestr>@Y@m@d</cyclestr></value></envar>
    <envar><name>cyc</name><value><cyclestr>@H</cyclestr></value></envar>
    <envar><name>subcyc</name><value><cyclestr>@M</cyclestr></value></envar>
    <envar><name>LOGDIR</name><value>&LOGDIR;</value></envar>
    <envar><name>FHR</name><value><cyclestr> {% for h in range(1, fcst_len_hrs+1) %}{{ " %02d" % h  }}{% endfor %} </cyclestr></value></envar>
    <envar><name>VAR</name><value>APCP</value></envar>
    <envar><name>ACCUM_HH</name><value>01</value></envar>

    <dependency>
      <taskdep task="&TN_RUN_MET_ENSEMBLESTAT_VX_APCP01H;"/>
    </dependency>

  </task>

  {%- if fcst_len_hrs >= 3 %}
<!--
************************************************************************
************************************************************************
-->
  <task name="&TN_RUN_MET_GRIDSTAT_VX_ENSPROB_APCP03H;" cycledefs="prodcyc" maxtries="{{ maxtries_run_met_gridstat_vx_ensprob_apcp03h }}">

    &RSRV_DEFAULT;
    <command>&LOAD_MODULES_RUN_TASK_FP; "&VX_LOCAL_MODULE_FN;" "&JOBSdir;/JREGIONAL_RUN_MET_GRIDSTAT_VX_ENSPROB"</command>
    <nodes>{{ nnodes_run_met_gridstat_vx_ensprob_apcp03h }}:ppn={{ ppn_run_met_gridstat_vx_ensprob_apcp03h }}</nodes>
    {%- if machine not in ["GAEA", "NOAACLOUD"]  %}
    <memory>{{ mem_run_met_gridstat_vx_ensprob_apcp03h }}</memory>
    {%- endif %}
    <walltime>{{ wtime_run_met_gridstat_vx_ensprob_apcp03h }}</walltime>
    <nodesize>&NCORES_PER_NODE;</nodesize>
    <native>&SCHED_NATIVE_CMD;</native>
    <jobname>&TAG;&TN_RUN_MET_GRIDSTAT_VX_ENSPROB_APCP03H;</jobname>
    <join>&LOGDIR;/&TN_RUN_MET_GRIDSTAT_VX_ENSPROB_APCP03H;<cyclestr>_@Y@m@d@H</cyclestr>&LOGEXT;</join>

    <envar><name>GLOBAL_VAR_DEFNS_FP</name><value>&GLOBAL_VAR_DEFNS_FP;</value></envar>
    <envar><name>USHdir</name><value>&USHdir;</value></envar>
    <envar><name>OBS_DIR</name><value>&CCPA_OBS_DIR;</value></envar>
    <envar><name>PDY</name><value><cyclestr>@Y@m@d</cyclestr></value></envar>
    <envar><name>cyc</name><value><cyclestr>@H</cyclestr></value></envar>
    <envar><name>subcyc</name><value><cyclestr>@M</cyclestr></value></envar>
    <envar><name>LOGDIR</name><value>&LOGDIR;</value></envar>
    <envar><name>FHR</name><value><cyclestr> {% for h in range(3, fcst_len_hrs+1, 3) %}{{ " %02d" % h  }}{% endfor %} </cyclestr></value></envar>
    <envar><name>VAR</name><value>APCP</value></envar>
    <envar><name>ACCUM_HH</name><value>03</value></envar>

    <dependency>
      <taskdep task="&TN_RUN_MET_ENSEMBLESTAT_VX_APCP03H;"/>
    </dependency>

  </task>
  {%- endif %}

  {%- if fcst_len_hrs >= 6 %}
<!--
************************************************************************
************************************************************************
-->
  <task name="&TN_RUN_MET_GRIDSTAT_VX_ENSPROB_APCP06H;" cycledefs="prodcyc" maxtries="{{ maxtries_run_met_gridstat_vx_ensprob_apcp06h }}">

    &RSRV_DEFAULT;
    <command>&LOAD_MODULES_RUN_TASK_FP; "&VX_LOCAL_MODULE_FN;" "&JOBSdir;/JREGIONAL_RUN_MET_GRIDSTAT_VX_ENSPROB"</command>
    <nodes>{{ nnodes_run_met_gridstat_vx_ensprob_apcp06h }}:ppn={{ ppn_run_met_gridstat_vx_ensprob_apcp06h }}</nodes>
    {%- if machine not in ["GAEA", "NOAACLOUD"]  %}
    <memory>{{ mem_run_met_gridstat_vx_ensprob_apcp06h }}</memory>
    {%- endif %}
    <walltime>{{ wtime_run_met_gridstat_vx_ensprob_apcp06h }}</walltime>
    <nodesize>&NCORES_PER_NODE;</nodesize>
    <native>&SCHED_NATIVE_CMD;</native>
    <jobname>&TAG;&TN_RUN_MET_GRIDSTAT_VX_ENSPROB_APCP06H;</jobname>
    <join>&LOGDIR;/&TN_RUN_MET_GRIDSTAT_VX_ENSPROB_APCP06H;<cyclestr>_@Y@m@d@H</cyclestr>&LOGEXT;</join>

    <envar><name>GLOBAL_VAR_DEFNS_FP</name><value>&GLOBAL_VAR_DEFNS_FP;</value></envar>
    <envar><name>USHdir</name><value>&USHdir;</value></envar>
    <envar><name>OBS_DIR</name><value>&CCPA_OBS_DIR;</value></envar>
    <envar><name>PDY</name><value><cyclestr>@Y@m@d</cyclestr></value></envar>
    <envar><name>cyc</name><value><cyclestr>@H</cyclestr></value></envar>
    <envar><name>subcyc</name><value><cyclestr>@M</cyclestr></value></envar>
    <envar><name>LOGDIR</name><value>&LOGDIR;</value></envar>
    <envar><name>FHR</name><value><cyclestr> {% for h in range(6, fcst_len_hrs+1, 6) %}{{ " %02d" % h  }}{% endfor %} </cyclestr></value></envar>
    <envar><name>VAR</name><value>APCP</value></envar>
    <envar><name>ACCUM_HH</name><value>06</value></envar>

    <dependency>
      <taskdep task="&TN_RUN_MET_ENSEMBLESTAT_VX_APCP06H;"/>
    </dependency>

  </task>
  {%- endif %}

  {%- if fcst_len_hrs >= 24 %}
<!--
************************************************************************
************************************************************************
-->
  <task name="&TN_RUN_MET_GRIDSTAT_VX_ENSPROB_APCP24H;" cycledefs="prodcyc" maxtries="{{ maxtries_run_met_gridstat_vx_ensprob_apcp24h }}">

    &RSRV_DEFAULT;
    <command>&LOAD_MODULES_RUN_TASK_FP; "&VX_LOCAL_MODULE_FN;" "&JOBSdir;/JREGIONAL_RUN_MET_GRIDSTAT_VX_ENSPROB"</command>
    <nodes>{{ nnodes_run_met_gridstat_vx_ensprob_apcp24h }}:ppn={{ ppn_run_met_gridstat_vx_ensprob_apcp24h }}</nodes>
    {%- if machine not in ["GAEA", "NOAACLOUD"]  %}
    <memory>{{ mem_run_met_gridstat_vx_ensprob_apcp24h }}</memory>
    {%- endif %}
    <walltime>{{ wtime_run_met_gridstat_vx_ensprob_apcp24h }}</walltime>
    <nodesize>&NCORES_PER_NODE;</nodesize>
    <native>&SCHED_NATIVE_CMD;</native>
    <jobname>&TAG;&TN_RUN_MET_GRIDSTAT_VX_ENSPROB_APCP24H;</jobname>
    <join>&LOGDIR;/&TN_RUN_MET_GRIDSTAT_VX_ENSPROB_APCP24H;<cyclestr>_@Y@m@d@H</cyclestr>&LOGEXT;</join>

    <envar><name>GLOBAL_VAR_DEFNS_FP</name><value>&GLOBAL_VAR_DEFNS_FP;</value></envar>
    <envar><name>USHdir</name><value>&USHdir;</value></envar>
    <envar><name>OBS_DIR</name><value>&CCPA_OBS_DIR;</value></envar>
    <envar><name>PDY</name><value><cyclestr>@Y@m@d</cyclestr></value></envar>
    <envar><name>cyc</name><value><cyclestr>@H</cyclestr></value></envar>
    <envar><name>subcyc</name><value><cyclestr>@M</cyclestr></value></envar>
    <envar><name>LOGDIR</name><value>&LOGDIR;</value></envar>
    <envar><name>FHR</name><value><cyclestr> {% for h in range(24, fcst_len_hrs+1, 24) %}{{ " %02d" % h  }}{% endfor %} </cyclestr></value></envar>
    <envar><name>VAR</name><value>APCP</value></envar>
    <envar><name>ACCUM_HH</name><value>24</value></envar>

    <dependency>
      <taskdep task="&TN_RUN_MET_ENSEMBLESTAT_VX_APCP24H;"/>
    </dependency>

  </task>
  {%- endif %}

<!--
************************************************************************
************************************************************************
-->
  <task name="&TN_RUN_MET_GRIDSTAT_VX_ENSPROB_REFC;" cycledefs="prodcyc" maxtries="{{ maxtries_run_met_gridstat_vx_ensprob_refc }}">

    &RSRV_DEFAULT;
    <command>&LOAD_MODULES_RUN_TASK_FP; "&VX_LOCAL_MODULE_FN;" "&JOBSdir;/JREGIONAL_RUN_MET_GRIDSTAT_VX_ENSPROB"</command>
    <nodes>{{ nnodes_run_met_gridstat_vx_ensprob_refc }}:ppn={{ ppn_run_met_gridstat_vx_ensprob_refc }}</nodes>
  {%- if machine not in ["GAEA", "NOAACLOUD"]  %}
    <memory>{{ mem_run_met_gridstat_vx_ensprob_refc }}</memory>
  {%- endif %}
    <walltime>{{ wtime_run_met_gridstat_vx_ensprob_refc }}</walltime>
    <nodesize>&NCORES_PER_NODE;</nodesize>
    <native>&SCHED_NATIVE_CMD;</native>
    <jobname>&TAG;&TN_RUN_MET_GRIDSTAT_VX_ENSPROB_REFC;</jobname>
    <join>&LOGDIR;/&TN_RUN_MET_GRIDSTAT_VX_ENSPROB_REFC;<cyclestr>_@Y@m@d@H</cyclestr>&LOGEXT;</join>

    <envar><name>GLOBAL_VAR_DEFNS_FP</name><value>&GLOBAL_VAR_DEFNS_FP;</value></envar>
    <envar><name>USHdir</name><value>&USHdir;</value></envar>
    <envar><name>OBS_DIR</name><value>&MRMS_OBS_DIR;</value></envar>
    <envar><name>PDY</name><value><cyclestr>@Y@m@d</cyclestr></value></envar>
    <envar><name>cyc</name><value><cyclestr>@H</cyclestr></value></envar>
    <envar><name>subcyc</name><value><cyclestr>@M</cyclestr></value></envar>
    <envar><name>LOGDIR</name><value>&LOGDIR;</value></envar>
    <envar><name>FHR</name><value><cyclestr> {% for h in range(1, fcst_len_hrs+1) %}{{ " %02d" % h  }}{% endfor %} </cyclestr></value></envar>
    <envar><name>VAR</name><value>REFC</value></envar>

    <dependency>
      <taskdep task="&TN_RUN_MET_ENSEMBLESTAT_VX_REFC;"/>
    </dependency>

  </task>

<!--
************************************************************************
************************************************************************
-->
  <task name="&TN_RUN_MET_GRIDSTAT_VX_ENSPROB_RETOP;" cycledefs="prodcyc" maxtries="{{ maxtries_run_met_gridstat_vx_ensprob_retop }}">

    &RSRV_DEFAULT;
    <command>&LOAD_MODULES_RUN_TASK_FP; "&VX_LOCAL_MODULE_FN;" "&JOBSdir;/JREGIONAL_RUN_MET_GRIDSTAT_VX_ENSPROB"</command>
    <nodes>{{ nnodes_run_met_gridstat_vx_ensprob_retop }}:ppn={{ ppn_run_met_gridstat_vx_ensprob_retop }}</nodes>
  {%- if machine not in ["GAEA", "NOAACLOUD"]  %}
    <memory>{{ mem_run_met_gridstat_vx_ensprob_retop }}</memory>
  {%- endif %}
    <walltime>{{ wtime_run_met_gridstat_vx_ensprob_retop }}</walltime>
    <nodesize>&NCORES_PER_NODE;</nodesize>
    <native>&SCHED_NATIVE_CMD;</native>
    <jobname>&TAG;&TN_RUN_MET_GRIDSTAT_VX_ENSPROB_RETOP;</jobname>
    <join>&LOGDIR;/&TN_RUN_MET_GRIDSTAT_VX_ENSPROB_RETOP;<cyclestr>_@Y@m@d@H</cyclestr>&LOGEXT;</join>

    <envar><name>GLOBAL_VAR_DEFNS_FP</name><value>&GLOBAL_VAR_DEFNS_FP;</value></envar>
    <envar><name>USHdir</name><value>&USHdir;</value></envar>
    <envar><name>OBS_DIR</name><value>&MRMS_OBS_DIR;</value></envar>
    <envar><name>PDY</name><value><cyclestr>@Y@m@d</cyclestr></value></envar>
    <envar><name>cyc</name><value><cyclestr>@H</cyclestr></value></envar>
    <envar><name>subcyc</name><value><cyclestr>@M</cyclestr></value></envar>
    <envar><name>LOGDIR</name><value>&LOGDIR;</value></envar>
    <envar><name>FHR</name><value><cyclestr> {% for h in range(1, fcst_len_hrs+1) %}{{ " %02d" % h  }}{% endfor %} </cyclestr></value></envar>
    <envar><name>VAR</name><value>RETOP</value></envar>

    <dependency>
      <taskdep task="&TN_RUN_MET_ENSEMBLESTAT_VX_RETOP;"/>
    </dependency>

  </task>
{%- endif %}

{%- if run_task_vx_enspoint %}
<!--
************************************************************************
************************************************************************
-->
  <task name="&TN_RUN_MET_POINTSTAT_VX_ENSPROB_SFC;" cycledefs="prodcyc" maxtries="{{ maxtries_run_met_pointstat_vx_ensprob_sfc }}">

    &RSRV_DEFAULT;
    <command>&LOAD_MODULES_RUN_TASK_FP; "&VX_LOCAL_MODULE_FN;" "&JOBSdir;/JREGIONAL_RUN_MET_POINTSTAT_VX_ENSPROB"</command>
    <nodes>{{ nnodes_run_met_pointstat_vx_ensprob_sfc }}:ppn={{ ppn_run_met_pointstat_vx_ensprob_sfc }}</nodes>
  {%- if machine not in ["GAEA", "NOAACLOUD"]  %}
    <memory>{{ mem_run_met_pointstat_vx_ensprob_sfc }}</memory>
  {%- endif %}
    <walltime>{{ wtime_run_met_pointstat_vx_ensprob_sfc }}</walltime>
    <nodesize>&NCORES_PER_NODE;</nodesize>
    <native>&SCHED_NATIVE_CMD;</native>
    <jobname>&TAG;&TN_RUN_MET_POINTSTAT_VX_ENSPROB_SFC;</jobname>
    <join>&LOGDIR;/&TN_RUN_MET_POINTSTAT_VX_ENSPROB_SFC;<cyclestr>_@Y@m@d@H</cyclestr>&LOGEXT;</join>

    <envar><name>GLOBAL_VAR_DEFNS_FP</name><value>&GLOBAL_VAR_DEFNS_FP;</value></envar>
    <envar><name>USHdir</name><value>&USHdir;</value></envar>
    <envar><name>OBS_DIR</name><value>&NDAS_OBS_DIR;</value></envar>
    <envar><name>PDY</name><value><cyclestr>@Y@m@d</cyclestr></value></envar>
    <envar><name>cyc</name><value><cyclestr>@H</cyclestr></value></envar>
    <envar><name>subcyc</name><value><cyclestr>@M</cyclestr></value></envar>
    <envar><name>LOGDIR</name><value>&LOGDIR;</value></envar>
    <envar><name>VAR</name><value>SFC</value></envar>
    <envar><name>ACCUM_HH</name><value></value></envar>

    <dependency>
      <taskdep task="&TN_RUN_MET_ENSEMBLESTAT_VX_SFC;"/>
    </dependency>

  </task>
<!--
************************************************************************
************************************************************************
-->
  <task name="&TN_RUN_MET_POINTSTAT_VX_ENSPROB_UPA;" cycledefs="prodcyc" maxtries="{{ maxtries_run_met_pointstat_vx_ensprob_upa }}">

    &RSRV_DEFAULT;
    <command>&LOAD_MODULES_RUN_TASK_FP; "&VX_LOCAL_MODULE_FN;" "&JOBSdir;/JREGIONAL_RUN_MET_POINTSTAT_VX_ENSPROB"</command>
    <nodes>{{ nnodes_run_met_pointstat_vx_ensprob_upa }}:ppn={{ ppn_run_met_pointstat_vx_ensprob_upa }}</nodes>
  {%- if machine not in ["GAEA", "NOAACLOUD"]  %}
    <memory>{{ mem_run_met_pointstat_vx_ensprob_upa }}</memory>
  {%- endif %}
    <walltime>{{ wtime_run_met_pointstat_vx_ensprob_upa }}</walltime>
    <nodesize>&NCORES_PER_NODE;</nodesize>
    <native>&SCHED_NATIVE_CMD;</native>
    <jobname>&TAG;&TN_RUN_MET_POINTSTAT_VX_ENSPROB_UPA;</jobname>
    <join>&LOGDIR;/&TN_RUN_MET_POINTSTAT_VX_ENSPROB_UPA;<cyclestr>_@Y@m@d@H</cyclestr>&LOGEXT;</join>

    <envar><name>GLOBAL_VAR_DEFNS_FP</name><value>&GLOBAL_VAR_DEFNS_FP;</value></envar>
    <envar><name>USHdir</name><value>&USHdir;</value></envar>
    <envar><name>OBS_DIR</name><value>&NDAS_OBS_DIR;</value></envar>
    <envar><name>PDY</name><value><cyclestr>@Y@m@d</cyclestr></value></envar>
    <envar><name>cyc</name><value><cyclestr>@H</cyclestr></value></envar>
    <envar><name>subcyc</name><value><cyclestr>@M</cyclestr></value></envar>
    <envar><name>LOGDIR</name><value>&LOGDIR;</value></envar>
    <envar><name>VAR</name><value>UPA</value></envar>
    <envar><name>ACCUM_HH</name><value></value></envar>

    <dependency>
      <taskdep task="&TN_RUN_MET_ENSEMBLESTAT_VX_UPA;"/>
    </dependency>

  </task>
{%- endif %}
<!--
************************************************************************
************************************************************************
-->

{%- if do_rrfs_dev -%}
<!--
************************************************************************
************************************************************************
-->
  <task name="&TN_RUN_CLEAN;" cycledefs="prodcyc,prodcyc_long" maxtries="{{ maxtries_run_post }}">

    &RSRV_POST;

    <command>&LOAD_MODULES_RUN_TASK_FP; "&TN_RUN_POST;" "&JOBSdir;/JREGIONAL_RUN_CLEAN"</command>

    <nodes> 1:ppn=1</nodes>
    <walltime>00:15:00</walltime>
    <nodesize>&NCORES_PER_NODE;</nodesize>
  {%- if machine not in ["WCOSS2"] %}
    <native>&SCHED_NATIVE_CMD;</native>
  {%- endif %}

    <jobname>&TAG;&TN_RUN_CLEAN;</jobname>
    <join>&LOGDIR;/&TN_RUN_CLEAN;<cyclestr>_@Y@m@d@H</cyclestr>&LOGEXT;</join>

    <envar><name>GLOBAL_VAR_DEFNS_FP</name><value>&GLOBAL_VAR_DEFNS_FP;</value></envar>
    <envar><name>USHdir</name><value>&USHdir;</value></envar>
    <envar><name>PDY</name><value><cyclestr>@Y@m@d</cyclestr></value></envar>
    <envar><name>cyc</name><value><cyclestr>@H</cyclestr></value></envar>
    <envar><name>subcyc</name><value><cyclestr>@M</cyclestr></value></envar>
    <envar><name>LOGDIR</name><value>&LOGDIR;</value></envar>
    <envar><name>SLASH_ENSMEM_SUBDIR</name><value><cyclestr>{{ slash_ensmem_subdir }}</cyclestr></value></envar>
    <envar><name>ENSMEM_INDX</name><value><cyclestr>#{{ ensmem_indx_name }}#</cyclestr></value></envar>

    <envar><name>NWGES_BASEDIR</name><value><cyclestr>&NWGES_BASEDIR;</cyclestr></value></envar>
{%- if do_ensemble %}
    <envar><name>nens</name><value><cyclestr>{{ num_ens_members }}</cyclestr></value></envar>
{%- else %}
    <envar><name>nens</name><value><cyclestr>0</cyclestr></value></envar>
{%- endif %}

  </task>
<!--
************************************************************************
************************************************************************
-->

{%- if machine in ["JET", "HERA"]  %}

<!--
************************************************************************
************************************************************************
-->
{%- if do_ensemble %}
  <task name="&TN_RUN_ARCHIVE;_ens" cycledefs="archive" maxtries="{{ maxtries_run_post }}">

    &RSRV_HPSS;

    <command>&LOAD_MODULES_RUN_TASK_FP; "&TN_GET_EXTRN_ICS;" "&JOBSdir;/JREGIONAL_RUN_ARCHIVE"</command>

    <nodes> 1:ppn=1</nodes>
    <walltime>23:00:00</walltime>
    <memory>24G</memory>
    <nodesize>&NCORES_PER_NODE;</nodesize>
  {%- if machine not in ["WCOSS2"] %}
    <native>&SCHED_NATIVE_CMD;</native>
  {%- endif %}

    <jobname>&TAG;&TN_RUN_ARCHIVE;</jobname>
    <join>&LOGDIR;/&TN_RUN_ARCHIVE;<cyclestr>_@Y@m@d@H</cyclestr>&LOGEXT;</join>

    <envar><name>GLOBAL_VAR_DEFNS_FP</name><value>&GLOBAL_VAR_DEFNS_FP;</value></envar>
    <envar><name>USHdir</name><value>&USHdir;</value></envar>
    <envar><name>PDY</name><value><cyclestr>@Y@m@d</cyclestr></value></envar>
    <envar><name>cyc</name><value><cyclestr>@H</cyclestr></value></envar>
    <envar><name>subcyc</name><value><cyclestr>@M</cyclestr></value></envar>
    <envar><name>LOGDIR</name><value>&LOGDIR;</value></envar>
    <envar><name>SLASH_ENSMEM_SUBDIR</name><value><cyclestr>{{ slash_ensmem_subdir }}</cyclestr></value></envar>
    <envar><name>ENSMEM_INDX</name><value><cyclestr>#{{ ensmem_indx_name }}#</cyclestr></value></envar>

    <envar><name>nens</name><value>{{ num_ens_members }}</value></envar>

  </task>

{%- else %}
<!--
************************************************************************
************************************************************************
-->
  <task name="&TN_RUN_ARCHIVE;" cycledefs="archive" maxtries="{{ maxtries_run_post }}">

    &RSRV_HPSS;

    <command>&LOAD_MODULES_RUN_TASK_FP; "&TN_GET_EXTRN_ICS;" "&JOBSdir;/JREGIONAL_RUN_ARCHIVE"</command>

    <nodes> 1:ppn=1</nodes>
    <walltime>08:00:00</walltime>
    <memory>24G</memory>
    <nodesize>&NCORES_PER_NODE;</nodesize>
  {%- if machine not in ["WCOSS2"] %}
    <native>&SCHED_NATIVE_CMD;</native>
  {%- endif %}

    <jobname>&TAG;&TN_RUN_ARCHIVE;</jobname>
    <join>&LOGDIR;/&TN_RUN_ARCHIVE;<cyclestr>_@Y@m@d@H</cyclestr>&LOGEXT;</join>

    <envar><name>GLOBAL_VAR_DEFNS_FP</name><value>&GLOBAL_VAR_DEFNS_FP;</value></envar>
    <envar><name>USHdir</name><value>&USHdir;</value></envar>
    <envar><name>PDY</name><value><cyclestr>@Y@m@d</cyclestr></value></envar>
    <envar><name>cyc</name><value><cyclestr>@H</cyclestr></value></envar>
    <envar><name>subcyc</name><value><cyclestr>@M</cyclestr></value></envar>
    <envar><name>LOGDIR</name><value>&LOGDIR;</value></envar>
    <envar><name>SLASH_ENSMEM_SUBDIR</name><value><cyclestr>{{ slash_ensmem_subdir }}</cyclestr></value></envar>
    <envar><name>ENSMEM_INDX</name><value><cyclestr>#{{ ensmem_indx_name }}#</cyclestr></value></envar>

  </task>
{%- endif %}
<!--
************************************************************************
************************************************************************
-->
{%- endif %}

<!--
************************************************************************
************************************************************************
-->
{%- if machine in ["WCOSS2"]  %}
  <task name="&TN_RUN_ARCHIVE;" cycledefs="archive" maxtries="{{ maxtries_run_post }}">

    &RSRV_HPSS;

    <command>&LOAD_MODULES_RUN_TASK_FP; "&TN_GET_EXTRN_ICS;" "&JOBSdir;/JREGIONAL_RUN_ARCHIVE"</command>

    <nodes>1:ppn=1</nodes>
    <walltime>08:00:00</walltime>
    <nodesize>&NCORES_PER_NODE;</nodesize>
  {%- if machine not in ["WCOSS2"] %}
    <native>&SCHED_NATIVE_CMD;</native>
  {%- endif %}

    <jobname>&TAG;&TN_RUN_ARCHIVE;</jobname>
    <join>&LOGDIR;/&TN_RUN_ARCHIVE;<cyclestr>_@Y@m@d@H</cyclestr>&LOGEXT;</join>

    <envar><name>GLOBAL_VAR_DEFNS_FP</name><value>&GLOBAL_VAR_DEFNS_FP;</value></envar>
    <envar><name>USHdir</name><value>&USHdir;</value></envar>
    <envar><name>PDY</name><value><cyclestr>@Y@m@d</cyclestr></value></envar>
    <envar><name>cyc</name><value><cyclestr>@H</cyclestr></value></envar>
    <envar><name>subcyc</name><value><cyclestr>@M</cyclestr></value></envar>
    <envar><name>LOGDIR</name><value>&LOGDIR;</value></envar>
    <envar><name>SLASH_ENSMEM_SUBDIR</name><value><cyclestr>{{ slash_ensmem_subdir }}</cyclestr></value></envar>
    <envar><name>ENSMEM_INDX</name><value><cyclestr>#{{ ensmem_indx_name }}#</cyclestr></value></envar>

    <dependency>
       <or>
          <and>
            <or>
             <streq><left>00</left><right><cyclestr>@H</cyclestr></right></streq>
             <streq><left>12</left><right><cyclestr>@H</cyclestr></right></streq>
            </or>
            <taskdep task="&TN_RUN_PRDGEN;_f060"/>
          </and>
          <and>
            <strneq><left>00</left><right><cyclestr>@H</cyclestr></right></strneq>
            <strneq><left>12</left><right><cyclestr>@H</cyclestr></right></strneq>
            <taskdep task="&TN_RUN_PRDGEN;_f003"/>
          </and>
       </or>
    </dependency>

  </task>
{%- endif %}
<!--
************************************************************************
************************************************************************
-->
{% if do_ensemble and do_ens_graphics %}
{%- if machine in ["JET", "HERA"] %}
  <metatask name="ensemble_maps">

    <var name="tilelabel"> {{ tile_labels }} </var>
    <var name="tileset"> {{ tile_sets }} </var>
    <task name="python_maps_#tilelabel#" cycledefs="prodcyc,prodcyc_long" maxtries="{{ maxtries_run_post }}">

      &RSRV_GRAPHICS;
      &WALL_LIMIT_GRAPHICS;

      <walltime>{{ wtime_run_fcst }}</walltime>
      <nodes>{{ nnodes_run_graphics }}:ppn={{ ppn_run_graphics }}</nodes>
      <nodesize>&NCORES_PER_NODE;</nodesize>
  {%- if machine not in ["WCOSS2"] %}
      <native>&SCHED_NATIVE_CMD;</native>
  {%- endif %}

      <jobname>&TAG;python_<cyclestr>@H</cyclestr>_#tilelabel#</jobname>
      <join>&LOGDIR;/python_#tilelabel#&LOGEXT;</join>
      <command>&LOAD_MODULES_RUN_TASK_FP; "run_graphics" "&JOBSdir;/JREGIONAL_RUN_GRAPHICS"</command>

      <envar><name>GLOBAL_VAR_DEFNS_FP</name><value>&GLOBAL_VAR_DEFNS_FP;</value></envar>
      <envar><name>USHdir</name><value>&USHdir;</value></envar>
      <envar><name>PDY</name><value><cyclestr>@Y@m@d</cyclestr></value></envar>
      <envar><name>cyc</name><value><cyclestr>@H</cyclestr></value></envar>
      <envar><name>subcyc</name><value><cyclestr>@M</cyclestr></value></envar>
      <envar><name>LOGDIR</name><value>&LOGDIR;</value></envar>
      <envar><name>SLASH_ENSMEM_SUBDIR</name><value><cyclestr>{{ slash_ensmem_subdir }}</cyclestr></value></envar>
      <envar><name>ENSMEM_INDX</name><value><cyclestr>#{{ ensmem_indx_name }}#</cyclestr></value></envar>

      <envar><name>GRAPHICS_TYPE</name><value>enspanel</value></envar>
      <envar><name>TILES</name><value>#tileset#</value></envar>
      <envar><name>TILELABEL</name><value>#tilelabel#</value></envar>
      <envar><name>ALL_LEADS</name><value>FALSE</value></envar>
      <envar><name>ENSCTRL_COMOUT_BASEDIR</name><value>&ENSCTRL_COMOUT_BASEDIR;</value></envar>

      <dependency>
        <and>
          <datadep age="00:00:00:05"><cyclestr>&ENSCTRL_COMOUT_DIR;/RRFS_CONUS.t@Hz.bgdawpf000.tm00.grib2</cyclestr></datadep>
          {%- for m in range(1, 10) %}
          <taskdep task="&TN_RUN_PRDGEN;_mem{{ "%04d" % m }}_f000"/>
          {%- endfor %}
        </and>
      </dependency>
    </task>
  </metatask>
{%- endif %}
{%- endif %}
<!--
************************************************************************
************************************************************************
-->

{%- if do_ensemble and do_ensfcst and do_enspost %}
<!--
************************************************************************
************************************************************************
-->
  <metatask name="enspost">
    <var name="fhr"> {% for h in range(0, postproc_len_hrs+1) %}{{ " %03d" % h  }}{% endfor %} </var>

    <task name="enspost_#fhr#" cycledefs="prodcyc,prodcyc_long" maxtries="{{ maxtries_run_post }}">

      &RSRV_DEFAULT;
      &WALL_LIMIT_POST;

      <walltime>{{ wtime_run_enspost }}</walltime>
      <nodes>{{ nnodes_run_enspost }}:ppn={{ ppn_run_enspost }}</nodes>
      <nodesize>&NCORES_PER_NODE;</nodesize>
  {%- if machine not in ["WCOSS2"] %}
      <native>&SCHED_NATIVE_CMD;</native>
  {%- endif %}

      <jobname>&TAG;enspost_<cyclestr>@H</cyclestr>_#fhr#</jobname>
      <join>&LOGDIR;/enspost_f#fhr#<cyclestr>_@Y@m@d@H</cyclestr>&LOGEXT;</join>
      <command>&LOAD_MODULES_RUN_TASK_FP; "run_enspost" "&JOBSdir;/JREGIONAL_RUN_ENSPOST"</command>

      <envar><name>GLOBAL_VAR_DEFNS_FP</name><value>&GLOBAL_VAR_DEFNS_FP;</value></envar>
      <envar><name>USHdir</name><value>&USHdir;</value></envar>
      <envar><name>PDY</name><value><cyclestr>@Y@m@d</cyclestr></value></envar>
      <envar><name>cyc</name><value><cyclestr>@H</cyclestr></value></envar>
      <envar><name>subcyc</name><value><cyclestr>@M</cyclestr></value></envar>
      <envar><name>LOGDIR</name><value>&LOGDIR;</value></envar>
      <envar><name>SLASH_ENSMEM_SUBDIR</name><value><cyclestr>{{ slash_ensmem_subdir }}</cyclestr></value></envar>
      <envar><name>ENSMEM_INDX</name><value><cyclestr>#{{ ensmem_indx_name }}#</cyclestr></value></envar>

      <envar><name>fhr</name><value>#fhr#</value></envar>
      <envar><name>ENSCTRL_COMOUT_BASEDIR</name><value>&ENSCTRL_COMOUT_BASEDIR;</value></envar>

      <dependency>
        <and>
          <datadep age="00:00:00:05"><cyclestr>&ENSCTRL_COMOUT_DIR;/RRFS_CONUS.t@Hz.bgsfcf#fhr#.tm00.grib2</cyclestr></datadep>
          {%- for m in range(1, num_ens_members_fcst+1) %}
          <taskdep task="&TN_RUN_PRDGEN;_mem{{ "%04d" % m }}_f#fhr#"/>
          {%- endfor %}
        </and>
      </dependency>
    </task>
  </metatask>

<!--
************************************************************************
************************************************************************
-->
{% if machine in ["JET", "HERA"] %}
  <task name="python_enspost_maps" cycledefs="prodcyc,prodcyc_long" maxtries="{{ maxtries_run_post }}">

    &RSRV_GRAPHICS;
    &WALL_LIMIT_GRAPHICS;

    <walltime>{{ wtime_run_enspost }}</walltime>
    <nodes>{{ nnodes_run_graphics }}:ppn={{ ppn_run_graphics }}</nodes>
    <nodesize>&NCORES_PER_NODE;</nodesize>
  {%- if machine not in ["WCOSS2"] %}
    <native>&SCHED_NATIVE_CMD;</native>
  {%- endif %}

    <jobname>&TAG;python_<cyclestr>@H</cyclestr>_enspost_maps</jobname>
    <join>&LOGDIR;/python_enspost_maps&LOGEXT;</join>
    <command>&LOAD_MODULES_RUN_TASK_FP; "run_graphics" "&JOBSdir;/JREGIONAL_RUN_GRAPHICS"</command>

    <envar><name>GLOBAL_VAR_DEFNS_FP</name><value>&GLOBAL_VAR_DEFNS_FP;</value></envar>
    <envar><name>USHdir</name><value>&USHdir;</value></envar>
    <envar><name>PDY</name><value><cyclestr>@Y@m@d</cyclestr></value></envar>
    <envar><name>cyc</name><value><cyclestr>@H</cyclestr></value></envar>
    <envar><name>subcyc</name><value><cyclestr>@M</cyclestr></value></envar>
    <envar><name>LOGDIR</name><value>&LOGDIR;</value></envar>
    <envar><name>SLASH_ENSMEM_SUBDIR</name><value><cyclestr>{{ slash_ensmem_subdir }}</cyclestr></value></envar>
    <envar><name>ENSMEM_INDX</name><value><cyclestr>#{{ ensmem_indx_name }}#</cyclestr></value></envar>

    <envar><name>GRAPHICS_TYPE</name><value>maps</value></envar>
    <envar><name>TILES</name><value>full</value></envar>
    <envar><name>TILELABEL</name><value>full</value></envar>
    <envar><name>ALL_LEADS</name><value>FALSE</value></envar>
    <envar><name>ENSCTRL_COMOUT_BASEDIR</name><value>&ENSCTRL_COMOUT_BASEDIR;</value></envar>
    <envar><name>ENSPROD</name><value>ensprod</value></envar>
    <envar><name>IMAGES_FN</name><value>rrfs_ensprod.yml</value></envar>

    <dependency>
      <metataskdep metatask='enspost'/>
    </dependency>
  </task>
{%- endif %}
<!--
************************************************************************
************************************************************************
-->
{%- endif %}
{%- endif %}
=======
{%- endfor %}
>>>>>>> 276bdd67

</workflow><|MERGE_RESOLUTION|>--- conflicted
+++ resolved
@@ -1,1050 +1,3 @@
-<<<<<<< HEAD
-{#
-
-This is a Jinja-enabled Rocoto XML template. It is filled in using the
-fill_template.py script, and is done automatically by the
-generate_workflow.sh step of preparing a regional workflow configured
-experiment.
-
-See README.xml_templating.md for information on using the Templating mechanisms.
--#}
-<?xml version="1.0" encoding="UTF-8"?>
-<!DOCTYPE workflow [
-
-<!--
-Parameters needed by the job scheduler.
--->
-<!ENTITY ACCOUNT            "{{ account }}">
-<!ENTITY SERVICE_ACCOUNT    "{{ service_account }}">
-<!ENTITY SCHED              "{{ sched }}">
-<!ENTITY QUEUE_DEFAULT      "{{ queue_default }}">
-<!ENTITY QUEUE_HPSS         "{{ queue_hpss }}">
-<!ENTITY QUEUE_FCST         "{{ queue_fcst }}">
-<!ENTITY QUEUE_POST         "{{ queue_post }}">
-<!ENTITY QUEUE_PRDGEN       "{{ queue_prdgen }}">
-<!ENTITY QUEUE_ANALYSIS     "{{ queue_analysis }}">
-<!ENTITY QUEUE_GRAPHICS     "{{ queue_graphics }}">
-<!ENTITY RRFS_RESERVE       {% if reservation %}"--reservation={{ reservation }}"{% else %}""{% endif %}>
-<!ENTITY RRFS_POST_RESERVE  {% if reservation_post %}"--reservation={{ reservation_post }}"{% else %}""{% endif %}>
-
-<!--
-Workflow task names.
--->
-{%- if sched_native_cmd  %}
-<!ENTITY SCHED_NATIVE_CMD          "{{ sched_native_cmd }}">
-{%- else %}
-<!ENTITY SCHED_NATIVE_CMD          "">
-{%- endif %}
-
-<!ENTITY TN_MAKE_GRID              "{{ tn_make_grid }}">
-<!ENTITY TN_MAKE_OROG              "{{ tn_make_orog }}">
-<!ENTITY TN_MAKE_SFC_CLIMO         "{{ tn_make_sfc_climo }}">
-<!ENTITY TN_GET_EXTRN_ICS          "{{ tn_get_extrn_ics }}">
-<!ENTITY TN_GET_EXTRN_LBCS         "{{ tn_get_extrn_lbcs }}">
-<!ENTITY TN_GET_EXTRN_LBCS_LONG    "{{ tn_get_extrn_lbcs_long }}">
-<!ENTITY TN_MAKE_ICS               "{{ tn_make_ics }}">
-<!ENTITY TN_MAKE_LBCS              "{{ tn_make_lbcs }}">
-<!ENTITY TN_RUN_FCST               "{{ tn_run_fcst }}">
-<!ENTITY TN_RUN_POST               "{{ tn_run_post }}">
-{%- if fcst_len_hrs == -1 %}
-<!ENTITY TN_RUN_POST_CYC1          "{{ tn_run_post }}_c1">
-<!ENTITY TN_RUN_POST_CYC2          "{{ tn_run_post }}_c2">
-<!ENTITY TN_RUN_POST_CYC3          "{{ tn_run_post }}_c3">
-<!ENTITY TN_RUN_POST_CYC4          "{{ tn_run_post }}_c4">
-{%- endif%}
-<!ENTITY TN_RUN_PRDGEN             "{{ tn_run_prdgen }}">
-<!ENTITY TN_RUN_BUFRSND            "{{ tn_run_bufrsnd }}">
-<!ENTITY TN_ANAL_GSI               "{{ tn_anal_gsi }}">
-<!ENTITY TN_POSTANAL               "{{ tn_postanal }}">
-<!ENTITY TN_OBSERVER_GSI_ENSMEAN   "{{ tn_observer_gsi_ensmean }}">
-<!ENTITY TN_OBSERVER_GSI           "{{ tn_observer_gsi }}">
-<!ENTITY TN_PREP_CYC_SPINUP        "{{ tn_prep_cyc_spinup }}">
-<!ENTITY TN_PREP_CYC_PROD          "{{ tn_prep_cyc_prod }}">
-<!ENTITY TN_PREP_CYC               "{{ tn_prep_cyc }}">
-<!ENTITY TN_CALC_ENSMEAN           "{{ tn_calc_ensmean }}">
-
-<!ENTITY TN_PROCESS_RADAR_REF      "{{ tn_process_radar_ref }}">
-<!ENTITY TN_PROCESS_LIGHTNING      "{{ tn_process_lightning }}">
-<!ENTITY TN_PROCESS_BUFR           "{{ tn_process_bufr }}">
-<!ENTITY TN_RADAR_REFL2TTEN        "{{ tn_radar_refl2tten }}">
-<!ENTITY TN_CLDANL_NONVAR          "{{ tn_cldanl_nonvar }}">
-<!ENTITY TN_SAVE_RESTART           "{{ tn_save_restart }}">
-<!ENTITY TN_SAVE_INPUT             "{{ tn_save_input }}">
-<!ENTITY TN_JEDI_ENVAR_IODA        "{{ tn_jedi_envar_ioda }}">
-<!ENTITY TN_PROCESS_SMOKE          "{{ tn_process_smoke }}">
-<!ENTITY TN_RUN_CLEAN              "{{ tn_run_clean }}">
-<!ENTITY TN_RUN_ARCHIVE            "{{ tn_run_archive }}">
-
-<!ENTITY TN_RUN_PREPSTART          "run_prepstart">
-<!ENTITY TN_RUN_ANAL               "run_anal_gsi">
-<!ENTITY TN_HYBRID_RADAR_REF       "hybrid_radar_ref">
-<!ENTITY TN_RUN_ENKFUPDT           "run_enkfupdt">
-<!ENTITY TN_ENKF_RADAR_REF         "enkf_radarref">
-<!ENTITY TN_RUN_BUFR               "run_bufr">
-<!ENTITY TN_RUN_NCL                "run_ncl">
-<!ENTITY TN_RUN_NCL_ZIP            "run_ncl_zip">
-<!ENTITY TN_RUN_SMOKE              "run_proc_smoke">
-
-{%- if tag  %}
-<!ENTITY TAG                       "{{ tag }}">
-{%- else %}
-<!ENTITY TAG                       "">
-{%- endif %}
-
-<!ENTITY TN_PLOT_ALLVARS           "{{ tn_plot_allvars }}">
-<!ENTITY TN_GET_OBS_CCPA           "{{ tn_get_obs_ccpa }}">
-<!ENTITY TN_GET_OBS_NDAS           "{{ tn_get_obs_ndas }}">
-<!ENTITY TN_GET_OBS_MRMS           "{{ tn_get_obs_mrms }}">
-{%- if run_tasks_metvx_det or run_tasks_metvx_ens %}
-<!ENTITY TN_RUN_MET_PB2NC_OBS                      "{{ tn_run_met_pb2nc_obs }}">
-<!ENTITY TN_RUN_MET_PCPCOMBINE                     "{{ tn_run_met_pcpcombine }}">
-{%- endif%}
-{%- if run_tasks_metvx_det %}
-<!ENTITY TN_RUN_MET_GRIDSTAT_VX_APCP01H            "{{ tn_run_met_gridstat_vx_apcp01h }}">
-<!ENTITY TN_RUN_MET_GRIDSTAT_VX_APCP03H            "{{ tn_run_met_gridstat_vx_apcp03h }}">
-<!ENTITY TN_RUN_MET_GRIDSTAT_VX_APCP06H            "{{ tn_run_met_gridstat_vx_apcp06h }}">
-<!ENTITY TN_RUN_MET_GRIDSTAT_VX_APCP24H            "{{ tn_run_met_gridstat_vx_apcp24h }}">
-<!ENTITY TN_RUN_MET_GRIDSTAT_VX_REFC               "{{ tn_run_met_gridstat_vx_refc }}">
-<!ENTITY TN_RUN_MET_GRIDSTAT_VX_RETOP              "{{ tn_run_met_gridstat_vx_retop }}">
-<!ENTITY TN_RUN_MET_POINTSTAT_VX_SFC               "{{ tn_run_met_pointstat_vx_sfc }}">
-<!ENTITY TN_RUN_MET_POINTSTAT_VX_UPA               "{{ tn_run_met_pointstat_vx_upa }}">
-<!ENTITY TN_RUN_MET_ENSEMBLESTAT_VX_APCP01H        "{{ tn_run_met_ensemblestat_vx_apcp01h }}">
-<!ENTITY TN_RUN_MET_ENSEMBLESTAT_VX_APCP03H        "{{ tn_run_met_ensemblestat_vx_apcp03h }}">
-<!ENTITY TN_RUN_MET_ENSEMBLESTAT_VX_APCP06H        "{{ tn_run_met_ensemblestat_vx_apcp06h }}">
-<!ENTITY TN_RUN_MET_ENSEMBLESTAT_VX_APCP24H        "{{ tn_run_met_ensemblestat_vx_apcp24h }}">
-<!ENTITY TN_RUN_MET_ENSEMBLESTAT_VX_REFC           "{{ tn_run_met_ensemblestat_vx_refc }}">
-<!ENTITY TN_RUN_MET_ENSEMBLESTAT_VX_RETOP          "{{ tn_run_met_ensemblestat_vx_retop }}">
-<!ENTITY TN_RUN_MET_ENSEMBLESTAT_VX_SFC            "{{ tn_run_met_ensemblestat_vx_sfc }}">
-<!ENTITY TN_RUN_MET_ENSEMBLESTAT_VX_UPA            "{{ tn_run_met_ensemblestat_vx_upa }}">
-{%- endif%}
-{%- if run_tasks_metvx_ens %}
-<!ENTITY TN_RUN_MET_GRIDSTAT_VX_ENSMEAN_APCP01H    "{{ tn_run_met_gridstat_vx_ensmean_apcp01h }}">
-<!ENTITY TN_RUN_MET_GRIDSTAT_VX_ENSMEAN_APCP03H    "{{ tn_run_met_gridstat_vx_ensmean_apcp03h }}">
-<!ENTITY TN_RUN_MET_GRIDSTAT_VX_ENSMEAN_APCP06H    "{{ tn_run_met_gridstat_vx_ensmean_apcp06h }}">
-<!ENTITY TN_RUN_MET_GRIDSTAT_VX_ENSMEAN_APCP24H    "{{ tn_run_met_gridstat_vx_ensmean_apcp24h }}">
-<!ENTITY TN_RUN_MET_POINTSTAT_VX_ENSMEAN_SFC       "{{ tn_run_met_pointstat_vx_ensmean_sfc }}">
-<!ENTITY TN_RUN_MET_POINTSTAT_VX_ENSMEAN_UPA       "{{ tn_run_met_pointstat_vx_ensmean_upa }}">
-<!ENTITY TN_RUN_MET_GRIDSTAT_VX_ENSPROB_APCP01H    "{{ tn_run_met_gridstat_vx_ensprob_apcp01h }}">
-<!ENTITY TN_RUN_MET_GRIDSTAT_VX_ENSPROB_APCP03H    "{{ tn_run_met_gridstat_vx_ensprob_apcp03h }}">
-<!ENTITY TN_RUN_MET_GRIDSTAT_VX_ENSPROB_APCP06H    "{{ tn_run_met_gridstat_vx_ensprob_apcp06h }}">
-<!ENTITY TN_RUN_MET_GRIDSTAT_VX_ENSPROB_APCP24H    "{{ tn_run_met_gridstat_vx_ensprob_apcp24h }}">
-<!ENTITY TN_RUN_MET_GRIDSTAT_VX_ENSPROB_REFC       "{{ tn_run_met_gridstat_vx_ensprob_refc }}">
-<!ENTITY TN_RUN_MET_GRIDSTAT_VX_ENSPROB_RETOP      "{{ tn_run_met_gridstat_vx_ensprob_retop }}">
-<!ENTITY TN_RUN_MET_POINTSTAT_VX_ENSPROB_SFC       "{{ tn_run_met_pointstat_vx_ensprob_sfc }}">
-<!ENTITY TN_RUN_MET_POINTSTAT_VX_ENSPROB_UPA       "{{ tn_run_met_pointstat_vx_ensprob_upa }}">
-{%- endif%}
-<!ENTITY GET_OBS_LOCAL_MODULE_FN  "{{get_obs_local_module_fn}}">
-{%- if run_tasks_metvx_det or run_tasks_metvx_ens %}
-<!ENTITY VX_LOCAL_MODULE_FN       "{{vx_local_module_fn}}">
-{%- endif %}
-{%- if run_task_aqm_ics %}
-<!ENTITY TN_AQM_EXTRN_ICS          "{{ tn_aqm_ics }}_ext">
-<!ENTITY TN_AQM_ICS                "{{ tn_aqm_ics }}">
-{%- endif %}
-{%- if run_task_aqm_lbcs %}
-<!ENTITY TN_AQM_LBCS               "{{ tn_aqm_lbcs }}">
-{%- endif %}
-{%- if run_task_nexus_gfs_sfc %}
-<!ENTITY TN_NEXUS_GFS_SFC          "{{ tn_nexus_gfs_sfc }}">
-{%- endif %}
-{%- if run_task_nexus_emission %}
-<!ENTITY TN_NEXUS_EMISSION         "{{ tn_nexus_emission }}">
-<!ENTITY TN_NEXUS_POST_SPLIT       "{{ tn_nexus_post_split }}">
-{%- endif %}
-{%- if run_task_fire_emission %}
-<!ENTITY TN_FIRE_EMISSION          "{{ tn_fire_emission }}">
-{%- endif %}
-{%- if run_task_point_source %}
-<!ENTITY TN_POINT_SOURCE           "{{ tn_point_source }}">
-{%- endif %}
-{%- if run_task_pre_post_stat %}
-<!ENTITY TN_PRE_POST_STAT          "{{ tn_pre_post_stat }}">
-{%- endif %}
-{%- if run_task_post_stat_o3 %}
-<!ENTITY TN_POST_STAT_O3           "{{ tn_post_stat_o3 }}">
-{%- endif %}
-{%- if run_task_post_stat_pm25 %}
-<!ENTITY TN_POST_STAT_PM25         "{{ tn_post_stat_pm25 }}">
-{%- endif %}
-{%- if run_task_bias_correction_o3 %}
-<!ENTITY TN_BIAS_CORRECTION_O3     "{{ tn_bias_correction_o3 }}">
-{%- endif %}
-{%- if run_task_bias_correction_pm25 %}
-<!ENTITY TN_BIAS_CORRECTION_PM25   "{{ tn_bias_correction_pm25 }}">
-{%- endif %}
-
-<!--
-Flags that specify whether to run the preprocessing and/or verification tasks.
--->
-<!ENTITY RUN_TASK_MAKE_GRID      "{{ run_task_make_grid | upper }}">
-<!ENTITY RUN_TASK_MAKE_OROG      "{{ run_task_make_orog | upper }}">
-<!ENTITY RUN_TASK_MAKE_SFC_CLIMO "{{ run_task_make_sfc_climo | upper }}">
-
-<!--
-Number of physical cores per node for the current machine.  This is used
-below in the <nodesize> tag, but that tag is not clearly documented.  This
-parameter may be unnecessary since each task now has its own variable that
-specifies the number of processes per node being used (the PPN_... entities).
--->
-<!ENTITY NCORES_PER_NODE "{{ ncores_per_node }}">
-
-<!--
-Directories and files.
--->
-<!ENTITY USHdir                   "{{ ushdir }}">
-<!ENTITY JOBSdir                  "{{ jobsdir }}">
-<!ENTITY SCRIPTSdir               "{{ scriptsdir }}">
-<!ENTITY COMIN_BASEDIR            "{{ comin_basedir }}">
-<!ENTITY COMOUT_BASEDIR           "{{ comout_basedir }}">
-<!ENTITY GLOBAL_VAR_DEFNS_FP      "{{ global_var_defns_fp }}">
-<!ENTITY LOAD_MODULES_RUN_TASK_FP "{{ load_modules_run_task_fp }}">
-<!ENTITY EXPTDIR                  "{{ exptdir }}">
-
-<!ENTITY OBSPATH                  "{{ obspath }}">
-<!ENTITY NWGES_BASEDIR            "{{ nwges_basedir }}">
-<!ENTITY ENSCTRL_COMIN_BASEDIR    "{{ ensctrl_comin_basedir }}">
-<!ENTITY ENSCTRL_NWGES_BASEDIR    "{{ ensctrl_nwges_basedir }}">
-<!ENTITY ENSCTRL_COMOUT_BASEDIR   "{{ ensctrl_comout_basedir }}">
-<!ENTITY ENSCTRL_COMOUT_DIR       "{{ ensctrl_comout_basedir }}/{{ run }}.<cyclestr>@Y@m@d@H</cyclestr>">
-<!ENTITY RRFSE_FG_ROOT            "{{ rrfse_nwges_basedir }}">
-{%- if is_rtma %}
-<!ENTITY FG_ROOT                  "{{ fg_rootdir }}">
-{%- else %}
-<!ENTITY FG_ROOT                  "{{ nwges_basedir }}">
-{%- endif %}
-
-<!-- Temporarily turn off fcst_fv3lam subdirectory usage -->
-<!-- until run_fcst of rrfs_dev is merged                -->
-{%- if do_rrfs_dev %}
-<!ENTITY FCST_SUBDIR                  "fcst_fv3lam/">
-{%- else %}
-<!ENTITY FCST_SUBDIR                  "">
-{%- endif %}
-
-{%- if run_envir == "nco"  %}
-{%- if do_ensemble %}
-<!ENTITY DYN_DIR  "{{ dataroot }}/run_fcst_prod_{{ ensmem_indx_name }}#{{ ensmem_indx_name }}#.{{ workflow_id }}_<cyclestr>@Y@m@d@H</cyclestr>/&FCST_SUBDIR;dyn">
-<!ENTITY PHY_DIR  "{{ dataroot }}/run_fcst_prod_{{ ensmem_indx_name }}#{{ ensmem_indx_name }}#.{{ workflow_id }}_<cyclestr>@Y@m@d@H</cyclestr>/&FCST_SUBDIR;phy">
-{%- else %}
-<!ENTITY DYN_DIR  "{{ dataroot }}/run_fcst_prod.{{ workflow_id }}_<cyclestr>@Y@m@d@H</cyclestr>/&FCST_SUBDIR;dyn">
-<!ENTITY PHY_DIR  "{{ dataroot }}/run_fcst_prod.{{ workflow_id }}_<cyclestr>@Y@m@d@H</cyclestr>/&FCST_SUBDIR;phy">
-{%- endif %}
-<!ENTITY COMIN_DIR "{{ comin_basedir }}/{{ run }}.@Y@m@d/@H">
-{%- else %}
-<!ENTITY DYN_DIR  "{{ comout_basedir }}/<cyclestr>@Y@m@d@H</cyclestr>{{ slash_ensmem_subdir }}/&FCST_SUBDIR;dyn">
-<!ENTITY PHY_DIR  "{{ comout_basedir }}/<cyclestr>@Y@m@d@H</cyclestr>{{ slash_ensmem_subdir }}/&FCST_SUBDIR;phy">
-<!ENTITY COMIN_DIR "{{ comin_basedir }}/@Y@m@d@H{{ slash_ensmem_subdir }}">
-{%- endif %}
-
-{%- if run_envir == "nco"  %}
-<!ENTITY LOGDIR                   "{{ logbasedir }}/<cyclestr>@Y@m@d</cyclestr>">
-<!ENTITY LOGEXT                   ".{{ workflow_id }}.log" >
-{%- else %}
-<!ENTITY LOGDIR                   "{{ logbasedir }}">
-<!ENTITY LOGEXT                   ".log" >
-{%- endif %}
-<!ENTITY CMPEXT                   "_task_complete.txt">
-
-<!ENTITY MET_INSTALL_DIR "{{ met_install_dir }}">
-<!ENTITY METPLUS_PATH "{{ metplus_path }}">
-<!ENTITY METPLUS_CONF "{{ metplus_conf }}">
-<!ENTITY MET_CONFIG "{{ met_config }}">
-<!ENTITY CCPA_OBS_DIR "{{ ccpa_obs_dir }}">
-<!ENTITY MRMS_OBS_DIR "{{ mrms_obs_dir }}">
-<!ENTITY NDAS_OBS_DIR "{{ ndas_obs_dir }}">
-
-<!ENTITY WARMSTART_CYCLE_DIR  "{{ warmstart_cycle_dir }}">
-{%- if do_real_time %}
-<!ENTITY COMINgfs     "{{ comingfs }}">
-{%- endif %}
-
-<!--
-Reservation types.  Reservations specify the queue/partition and account
-to use for a given task.  The "DEFAULT" reservation type is used for all 
-tasks other than TN_GET_EXTRN_ICS, TN_GET_EXTRN_LBCS, and TN_RUN_FCST; 
-the "HPSS" type is used for the TN_GET_EXTRN_ICS and TN_GET_EXTRN_LBCS 
-tasks; and the "FCST" type is used for the TN_RUN_FCST task.
--->
-
-{%- if partition_default is not none %}
-<!ENTITY RSRV_DEFAULT "<account>&ACCOUNT;</account><queue>&QUEUE_DEFAULT;</queue><partition>{{ partition_default }}</partition><native>&RRFS_RESERVE;</native>">
-{%- else %}
-<!ENTITY RSRV_DEFAULT "<account>&ACCOUNT;</account><queue>&QUEUE_DEFAULT;</queue>">
-{%- endif %}
-{%- if partition_hpss is not none %}
-<!ENTITY RSRV_HPSS    "<account>&SERVICE_ACCOUNT;</account><queue>&QUEUE_HPSS;</queue><partition>{{ partition_hpss }}</partition><native>&RRFS_POST_RESERVE;</native>">
-{%- else %}
-<!ENTITY RSRV_HPSS    "<account>&SERVICE_ACCOUNT;</account><queue>&QUEUE_HPSS;</queue>">
-{%- endif %}
-{%- if partition_fcst is not none %}
-<!ENTITY RSRV_FCST    "<account>&ACCOUNT;</account><queue>&QUEUE_FCST;</queue><partition>{{ partition_fcst }}</partition>">
-{%- else %}
-<!ENTITY RSRV_FCST    "<account>&ACCOUNT;</account><queue>&QUEUE_FCST;</queue>">
-{%- endif %}
-{%- if partition_analysis is not none %}
-<!ENTITY RSRV_ANALYSIS    "<account>&ACCOUNT;</account><queue>&QUEUE_ANALYSIS;</queue><partition>{{ partition_analysis }}</partition>">
-<!ENTITY RSRV_ENKF    "<account>&ACCOUNT;</account><queue>&QUEUE_ANALYSIS;</queue><partition>{{ partition_analysis }}</partition><native>&RRFS_RESERVE;</native>">
-{%- else %}
-<!ENTITY RSRV_ANALYSIS    "<account>&ACCOUNT;</account><queue>&QUEUE_ANALYSIS;</queue>">
-<!ENTITY RSRV_ENKF    "<account>&ACCOUNT;</account><queue>&QUEUE_ANALYSIS;</queue>">
-{%- endif %}
-{%- if partition_post is not none %}
-<!ENTITY RSRV_POST    "<account>&SERVICE_ACCOUNT;</account><queue>&QUEUE_POST;</queue><partition>{{ partition_post }}</partition><native>&RRFS_POST_RESERVE;</native>">
-{%- else %}
-<!ENTITY RSRV_POST    "<account>&SERVICE_ACCOUNT;</account><queue>&QUEUE_POST;</queue>">
-{%- endif %}
-{%- if partition_prdgen is not none %}
-<!ENTITY RSRV_PRDGEN    "<account>&SERVICE_ACCOUNT;</account><queue>&QUEUE_PRDGEN;</queue><partition>{{ partition_prdgen }}</partition><native>&RRFS_POST_RESERVE;</native>">
-{%- else %}
-<!ENTITY RSRV_PRDGEN    "<account>&SERVICE_ACCOUNT;</account><queue>&QUEUE_PRDGEN;</queue>">
-{%- endif %}
-{%- if partition_graphics is not none %}
-{%- if do_ens_graphics %}
-<!ENTITY RSRV_GRAPHICS   "<account>&SERVICE_ACCOUNT;</account><queue>&QUEUE_GRAPHICS;</queue><partition>{{ partition_graphics }}</partition><native>&RRFS_POST_RESERVE;</native>">
-{%- else %}
-<!ENTITY RSRV_GRAPHICS   "<account>&SERVICE_ACCOUNT;</account><queue>&QUEUE_GRAPHICS;</queue><partition>{{ partition_graphics }}</partition><native>&RRFS_POST_RESERVE;</native>">
-{%- endif %}
-{%- else %}
-<!ENTITY RSRV_GRAPHICS   "<account>&SERVICE_ACCOUNT;</account><queue>&QUEUE_GRAPHICS;</queue><native>--exclusive</native>">
-{%- endif %}
-
-<!-- FROM RRFS_dev1 -->
-<!ENTITY START_TIME_SPINUP "{{ start_time_spinup }}">
-<!ENTITY START_TIME_PROD "{{ start_time_prod }}">
-<!ENTITY START_TIME_CONVENTIONAL_SPINUP "{{ start_time_conventional_spinup }}">
-<!ENTITY START_TIME_LATE_ANALYSIS "{{ start_time_late_analysis }}">
-<!ENTITY START_TIME_CONVENTIONAL "{{ start_time_conventional }}">
-<!ENTITY START_TIME_NSSLMOSIAC   "{{ start_time_nsslmosiac }}">
-<!ENTITY START_TIME_LIGHTNINGNC  "{{ start_time_lightningnc }}">
-<!ENTITY START_TIME_PROCSMOKE  "{{ start_time_procsmoke }}">
-
-{%- if not do_real_time %}
-<!ENTITY WALL_LIMIT_PRE ''>
-<!ENTITY WALL_LIMIT_ANAL ''>
-<!ENTITY WALL_LIMIT_FCST ''>
-<!ENTITY WALL_LIMIT_POST ''>
-<!ENTITY WALL_LIMIT_BUFR ''>
-<!ENTITY WALL_LIMIT_GRAPHICS ''>
-<!ENTITY WALL_LIMIT_RECENTER ''>
-<!ENTITY WALL_LIMIT_SAVE_RESTART ''>
-{% else %}
-<!ENTITY WALL_LIMIT_PRE '<deadline><cyclestr offset="16:00:00">@Y@m@d@H@M</cyclestr></deadline>'>
-<!ENTITY WALL_LIMIT_ANAL '<deadline><cyclestr offset="16:00:00">@Y@m@d@H@M</cyclestr></deadline>'>
-<!ENTITY WALL_LIMIT_FCST '<deadline><cyclestr offset="23:30:00">@Y@m@d@H@M</cyclestr></deadline>'>
-<!ENTITY WALL_LIMIT_POST '<deadline><cyclestr offset="24:00:00">@Y@m@d@H@M</cyclestr></deadline>'>
-<!ENTITY WALL_LIMIT_BUFR '<deadline><cyclestr offset="24:00:00">@Y@m@d@H@M</cyclestr></deadline>'>
-<!ENTITY WALL_LIMIT_BUFRSND '<deadline><cyclestr offset="24:00:00">@Y@m@d@H@M</cyclestr></deadline>'>
-<!ENTITY WALL_LIMIT_GRAPHICS '<deadline><cyclestr offset="24:00:00">@Y@m@d@H@M</cyclestr></deadline>'>
-<!ENTITY WALL_LIMIT_RECENTER '<deadline><cyclestr offset="24:00:00">@Y@m@d@H@M</cyclestr></deadline>'>
-<!ENTITY WALL_LIMIT_SAVE_RESTART '<deadline><cyclestr offset="24:00:00">@Y@m@d@H@M</cyclestr></deadline>'>
-{% endif %}
-
-]>
-
-<!--
-************************************************************************
-************************************************************************
--->
-
-{%- if not do_real_time %}
-<workflow realtime="F" scheduler="&SCHED;" cyclethrottle="200" taskthrottle="{{ taskthrottle }}">
-{% else %}
-<workflow realtime="T" scheduler="&SCHED;" cyclethrottle="24" taskthrottle="{{ taskthrottle }}" cyclelifespan="01:00:00:00">
-{%- endif %}
-{# Double quotes are required inside the strftime! Expect an error from reading the template if using single quotes. #}
-
-<!--
-************************************************************************
-************************************************************************
--->
-{%- if not do_rrfs_dev %}
-  <cycledef group="at_start">{{ cdate_first_cycl.strftime("%M %H %d %m %Y *") }}</cycledef>
-  <cycledef group="initial">{{ cdate_first_cycl.strftime("%M %H %d %m %Y *") }}</cycledef>
-
-{%- if cycl_next != date_first_cycl %}
-  <cycledef group="cycled">
-    {{- cycl_next ~ " " ~ date_last_cycl ~ " " ~ cycl_freq -}}
-  </cycledef>
-{%- endif %}
-
-{%- if fcst_len_hrs == -1 %}
-  {%- if num_fcst_len_cycl >= 1 %}
-  <cycledef group="cyc_1st"> {{- date_first_cycl ~ " " ~ date_1st_last_cycl ~ " " ~ "24:00:00" -}} </cycledef>
-  {%- endif %}
-  {%- if num_fcst_len_cycl >= 2 %}
-  <cycledef group="cyc_2nd"> {{- date_2nd_cycl ~ " " ~ date_2nd_last_cycl ~ " " ~ "24:00:00" -}} </cycledef>
-  {%- endif %}
-  {%- if num_fcst_len_cycl >= 3 %}
-  <cycledef group="cyc_3rd"> {{- date_3rd_cycl ~ " " ~ date_3rd_last_cycl ~ " " ~ "24:00:00" -}} </cycledef>
-  {%- endif %}
-  {%- if num_fcst_len_cycl >= 4 %}
-  <cycledef group="cyc_4th"> {{- date_4th_cycl ~ " " ~ date_4th_last_cycl ~ " " ~ "24:00:00" -}} </cycledef>
-  {%- endif %}
-{%- endif %}
-
-  <cycledef group="boundary">{{- date_first_cycl ~ " " ~ date_last_cycl ~ " " ~ cycl_freq -}}</cycledef>
-  <cycledef group="boundary_long">{{- date_first_cycl ~ " " ~ date_last_cycl ~ " " ~ cycl_freq -}}</cycledef>
-
-  <cycledef group="spinupcyc">{{- date_first_cycl ~ " " ~ date_last_cycl ~ " " ~ cycl_freq -}}</cycledef>
-  <cycledef group="prodcyc">{{- date_first_cycl ~ " " ~ date_last_cycl ~ " " ~ cycl_freq -}}</cycledef>
-  <cycledef group="prodcyc_long">{{- date_first_cycl ~ " " ~ date_last_cycl ~ " " ~ cycl_freq -}}</cycledef>
-
-{%- if do_save_input %}
-  <cycledef group="saveinputcyc"> {{ date_first_cycl ~ " " ~ date_last_cycl ~ " " ~ cycl_freq }} </cycledef>
-{%- endif %}
-  <cycledef group="recentercyc"> {{ date_first_cycl ~ " " ~ date_last_cycl ~ " " ~ cycl_freq }} </cycledef>
-  <cycledef group="archive">  {{ date_first_cycl ~ " " ~ date_last_cycl ~ " " ~ cycl_freq }} </cycledef> 
-
-{%- else -%}
-<!--
-************************************************************************
-************************************************************************
--->
-  <cycledef group="at_start">{{ at_start_cycledef }} </cycledef>
-  <cycledef group="initial"> {{ initial_cycledef }} </cycledef>
-  <cycledef group="boundary"> {{ boundary_cycledef }} </cycledef>
-  <cycledef group="boundary_long"> {{ boundary_long_cycledef }} </cycledef>
-
-  <cycledef group="spinupcyc"> {{ spinup_cycledef }} </cycledef>
-  <cycledef group="prodcyc"> {{ prod_cycledef }} </cycledef>
-  <cycledef group="prodcyc_long"> {{ prodlong_cycledef }} </cycledef>
-
-{%- if do_save_input %}
-  <cycledef group="saveinputcyc"> {{ saveinput_cycledef }} </cycledef>
-{%- endif %}
-  <cycledef group="recentercyc"> {{ recenter_cycledef }} </cycledef>
-  <cycledef group="archive">  {{ archive_cycledef }} </cycledef> 
-
-{%- endif -%}
-<!--
-************************************************************************
-************************************************************************
--->
-
-  <log>
-  {%- if run_envir == "nco"  %}
-    &LOGDIR;/FV3LAM_wflow.{{ workflow_id }}.log
-  {%- else %}
-    &LOGDIR;/FV3LAM_wflow.log
-  {%- endif %}
-  </log>
-
-<!-- 
-The following command works to call the J-job for a given task (in this
-case the TN_MAKE_GRID task) if in the script LOAD_MODULES_RUN_TASK_FP we 
-do NOT call exec to run the J-job.  The command first sources the script
-LOAD_MODULES_RUN_TASK_FP and then runs the J-job, so it is simpler than
-calling exec and thus preferred if NCO accepts it.  Note that the portion
-of the command that sources LOAD_MODULES_RUN_TASK_FP also passes an 
-argument to it (the argument being the name of the task).  This works in
-bash but it probably won't work in sh.
-
-If this method is acceptable to NCO, then for clarity maybe we can
-source LOAD_MODULES_RUN_TASK_FP within the J-job instead of here since
-we are already sourcing other files in the J-job anyway.
--->
-<!--
-    <command>{ . &LOAD_MODULES_RUN_TASK_FP; "&TN_MAKE_GRID;";
-               &JOBSdir;/JREGIONAL_MAKE_GRID;
-             }</command>
--->
-<!--
-The following command works if we call exec in LOAD_MODULES_RUN_TASK_FP
-to run the J-job.  This passes the J-job script as the second argument
-to LOAD_MODULES_RUN_TASK_FP (the first argument is the task name).  The
-J-job then uses exec to run the J-job (while also terminating the LOAD_-
-MODULES_RUN_TASK_FP script.
--->
-
-<!--
-************************************************************************
-************************************************************************
--->
-{%- if run_task_make_grid %}
-  <task name="&TN_MAKE_GRID;" cycledefs="at_start" maxtries="{{ maxtries_make_grid }}">
-
-    &RSRV_DEFAULT;
-    <command>&LOAD_MODULES_RUN_TASK_FP; "&TN_MAKE_GRID;" "&JOBSdir;/JREGIONAL_MAKE_GRID"</command>
-    <nodes>{{ nnodes_make_grid }}:ppn={{ ppn_make_grid }}</nodes>
-    <walltime>{{ wtime_make_grid }}</walltime>
-    <nodesize>&NCORES_PER_NODE;</nodesize>
-    <native>&SCHED_NATIVE_CMD;</native>
-    <jobname>&TAG;&TN_MAKE_GRID;</jobname>
-    <join>&LOGDIR;/&TN_MAKE_GRID;&LOGEXT;</join>
-
-    <envar><name>GLOBAL_VAR_DEFNS_FP</name><value>&GLOBAL_VAR_DEFNS_FP;</value></envar>
-    <envar><name>USHdir</name><value>&USHdir;</value></envar>
-    <envar><name>PDY</name><value><cyclestr>@Y@m@d</cyclestr></value></envar>
-    <envar><name>cyc</name><value><cyclestr>@H</cyclestr></value></envar>
-    <envar><name>subcyc</name><value><cyclestr>@M</cyclestr></value></envar>
-    <envar><name>LOGDIR</name><value>&LOGDIR;</value></envar>
-
-  </task>
-{%- endif %}
-<!--
-************************************************************************
-************************************************************************
--->
-{%- if run_task_make_orog %}
-  <task name="&TN_MAKE_OROG;" cycledefs="at_start" maxtries="{{ maxtries_make_orog }}">
-
-    &RSRV_DEFAULT;
-    <command>&LOAD_MODULES_RUN_TASK_FP; "&TN_MAKE_OROG;" "&JOBSdir;/JREGIONAL_MAKE_OROG"</command>
-    <nodes>{{ nnodes_make_orog }}:ppn={{ ppn_make_orog }}</nodes>
-    <walltime>{{ wtime_make_orog }}</walltime>
-    <nodesize>&NCORES_PER_NODE;</nodesize>
-    <native>&SCHED_NATIVE_CMD;</native>
-    <jobname>&TAG;&TN_MAKE_OROG;</jobname>
-    <join>&LOGDIR;/&TN_MAKE_OROG;&LOGEXT;</join>
-
-    <envar><name>GLOBAL_VAR_DEFNS_FP</name><value>&GLOBAL_VAR_DEFNS_FP;</value></envar>
-    <envar><name>USHdir</name><value>&USHdir;</value></envar>
-    <envar><name>PDY</name><value><cyclestr>@Y@m@d</cyclestr></value></envar>
-    <envar><name>cyc</name><value><cyclestr>@H</cyclestr></value></envar>
-    <envar><name>subcyc</name><value><cyclestr>@M</cyclestr></value></envar>
-    <envar><name>LOGDIR</name><value>&LOGDIR;</value></envar>
-
-    <dependency>
-      <or>
-<!--        <taskdep task="make_grid"/> -->
-        <datadep age="00:00:00:05">&EXPTDIR;/grid/&TN_MAKE_GRID;&CMPEXT;</datadep>
-        <streq><left>&RUN_TASK_MAKE_GRID;</left><right>FALSE</right></streq>
-      </or>
-    </dependency>
-
-  </task>
-{%- endif %}
-<!--
-************************************************************************
-************************************************************************
--->
-{%- if run_task_make_sfc_climo %}
-  <task name="&TN_MAKE_SFC_CLIMO;" cycledefs="at_start" maxtries="{{ maxtries_make_sfc_climo }}">
-
-    &RSRV_DEFAULT;
-    <command>&LOAD_MODULES_RUN_TASK_FP; "&TN_MAKE_SFC_CLIMO;" "&JOBSdir;/JREGIONAL_MAKE_SFC_CLIMO"</command>
-    <nodes>{{ nnodes_make_sfc_climo }}:ppn={{ ppn_make_sfc_climo }}</nodes>
-    <walltime>{{ wtime_make_sfc_climo }}</walltime>
-    <nodesize>&NCORES_PER_NODE;</nodesize>
-    <native>&SCHED_NATIVE_CMD;</native>
-    <jobname>&TAG;&TN_MAKE_SFC_CLIMO;</jobname>
-    <join>&LOGDIR;/&TN_MAKE_SFC_CLIMO;&LOGEXT;</join>
-
-    <envar><name>GLOBAL_VAR_DEFNS_FP</name><value>&GLOBAL_VAR_DEFNS_FP;</value></envar>
-    <envar><name>USHdir</name><value>&USHdir;</value></envar>
-    <envar><name>PDY</name><value><cyclestr>@Y@m@d</cyclestr></value></envar>
-    <envar><name>cyc</name><value><cyclestr>@H</cyclestr></value></envar>
-    <envar><name>subcyc</name><value><cyclestr>@M</cyclestr></value></envar>
-    <envar><name>LOGDIR</name><value>&LOGDIR;</value></envar>
-
-    <dependency>
-      <and>
-        <or>
-<!--          <taskdep task="&TN_MAKE_GRID;"/> -->
-          <datadep age="00:00:00:05">&EXPTDIR;/grid/&TN_MAKE_GRID;&CMPEXT;</datadep>
-          <streq><left>&RUN_TASK_MAKE_GRID;</left><right>FALSE</right></streq>
-        </or>
-        <or>
-<!--          <taskdep task="&TN_MAKE_OROG;"/> -->
-          <datadep age="00:00:00:05">&EXPTDIR;/orog/&TN_MAKE_OROG;&CMPEXT;</datadep>
-          <streq><left>&RUN_TASK_MAKE_OROG;</left><right>FALSE</right></streq>
-        </or>
-      </and>
-    </dependency>
-
-  </task>
-{%- endif %}
-<!--
-************************************************************************
-************************************************************************
--->
-{%- if run_task_nexus_gfs_sfc %}
-  <task name="&TN_NEXUS_GFS_SFC;" cycledefs="prodcyc" maxtries="{{ maxtries_nexus_gfs_sfc }}">
-
-  {%- if do_real_time %}
-    &RSRV_DEFAULT;
-  {%- else %}
-    &RSRV_HPSS;
-  {%- endif %}
-    <command>&LOAD_MODULES_RUN_TASK_FP; "&TN_NEXUS_GFS_SFC;" "&JOBSdir;/JREGIONAL_NEXUS_GFS_SFC"</command>
-    <nodes>{{ nnodes_nexus_gfs_sfc }}:ppn={{ ppn_nexus_gfs_sfc }}</nodes>
-  {%- if machine not in ["GAEA", "NOAACLOUD"]  %}
-  {%- if not do_real_time %}   
-    <memory>{{ mem_nexus_gfs_sfc }}</memory>
-  {%- endif %}
-  {%- endif %}
-    <walltime>{{ wtime_nexus_gfs_sfc }}</walltime>
-    <nodesize>&NCORES_PER_NODE;</nodesize>
-  {%- if machine not in ["WCOSS2"] %}
-    <native>&SCHED_NATIVE_CMD;</native>
-  {%- endif %}
-    <jobname>&TAG;&TN_NEXUS_GFS_SFC;</jobname>
-    <join>&LOGDIR;/&TN_NEXUS_GFS_SFC;<cyclestr>_@Y@m@d@H</cyclestr>&LOGEXT;</join>
-
-    <envar><name>GLOBAL_VAR_DEFNS_FP</name><value>&GLOBAL_VAR_DEFNS_FP;</value></envar>
-    <envar><name>USHdir</name><value>&USHdir;</value></envar>
-    <envar><name>PDY</name><value><cyclestr>@Y@m@d</cyclestr></value></envar>
-    <envar><name>cyc</name><value><cyclestr>@H</cyclestr></value></envar>
-    <envar><name>subcyc</name><value><cyclestr>@M</cyclestr></value></envar>
-    <envar><name>LOGDIR</name><value>&LOGDIR;</value></envar>
-    <envar><name>SLASH_ENSMEM_SUBDIR</name><value><cyclestr>{{ slash_ensmem_subdir }}</cyclestr></value></envar>
-
-  {%- if do_real_time %}
-    <dependency>
-      <datadep age="00:00:00:05"><cyclestr offset="-{{- cycl_freq -}}">&COMINgfs;/gfs.@Y@m@d/@H/atmos</cyclestr></datadep>
-    </dependency>
-  {%- endif %}
-
-  </task>
-{%- endif %}
-<!--
-************************************************************************
-************************************************************************
--->
-{%- if run_task_nexus_emission %}
-<!--
-************************************************************************
-************************************************************************
--->
-  <metatask name="&TN_NEXUS_EMISSION;">
-    <var name="nspt">{% for h in range(0, num_split_nexus) %}{{ " %02d" % h }}{% endfor %}</var>
-      <task name="&TN_NEXUS_EMISSION;_#nspt#" cycledefs="prodcyc" maxtries="{{ maxtries_nexus_emission }}">
-        &RSRV_DEFAULT;
-        <command>&LOAD_MODULES_RUN_TASK_FP; "&TN_NEXUS_EMISSION;" "&JOBSdir;/JREGIONAL_NEXUS_EMISSION"</command>
-        {%- if machine in ["HERA"]  %}
-        <nodes>{{ nnodes_nexus_emission }}:ppn={{ ppn_nexus_emission }}</nodes>
-        <native>{{ native_nexus_emission }}</native>
-        {%- elif machine in ["WCOSS2"]  %}
-        <nodes>{{ nnodes_nexus_emission }}:ppn={{ ppn_nexus_emission }}:tpp={{ omp_num_threads_nexus_emission }}</nodes>
-        <native>&SCHED_NATIVE_CMD;</native>
-        {%- else %}
-        <nodes>{{ nnodes_nexus_emission }}:ppn={{ ppn_nexus_emission }}</nodes>    
-        {%- endif %}
-        <walltime>{{ wtime_nexus_emission }}</walltime>
-        <nodesize>&NCORES_PER_NODE;</nodesize>
-        <jobname>&TAG;&TN_NEXUS_EMISSION;_#nspt#</jobname>
-        <join>&LOGDIR;/&TN_NEXUS_EMISSION;<cyclestr>_@Y@m@d@H_s#nspt#&LOGEXT;</cyclestr></join>
-
-        <envar><name>GLOBAL_VAR_DEFNS_FP</name><value>&GLOBAL_VAR_DEFNS_FP;</value></envar>
-        <envar><name>USHdir</name><value>&USHdir;</value></envar>
-	    <envar><name>PDY</name><value><cyclestr>@Y@m@d</cyclestr></value></envar>
-        <envar><name>cyc</name><value><cyclestr>@H</cyclestr></value></envar>
-        <envar><name>subcyc</name><value><cyclestr>@M</cyclestr></value></envar>
-        <envar><name>nspt</name><value>#nspt#</value></envar>
-	    <envar><name>LOGDIR</name><value>&LOGDIR;</value></envar>
-	    <envar><name>SLASH_ENSMEM_SUBDIR</name><value><cyclestr>{{ slash_ensmem_subdir }}</cyclestr></value></envar>
-{%- if run_task_nexus_gfs_sfc %}	
-        <dependency>
-          <taskdep task="&TN_NEXUS_GFS_SFC;"/>    
-	    </dependency>
-{%- endif %}
-      </task>
-  </metatask>      
-<!--
-************************************************************************
-************************************************************************
--->
-  <task name="&TN_NEXUS_POST_SPLIT;" cycledefs="prodcyc" maxtries="{{ maxtries_nexus_post_split }}">
-    &RSRV_DEFAULT;
-    <command>&LOAD_MODULES_RUN_TASK_FP; "&TN_NEXUS_POST_SPLIT;" "&JOBSdir;/JREGIONAL_NEXUS_POST_SPLIT"</command>
-    <nodes>{{ nnodes_nexus_post_split }}:ppn={{ ppn_nexus_post_split }}</nodes>
-    <walltime>{{ wtime_nexus_post_split }}</walltime>
-    <nodesize>&NCORES_PER_NODE;</nodesize>
-    <jobname>&TAG;&TN_NEXUS_POST_SPLIT;</jobname>
-    <join>&LOGDIR;/&TN_NEXUS_POST_SPLIT;<cyclestr>_@Y@m@d@H&LOGEXT;</cyclestr></join>
-
-    <envar><name>GLOBAL_VAR_DEFNS_FP</name><value>&GLOBAL_VAR_DEFNS_FP;</value></envar>
-    <envar><name>USHdir</name><value>&USHdir;</value></envar>
-    <envar><name>PDY</name><value><cyclestr>@Y@m@d</cyclestr></value></envar>
-    <envar><name>cyc</name><value><cyclestr>@H</cyclestr></value></envar>
-    <envar><name>subcyc</name><value><cyclestr>@M</cyclestr></value></envar>
-    <envar><name>LOGDIR</name><value>&LOGDIR;</value></envar>
-    <envar><name>SLASH_ENSMEM_SUBDIR</name><value><cyclestr>{{ slash_ensmem_subdir }}</cyclestr></value></envar>
-
-    <dependency>
-      <metataskdep metatask="&TN_NEXUS_EMISSION;"/>
-    </dependency>
-
-  </task>
-{%- endif %}
-<!--
-************************************************************************
-************************************************************************
--->
-{%- if run_task_fire_emission %}
-  <task name="&TN_FIRE_EMISSION;" cycledefs="prodcyc" maxtries="{{ maxtries_fire_emission }}">
-
-  {%- if do_aqm_save_fire %}
-    &RSRV_HPSS;
-  {%- else %}
-    &RSRV_DEFAULT;
-  {%- endif %}
-    <command>&LOAD_MODULES_RUN_TASK_FP; "&TN_FIRE_EMISSION;" "&JOBSdir;/JREGIONAL_FIRE_EMISSION"</command>
-    <nodes>{{ nnodes_fire_emission }}:ppn={{ ppn_fire_emission }}</nodes>
-  {%- if machine not in ["GAEA", "NOAACLOUD"]  %}
-  {%- if not do_real_time %}
-    <memory>{{ mem_fire_emission }}</memory>
-  {%- endif %}
-  {%- endif %}
-    <walltime>{{ wtime_fire_emission }}</walltime>
-    <nodesize>&NCORES_PER_NODE;</nodesize>
-  {%- if machine not in ["WCOSS2"] %}
-    <native>&SCHED_NATIVE_CMD;</native>
-  {%- endif %}
-    <jobname>&TAG;&TN_FIRE_EMISSION;</jobname>
-    <join>&LOGDIR;/&TN_FIRE_EMISSION;<cyclestr>_@Y@m@d@H</cyclestr>&LOGEXT;</join>
-
-    <envar><name>GLOBAL_VAR_DEFNS_FP</name><value>&GLOBAL_VAR_DEFNS_FP;</value></envar>
-    <envar><name>USHdir</name><value>&USHdir;</value></envar>
-    <envar><name>PDY</name><value><cyclestr>@Y@m@d</cyclestr></value></envar>
-    <envar><name>cyc</name><value><cyclestr>@H</cyclestr></value></envar>
-    <envar><name>subcyc</name><value><cyclestr>@M</cyclestr></value></envar>
-    <envar><name>LOGDIR</name><value>&LOGDIR;</value></envar>
-    <envar><name>SLASH_ENSMEM_SUBDIR</name><value><cyclestr>{{ slash_ensmem_subdir }}</cyclestr></value></envar>
-  </task>
-{%- endif %}
-<!--
-************************************************************************
-************************************************************************
--->
-{%- if run_task_point_source %}
-  <task name="&TN_POINT_SOURCE;" cycledefs="prodcyc" maxtries="{{ maxtries_point_source }}">
-
-    &RSRV_DEFAULT;
-    <command>&LOAD_MODULES_RUN_TASK_FP; "&TN_POINT_SOURCE;" "&JOBSdir;/JREGIONAL_POINT_SOURCE"</command>
-    <nodes>{{ nnodes_point_source }}:ppn={{ ppn_point_source }}</nodes>    
-    <walltime>{{ wtime_point_source }}</walltime>
-    <nodesize>&NCORES_PER_NODE;</nodesize>
-    <jobname>&TAG;&TN_POINT_SOURCE;</jobname>
-    <join>&LOGDIR;/&TN_POINT_SOURCE;<cyclestr>_@Y@m@d@H&LOGEXT;</cyclestr></join>
-
-    <envar><name>GLOBAL_VAR_DEFNS_FP</name><value>&GLOBAL_VAR_DEFNS_FP;</value></envar>
-    <envar><name>USHdir</name><value>&USHdir;</value></envar>    
-    <envar><name>PDY</name><value><cyclestr>@Y@m@d</cyclestr></value></envar>
-    <envar><name>cyc</name><value><cyclestr>@H</cyclestr></value></envar>
-    <envar><name>subcyc</name><value><cyclestr>@M</cyclestr></value></envar>
-    <envar><name>LOGDIR</name><value>&LOGDIR;</value></envar>
-    <envar><name>SLASH_ENSMEM_SUBDIR</name><value><cyclestr>{{ slash_ensmem_subdir }}</cyclestr></value></envar>
-
-    <dependency>
-<!-- <taskdep task="&TN_MAKE_GRID;"/> -->
-      <or>
-        <datadep age="00:00:00:05">&EXPTDIR;/grid/&TN_MAKE_GRID;&CMPEXT;</datadep>
-        <streq><left>&RUN_TASK_MAKE_GRID;</left><right>FALSE</right></streq>
-      </or>
-    </dependency>
-
-  </task>
-{%- endif %}
-<!--
-************************************************************************
-************************************************************************
--->
-{%- if not do_ensfcst %}
-{%- if do_rrfs_dev %}
-
-<!-- beginning of meta block for prod spinup  -->
-{%- if do_smoke_dust or do_nonvar_cldanal or do_refl2tten or do_enkf_radar_ref or do_envar_radar_ref %}
-<metatask name="data_preprocessing">
-  
-{%- if do_spinup %}
-  <var name="cycletype">spinupcyc prodcyc,prodcyc_long</var>
-  <var name="type">spinup prod</var>
-{% else %}
-  <var name="cycletype">prodcyc,prodcyc_long</var>
-  <var name="type">prod</var>
-{%- endif %}
-
-<!--
-************************************************************************
-************************************************************************
--->
-{%- if do_smoke_dust %}
-  <task name="&TN_PROCESS_SMOKE;_#type#" cycledefs="#cycletype#"  maxtries="{{ maxtries_process_smoke }}">
-
-    &RSRV_DEFAULT;
-    &WALL_LIMIT_ANAL;
-
-    <command>&LOAD_MODULES_RUN_TASK_FP; "&TN_RUN_SMOKE;" "&JOBSdir;/JREGIONAL_PROCESS_SMOKE"</command>
-
-    <nodes>{{ nnodes_process_smoke }}:ppn={{ ppn_process_smoke }}</nodes>
-    <walltime>{{ wtime_process_smoke }}</walltime>
-    <nodesize>&NCORES_PER_NODE;</nodesize>
-    <native>&SCHED_NATIVE_CMD;</native>
-  {%- if machine not in ["GAEA", "NOAACLOUD"]  %}
-    <memory>{{ mem_process_smoke }}</memory>
-  {%- endif %}
-
-    <jobname>&TAG;&TN_PROCESS_SMOKE;_#type#</jobname>
-    <join>&LOGDIR;/&TN_PROCESS_SMOKE;_#type#<cyclestr>_@Y@m@d@H</cyclestr>&LOGEXT;</join>
-
-    <envar><name>GLOBAL_VAR_DEFNS_FP</name><value>&GLOBAL_VAR_DEFNS_FP;</value></envar>
-    <envar><name>USHdir</name><value>&USHdir;</value></envar>
-    <envar><name>PDY</name><value><cyclestr>@Y@m@d</cyclestr></value></envar>
-    <envar><name>cyc</name><value><cyclestr>@H</cyclestr></value></envar>
-    <envar><name>subcyc</name><value><cyclestr>@M</cyclestr></value></envar>
-    <envar><name>LOGDIR</name><value>&LOGDIR;</value></envar>
-
-    <envar><name>CYCLE_TYPE</name><value><cyclestr>#type#</cyclestr></value></envar>
-    <envar><name>CYCLE_SUBTYPE</name><value><cyclestr></cyclestr></value></envar>
-    <envar><name>NWGES_BASEDIR</name><value>&NWGES_BASEDIR;</value></envar>
-    <envar><name>NWGES_DIR</name><value>&NWGES_BASEDIR;</value></envar>
-
-    <dependency>
-      <and>
-        <timedep><cyclestr offset="&START_TIME_PROCSMOKE;">@Y@m@d@H@M00</cyclestr></timedep>
-      </and>
-    </dependency>
-
-  </task>
-{%- endif %}
-
-{%- if do_nonvar_cldanal or do_refl2tten or do_enkf_radar_ref or do_envar_radar_ref %}
-<!--
-************************************************************************
-************************************************************************
---> 
-  <task name="&TN_PROCESS_RADAR_REF;_#type#" cycledefs="#cycletype#"  maxtries="{{ maxtries_process_radarref }}">
-    
-    &RSRV_DEFAULT;
-    &WALL_LIMIT_ANAL;
-
-    <command>&LOAD_MODULES_RUN_TASK_FP; "&TN_RUN_ANAL;" "&JOBSdir;/JREGIONAL_PROCESS_RADARREF"</command>
-      
-    <nodes>{{ nnodes_process_radarref }}:ppn={{ ppn_process_radarref }}</nodes>
-    <walltime>{{ wtime_process_radarref }}</walltime>
-    <nodesize>&NCORES_PER_NODE;</nodesize>
-    <native>&SCHED_NATIVE_CMD;</native>
-
-    <jobname>&TAG;&TN_PROCESS_RADAR_REF;_#type#</jobname>
-    <join>&LOGDIR;/&TN_PROCESS_RADAR_REF;_#type#<cyclestr>_@Y@m@d@H</cyclestr>&LOGEXT;</join>
-        
-    <envar><name>GLOBAL_VAR_DEFNS_FP</name><value>&GLOBAL_VAR_DEFNS_FP;</value></envar>
-    <envar><name>USHdir</name><value>&USHdir;</value></envar>
-    <envar><name>PDY</name><value><cyclestr>@Y@m@d</cyclestr></value></envar>
-    <envar><name>cyc</name><value><cyclestr>@H</cyclestr></value></envar>
-    <envar><name>subcyc</name><value><cyclestr>@M</cyclestr></value></envar>
-    <envar><name>LOGDIR</name><value>&LOGDIR;</value></envar>
-
-    <envar><name>CYCLE_TYPE</name><value><cyclestr>#type#</cyclestr></value></envar>
-    <envar><name>CYCLE_SUBTYPE</name><value><cyclestr></cyclestr></value></envar>
-    <envar><name>RADAR_REF_THINNING</name><value>{{ radar_ref_thinning }}</value></envar>
-    <envar><name>NWGES_BASEDIR</name><value>&NWGES_BASEDIR;</value></envar>
-        
-    <dependency>
-      <and>
-        <timedep><cyclestr offset="&START_TIME_NSSLMOSIAC;">@Y@m@d@H@M00</cyclestr></timedep>
-      </and>
-    </dependency>
-
-  </task>
-<!--
-************************************************************************
-************************************************************************
--->
-{%- if do_nldn_lght %}
-  <task name="&TN_PROCESS_LIGHTNING;_#type#" cycledefs="#cycletype#"  maxtries="{{ maxtries_process_lightning }}">
-
-    &RSRV_DEFAULT;
-    &WALL_LIMIT_ANAL;
-
-    <command>&LOAD_MODULES_RUN_TASK_FP; "&TN_RUN_ANAL;" "&JOBSdir;/JREGIONAL_PROCESS_LIGHTNING"</command>
-
-    <nodes>{{ nnodes_process_lightning }}:ppn={{ ppn_process_lightning }}</nodes>
-    <walltime>{{ wtime_process_lightning }}</walltime>
-    <nodesize>&NCORES_PER_NODE;</nodesize>
-    <native>&SCHED_NATIVE_CMD;</native>
-
-    <jobname>&TAG;&TN_PROCESS_LIGHTNING;_#type#</jobname>
-    <join>&LOGDIR;/&TN_PROCESS_LIGHTNING;_#type#<cyclestr>_@Y@m@d@H</cyclestr>&LOGEXT;</join>
-
-    <envar><name>GLOBAL_VAR_DEFNS_FP</name><value>&GLOBAL_VAR_DEFNS_FP;</value></envar>
-    <envar><name>USHdir</name><value>&USHdir;</value></envar>
-    <envar><name>PDY</name><value><cyclestr>@Y@m@d</cyclestr></value></envar>
-    <envar><name>cyc</name><value><cyclestr>@H</cyclestr></value></envar>
-    <envar><name>subcyc</name><value><cyclestr>@M</cyclestr></value></envar>
-    <envar><name>LOGDIR</name><value>&LOGDIR;</value></envar>
-
-    <envar><name>CYCLE_TYPE</name><value><cyclestr>#type#</cyclestr></value></envar>
-    <envar><name>CYCLE_SUBTYPE</name><value><cyclestr></cyclestr></value></envar>
-
-    <dependency>
-      <and>
-        <timedep><cyclestr offset="&START_TIME_LIGHTNINGNC;">@Y@m@d@H@M00</cyclestr></timedep>
-      </and>
-    </dependency>
-
-  </task>
-{%- endif %}
-<!--
-************************************************************************
-************************************************************************
--->
-  <task name="&TN_PROCESS_BUFR;_#type#" cycledefs="#cycletype#"  maxtries="{{ maxtries_process_bufr }}">
-
-    &RSRV_DEFAULT;
-    &WALL_LIMIT_ANAL;
-
-    <command>&LOAD_MODULES_RUN_TASK_FP; "&TN_RUN_ANAL;" "&JOBSdir;/JREGIONAL_PROCESS_BUFR"</command>
-
-    <nodes>{{ nnodes_process_bufr }}:ppn={{ ppn_process_bufr }}</nodes>
-    <walltime>{{ wtime_process_bufr }}</walltime>
-    <nodesize>&NCORES_PER_NODE;</nodesize>
-    <native>&SCHED_NATIVE_CMD;</native>
-  {%- if machine not in ["GAEA", "NOAACLOUD"]  %}
-    <memory>{{ mem_process_bufr }}</memory>
-  {%- endif %}
-    <jobname>&TAG;&TN_PROCESS_BUFR;_#type#</jobname>
-    <join>&LOGDIR;/&TN_PROCESS_BUFR;_#type#<cyclestr>_@Y@m@d@H</cyclestr>&LOGEXT;</join>
-
-    <envar><name>GLOBAL_VAR_DEFNS_FP</name><value>&GLOBAL_VAR_DEFNS_FP;</value></envar>
-    <envar><name>USHdir</name><value>&USHdir;</value></envar>
-    <envar><name>PDY</name><value><cyclestr>@Y@m@d</cyclestr></value></envar>
-    <envar><name>cyc</name><value><cyclestr>@H</cyclestr></value></envar>
-    <envar><name>subcyc</name><value><cyclestr>@M</cyclestr></value></envar>
-    <envar><name>LOGDIR</name><value>&LOGDIR;</value></envar>
-
-    <envar><name>CYCLE_TYPE</name><value><cyclestr>#type#</cyclestr></value></envar>
-    <envar><name>CYCLE_SUBTYPE</name><value><cyclestr></cyclestr></value></envar>
-
-    <dependency>
-      <and>
-        <timedep><cyclestr offset="&START_TIME_CONVENTIONAL;">@Y@m@d@H@M00</cyclestr></timedep>
-      </and>
-    </dependency>
-
-  </task>
-<!--
-************************************************************************
-************************************************************************
--->
-{%- endif %}
-<!--
-************************************************************************
-************************************************************************
--->
-</metatask>
-{%- endif %}
-<!-- end of meta block for prod spinup  -->
-
-{%- endif %}
-{%- endif %}
-<!--
-************************************************************************
-************************************************************************
--->
-{% if not is_rtma %}
-
-{%- if do_ensemble %}
- <metatask name="run_ensemble_pre">
-
-  <var name="{{ ensmem_indx_name }}">{% for m in range(1, num_ens_members+1) %}{{ "%03d " % m }}{% endfor %}</var>
-  {%- if do_enscontrol %}
-    <var name="subdirGE">/gec00{% for m in range(2, num_ens_members+1) %}{{ " /gep%02d"%m }}{% endfor %}</var>
-    <var name="memNameWRF">_mem0000{% for m in range(2, num_ens_members+1) %}{{ " _mem%04d"%m }}{% endfor %} </var>
-  {%- else %}
-    <var name="subdirGE">{% for m in range(1, num_ens_members+1) %}{{ " /gep%02d"%m }}{% endfor %}</var>
-    <var name="memNameWRF">{% for m in range(1, num_ens_members+1) %}{{ " _mem%04d"%m }}{% endfor %} </var>
-    <var name="memNameGDAS">{% for m in range(1, num_ens_members+1) %}{{ " mem%03d"%m }}{% endfor %} </var>
-  {%- endif %}
-    <var name="subdirGDAS">{% for m in range(1, num_ens_members+1) %}{{ " /mem%03d"%m }}{% endfor %}</var>
-{%- endif %}
-
-<!--
-************************************************************************
-************************************************************************
--->
-{%- if run_task_aqm_ics %}
-<!--
-************************************************************************
-************************************************************************
--->
-  {%- if not coldstart %}
-  <task name="&TN_AQM_EXTRN_ICS;" cycledefs="at_start" maxtries="{{ maxtries_aqm_ics }}">
-
-    &RSRV_DEFAULT;
-    <command>&LOAD_MODULES_RUN_TASK_FP; "&TN_AQM_ICS;" "&JOBSdir;/JREGIONAL_AQM_ICS"</command>
-    <nodes>{{ nnodes_aqm_ics }}:ppn={{ ppn_aqm_ics }}</nodes>
-    <walltime>{{ wtime_aqm_ics }}</walltime>
-    <nodesize>&NCORES_PER_NODE;</nodesize>
-    <jobname>&TAG;&TN_AQM_EXTRN_ICS;</jobname>
-    <join>&LOGDIR;/&TN_AQM_EXTRN_ICS;<cyclestr>_@Y@m@d@H&LOGEXT;</cyclestr></join>
-
-    <envar><name>GLOBAL_VAR_DEFNS_FP</name><value>&GLOBAL_VAR_DEFNS_FP;</value></envar>
-    <envar><name>USHdir</name><value>&USHdir;</value></envar>    
-    <envar><name>PDY</name><value><cyclestr>@Y@m@d</cyclestr></value></envar>
-    <envar><name>cyc</name><value><cyclestr>@H</cyclestr></value></envar>
-    <envar><name>subcyc</name><value><cyclestr>@M</cyclestr></value></envar>
-    <envar><name>LOGDIR</name><value>&LOGDIR;</value></envar>
-    <envar><name>PREV_CYCLE_DIR</name><value>&WARMSTART_CYCLE_DIR;</value></envar>
-    <envar><name>SLASH_ENSMEM_SUBDIR</name><value><cyclestr>{{ slash_ensmem_subdir }}</cyclestr></value></envar>
-
-    <dependency>
-      <and>
-        <taskdep task="&TN_MAKE_ICS;"/>
-        <or>
-          <datadep age="00:00:00:05">&WARMSTART_CYCLE_DIR;/RESTART/<cyclestr>@Y@m@d.@H@M@S.fv_tracer.res.tile1.nc</cyclestr></datadep>
-          <datadep age="00:00:00:05">&WARMSTART_CYCLE_DIR;/RESTART/fv_tracer.res.tile1.nc</datadep>
-        </or>
-      </and>
-    </dependency>
-
-  </task>
-  {%- endif %}
-<!--
-************************************************************************
-************************************************************************
--->
-  <task name="&TN_AQM_ICS;" cycledefs="cycled" maxtries="{{ maxtries_aqm_ics }}">
-
-    &RSRV_DEFAULT;
-    <command>&LOAD_MODULES_RUN_TASK_FP; "&TN_AQM_ICS;" "&JOBSdir;/JREGIONAL_AQM_ICS"</command>
-    <nodes>{{ nnodes_aqm_ics }}:ppn={{ ppn_aqm_ics }}</nodes>
-    <walltime>{{ wtime_aqm_ics }}</walltime>
-    <nodesize>&NCORES_PER_NODE;</nodesize>
-    <jobname>&TAG;&TN_AQM_ICS;</jobname>
-    <join>&LOGDIR;/&TN_AQM_ICS;<cyclestr>_@Y@m@d@H&LOGEXT;</cyclestr></join>
-
-    <envar><name>GLOBAL_VAR_DEFNS_FP</name><value>&GLOBAL_VAR_DEFNS_FP;</value></envar>
-    <envar><name>USHdir</name><value>&USHdir;</value></envar>
-    <envar><name>PDY</name><value><cyclestr>@Y@m@d</cyclestr></value></envar>
-    <envar><name>cyc</name><value><cyclestr>@H</cyclestr></value></envar>
-    <envar><name>subcyc</name><value><cyclestr>@M</cyclestr></value></envar>
-    <envar><name>LOGDIR</name><value>&LOGDIR;</value></envar>
-    <envar><name>PREV_CYCLE_DIR</name><value><cyclestr offset="-{{- cycl_freq -}}">&COMIN_DIR;</cyclestr></value></envar>
-    <envar><name>SLASH_ENSMEM_SUBDIR</name><value><cyclestr>{{ slash_ensmem_subdir }}</cyclestr></value></envar>
-
-    <dependency>
-      <and>
-        <taskdep task="&TN_MAKE_ICS;"/>
-        <or>
-          <datadep age="00:00:00:05"><cyclestr offset="-{{- cycl_freq -}}">&COMIN_DIR;</cyclestr>/RESTART/<cyclestr>@Y@m@d.@H@M@S.fv_tracer.res.tile1.nc</cyclestr></datadep>
-          <datadep age="00:00:00:05"><cyclestr offset="-{{- cycl_freq -}}">&COMIN_DIR;</cyclestr>/RESTART/fv_tracer.res.tile1.nc</datadep>
-        </or>
-      </and>
-    </dependency>
-
-  </task>
-<!--
-************************************************************************
-************************************************************************
--->
-{%- endif %}
-<!--
-************************************************************************
-************************************************************************
--->
-{%- if run_task_aqm_lbcs %}
-  <task name="&TN_AQM_LBCS;" cycledefs="prodcyc" maxtries="{{ maxtries_aqm_lbcs }}">
-
-    &RSRV_DEFAULT;
-    <command>&LOAD_MODULES_RUN_TASK_FP; "&TN_AQM_LBCS;" "&JOBSdir;/JREGIONAL_AQM_LBCS"</command>
-    <nodes>{{ nnodes_aqm_lbcs }}:ppn={{ ppn_aqm_lbcs }}</nodes>
-    <walltime>{{ wtime_aqm_lbcs }}</walltime>
-    <nodesize>&NCORES_PER_NODE;</nodesize>
-    <jobname>&TAG;&TN_AQM_LBCS;</jobname>
-    <join>&LOGDIR;/&TN_AQM_LBCS;<cyclestr>_@Y@m@d@H&LOGEXT;</cyclestr></join>
-=======
 {%- macro dependency_tree(dep_dict) %}
 {%- if dep_dict is mapping %}
   {%- for tag, values in dep_dict.items() %}
@@ -1075,7 +28,6 @@
     <{{ key }}>{{ value }}</{{ key }}>
     {%- endif %}
     {%- endfor %}
->>>>>>> 276bdd67
 
     {% for var, value in settings.get("envars", {}).items() %}
     <envar><name>{{ var }}</name><value>{{ value }}</value></envar>
@@ -1087,2737 +39,6 @@
     </dependency>
     {%- endif %}
   </task>
-<<<<<<< HEAD
-{%- endif %}
-<!--
-************************************************************************
-************************************************************************
--->
-{%- if run_task_get_extrn_ics %}
-
-  <task name="&TN_GET_EXTRN_ICS;{{ uscore_ensmem_name }}" cycledefs="initial" maxtries="{{ maxtries_get_extrn_ics }}">
-
-    &RSRV_HPSS;
-    &WALL_LIMIT_PRE;
-    <command>&LOAD_MODULES_RUN_TASK_FP; "&TN_GET_EXTRN_ICS;" "&JOBSdir;/JREGIONAL_GET_EXTRN_MDL_FILES"</command>
-
-    <nodes>{{ nnodes_get_extrn_ics }}:ppn={{ ppn_get_extrn_ics }}</nodes>
-  {%- if machine not in ["GAEA", "NOAACLOUD"]  %}
-    <memory>{{ mem_get_extrn_ics }}</memory>
-  {%- endif %}
-    <walltime>{{ wtime_get_extrn_ics }}</walltime>
-    <nodesize>&NCORES_PER_NODE;</nodesize>
-  {%- if machine not in ["WCOSS2"] %}
-    <native>&SCHED_NATIVE_CMD;</native>
-  {%- endif %}
-
-    <jobname>&TAG;&TN_GET_EXTRN_ICS;{{ uscore_ensmem_name }}</jobname>
-    <join>&LOGDIR;/&TN_GET_EXTRN_ICS;{{ uscore_ensmem_name }}<cyclestr>_@Y@m@d@H</cyclestr>&LOGEXT;</join>
-
-    <envar><name>GLOBAL_VAR_DEFNS_FP</name><value>&GLOBAL_VAR_DEFNS_FP;</value></envar>
-    <envar><name>USHdir</name><value>&USHdir;</value></envar>
-    <envar><name>PDY</name><value><cyclestr>@Y@m@d</cyclestr></value></envar>
-    <envar><name>cyc</name><value><cyclestr>@H</cyclestr></value></envar>
-    <envar><name>subcyc</name><value><cyclestr>@M</cyclestr></value></envar>
-    <envar><name>LOGDIR</name><value>&LOGDIR;</value></envar>
-    <envar><name>SLASH_ENSMEM_SUBDIR</name><value><cyclestr>{{ slash_ensmem_subdir }}</cyclestr></value></envar>
-    <envar><name>ENSMEM_INDX</name><value><cyclestr>#{{ ensmem_indx_name }}#</cyclestr></value></envar>
-
-    <envar><name>ICS_OR_LBCS</name><value>ICS</value></envar>
-    <envar><name>GEFS_INPUT_SUBDIR</name><value>#subdirGE#</value></envar>
-    <envar><name>WRF_MEM_NAME</name><value>#memNameWRF#</value></envar>
-    <envar><name>GDASENKF_INPUT_SUBDIR</name><value>#subdirGDAS#</value></envar>
-    <envar><name>GDAS_MEM_NAME</name><value>#memNameGDAS#</value></envar>
-
-   {%- if do_real_time %}
-    <dependency>
-      {%- if machine in ["WCOSS2"]  %}
-      {%- if fv3gfs_file_fmt_ics in ["netcdf"] %}
-      <datadep age="00:00:05:00"><cyclestr offset="-{{ extrn_mdl_ics_offset_hrs }}:00:00">{{ extrn_mdl_sysbasedir_ics }}/gfs.@Y@m@d/@H/atmos/gfs.t@Hz.atmf{{ "%03d" % extrn_mdl_ics_offset_hrs }}.nc</cyclestr></datadep>
-      {% else %}
-      {%- if extrn_mdl_name_ics in ["GEFS"] %}
-      <datadep age="00:00:05:00"><cyclestr offset="-{{ extrn_mdl_ics_offset_hrs }}:00:00">{{ extrn_mdl_sysbasedir_ics }}/gefs.@Y@m@d/@H/atmos/pgrb2bp5/#subdirGE#.t@Hz.pgrb2b.0p50.f{{ "%03d" % extrn_mdl_ics_offset_hrs }}</cyclestr></datadep>
-      {% else %}
-      <datadep age="00:00:05:00"><cyclestr offset="-{{ extrn_mdl_ics_offset_hrs }}:00:00">{{ extrn_mdl_sysbasedir_ics }}/gfs.@Y@m@d/@H/atmos/gfs.t@Hz.pgrb2.0p25.f{{ "%03d" % extrn_mdl_ics_offset_hrs }}</cyclestr></datadep>
-      {%- endif %}
-      {%- endif %}
-      {%- elif machine in ["ORION"]  %}
-      <datadep age="00:00:05:00"><cyclestr offset="-{{ extrn_mdl_ics_offset_hrs }}:00:00">{{ extrn_mdl_sysbasedir_ics }}/@y@j@H000{{ "%03d" % extrn_mdl_ics_offset_hrs }}</cyclestr></datadep>
-      {% else %}
-      {%- if extrn_mdl_name_ics in ["GEFS"] %}
-      <datadep age="00:00:05:00"><cyclestr offset="-{{ extrn_mdl_ics_offset_hrs }}:00:00">{{ extrn_mdl_sysbasedir_ics }}/#subdirGE#/@y@j@H000{{ "%03d" % extrn_mdl_ics_offset_hrs }}</cyclestr></datadep>
-      {%- elif extrn_mdl_name_ics in ["GDASENKF"] %}
-      <and>
-      {%- if machine in ["HERA"] %}
-        <datadep age="00:00:05:00"><cyclestr offset="-{{ extrn_mdl_ics_offset_hrs }}:00:00">{{ extrn_mdl_sysbasedir_ics }}/enkfgdas.@Y@m@d/@H/atmos/#subdirGDAS#/gdas.t@Hz.atmf00{{ extrn_mdl_ics_offset_hrs }}.nc</cyclestr></datadep>
-        <datadep age="00:00:05:00"><cyclestr offset="-{{ extrn_mdl_ics_offset_hrs }}:00:00">{{ extrn_mdl_sysbasedir_ics }}/enkfgdas.@Y@m@d/@H/atmos/#subdirGDAS#/gdas.t@Hz.sfcf00{{ extrn_mdl_ics_offset_hrs }}.nc</cyclestr></datadep>
-      {%- elif machine in ["JET"] %}
-        <datadep age="00:00:05:00"><cyclestr offset="-{{ extrn_mdl_ics_offset_hrs }}:00:00">{{ extrn_mdl_sysbasedir_ics }}/@y@j@H00.gdas.t@Hz.atmf00{{ extrn_mdl_ics_offset_hrs }}.#memNameGDAS#.nc</cyclestr></datadep>
-        <datadep age="00:00:05:00"><cyclestr offset="-{{ extrn_mdl_ics_offset_hrs }}:00:00">{{ extrn_mdl_sysbasedir_ics }}/@y@j@H00.gdas.t@Hz.sfcf00{{ extrn_mdl_ics_offset_hrs }}.#memNameGDAS#.nc</cyclestr></datadep>
-      {%- endif %}
-      </and>
-      {%- elif extrn_mdl_name_ics in ["HRRRDAS"] %}
-      <datadep age="00:00:05:00"><cyclestr offset="-{{ extrn_mdl_ics_offset_hrs }}:00:00">{{ extrn_mdl_sysbasedir_ics }}/@Y@m@d@H/postprd#memNameWRF#/wrfnat#memNameWRF#_00.grib2</cyclestr></datadep>
-      {%- else %}
-      {%- if machine in ["JET"] %}
-      <datadep age="00:00:05:00"><cyclestr offset="-{{ extrn_mdl_ics_offset_hrs }}:00:00">{{ extrn_mdl_sysbasedir_ics }}/@y@j@H000{{ "%03d" % extrn_mdl_ics_offset_hrs }}</cyclestr></datadep>
-      {%- elif machine in ["HERA"] %}
-      <datadep age="00:00:05:00"><cyclestr offset="-{{ extrn_mdl_ics_offset_hrs }}:00:00">{{ extrn_mdl_sysbasedir_ics }}/@y@j@H000{{ "%03d" % extrn_mdl_ics_offset_hrs }}</cyclestr></datadep>
-      {%- endif %}
-      {%- endif %}
-      {%- endif %}
-    </dependency>
-   {%- endif %}
-
-{%- if do_real_time %}
-    <dependency>
-      <datadep age="00:00:00:05"><cyclestr offset="-{{- cycl_freq -}}">&COMINgfs;/gfs.@Y@m@d/@H/atmos</cyclestr></datadep>
-    </dependency>
-{%- endif %}
-
-  </task>
-{%- endif %}
-<!--
-************************************************************************
-************************************************************************
--->
-{%- if run_task_get_extrn_lbcs %}
-
-  <task name="&TN_GET_EXTRN_LBCS;{{ uscore_ensmem_name }}" cycledefs="boundary" maxtries="{{ maxtries_get_extrn_lbcs }}">
-
-    &WALL_LIMIT_PRE;
-    &RSRV_HPSS;
-    <command>&LOAD_MODULES_RUN_TASK_FP; "&TN_GET_EXTRN_LBCS;" "&JOBSdir;/JREGIONAL_GET_EXTRN_MDL_FILES"</command>
-
-    <nodes>{{ nnodes_get_extrn_lbcs }}:ppn={{ ppn_get_extrn_lbcs }}</nodes>
-  {%- if machine not in ["GAEA", "NOAACLOUD"]  %}
-    <memory>{{ mem_get_extrn_lbcs }}</memory>
-  {%- endif %}
-    <walltime>{{ wtime_get_extrn_lbcs }}</walltime>
-    <nodesize>&NCORES_PER_NODE;</nodesize> 
-  {%- if machine not in ["WCOSS2"] %}
-    <native>&SCHED_NATIVE_CMD;</native>
-  {%- endif %}
-
-    <jobname>&TAG;&TN_GET_EXTRN_LBCS;{{ uscore_ensmem_name }}</jobname>
-    <join>&LOGDIR;/&TN_GET_EXTRN_LBCS;{{ uscore_ensmem_name }}<cyclestr>_@Y@m@d@H</cyclestr>&LOGEXT;</join>
-
-    <envar><name>GLOBAL_VAR_DEFNS_FP</name><value>&GLOBAL_VAR_DEFNS_FP;</value></envar>
-    <envar><name>USHdir</name><value>&USHdir;</value></envar>
-    <envar><name>PDY</name><value><cyclestr>@Y@m@d</cyclestr></value></envar>
-    <envar><name>cyc</name><value><cyclestr>@H</cyclestr></value></envar>
-    <envar><name>subcyc</name><value><cyclestr>@M</cyclestr></value></envar>
-    <envar><name>LOGDIR</name><value>&LOGDIR;</value></envar>
-    <envar><name>SLASH_ENSMEM_SUBDIR</name><value><cyclestr>{{ slash_ensmem_subdir }}</cyclestr></value></envar>
-    <envar><name>ENSMEM_INDX</name><value><cyclestr>#{{ ensmem_indx_name }}#</cyclestr></value></envar>
-
-    <envar><name>EXTRN_MDL_NAME</name><value>{{ extrn_mdl_name_lbcs }}</value></envar>
-    <envar><name>ICS_OR_LBCS</name><value>LBCS</value></envar>
-    <envar><name>BOUNDARY_LEN</name><value>{{ boundary_len_hrs }}</value></envar>
-    <envar><name>GEFS_INPUT_SUBDIR</name><value>#subdirGE#</value></envar>
-    <envar><name>GDASENKF_INPUT_SUBDIR</name><value>#subdirGDAS#</value></envar>
-    <envar><name>GDAS_MEM_NAME</name><value>#memNameGDAS#</value></envar>
-
-   {%- if do_real_time %}
-    <dependency>
-       <and>
-         {%- for h in range(extrn_mdl_lbcs_offset_hrs, boundary_len_hrs+extrn_mdl_lbcs_offset_hrs+1, lbc_spec_intvl_hrs) %}
-         {%- if machine in ["WCOSS2"]  %}
-         {%- if fv3gfs_file_fmt_lbcs in ["netcdf"]  %}
-         <datadep age="00:00:05:00"><cyclestr offset="-{{ extrn_mdl_lbcs_offset_hrs }}:00:00">{{ extrn_mdl_sysbasedir_lbcs }}/gfs.@Y@m@d/@H/atmos/gfs.t@Hz.atmf{{ "%03d" % h }}.nc</cyclestr></datadep>
-         {%- else %}
-         <datadep age="00:00:05:00"><cyclestr offset="-{{ extrn_mdl_lbcs_offset_hrs }}:00:00">{{ extrn_mdl_sysbasedir_lbcs }}/gfs.@Y@m@d/@H/atmos/gfs.t@Hz.pgrb2.0p25.f{{ "%03d" % h }}</cyclestr></datadep>
-         {%- endif %}
-         {%- elif machine in ["ORION"]  %}
-         {%- if fv3gfs_file_fmt_lbcs in ["netcdf"]  %}
-         <datadep age="00:00:05:00"><cyclestr offset="-{{ extrn_mdl_lbcs_offset_hrs }}:00:00">{{ extrn_mdl_sysbasedir_lbcs }}/gfs.@Y@m@d/@H/atmos/gfs.t@Hz.atmf{{ "%03d" % h }}.nc</cyclestr></datadep>
-         {%- else %}
-         <datadep age="00:00:05:00"><cyclestr offset="-{{ extrn_mdl_lbcs_offset_hrs }}:00:00">{{ extrn_mdl_sysbasedir_lbcs }}/gfs.@Y@m@d/@H/atmos/gfs.t@Hz.pgrb2.0p25.f{{ "%03d" % h }}</cyclestr></datadep>
-         {%- endif %}
-         {%- elif machine in ["ORION"]  %}
-         <datadep age="00:00:05:00"><cyclestr offset="-{{ extrn_mdl_lbcs_offset_hrs }}:00:00">{{ extrn_mdl_sysbasedir_lbcs }}/@y@j@H000{{ "%03d" % h }}</cyclestr></datadep>
-         {%- else %}
-         {%- if extrn_mdl_name_lbcs in ["GEFS"] %}
-         <datadep age="00:00:05:00"> <cyclestr offset="-{{ extrn_mdl_lbcs_offset_hrs }}:00:00">{{ extrn_mdl_sysbasedir_lbcs }}/#subdirGE#/@y@j@H000{{ "%03d" % h }}</cyclestr></datadep>
-         {%- elif extrn_mdl_name_lbcs in ["GDASENKF"] %}
-         {%- if machine in ["HERA"] %}
-          <datadep age="00:00:05:00"><cyclestr offset="-{{ extrn_mdl_lbcs_offset_hrs }}:00:00">{{ extrn_mdl_sysbasedir_lbcs }}/enkfgdas.@Y@m@d/@H/atmos/#subdirGDAS#/gdas.t@Hz.atmf{{ "%03d" % h }}.nc</cyclestr></datadep>
-          <datadep age="00:00:05:00"><cyclestr offset="-{{ extrn_mdl_lbcs_offset_hrs }}:00:00">{{ extrn_mdl_sysbasedir_lbcs }}/enkfgdas.@Y@m@d/@H/atmos/#subdirGDAS#/gdas.t@Hz.sfcf{{ "%03d" % h }}.nc</cyclestr></datadep>
-         {%- elif machine in ["JET"] %}
-          <datadep age="00:00:05:00"><cyclestr offset="-{{ extrn_mdl_lbcs_offset_hrs }}:00:00">{{ extrn_mdl_sysbasedir_lbcs }}/@y@j@H00.gdas.t@Hz.atmf{{ "%03d" % h }}.#memNameGDAS#.nc</cyclestr></datadep>
-          <datadep age="00:00:05:00"><cyclestr offset="-{{ extrn_mdl_lbcs_offset_hrs }}:00:00">{{ extrn_mdl_sysbasedir_lbcs }}/@y@j@H00.gdas.t@Hz.sfcf{{ "%03d" % h }}.#memNameGDAS#.nc</cyclestr></datadep>
-         {%- endif %}
-         {%- else %}
-         {%- if machine in ["JET"] %}
-         <datadep age="00:00:05:00"><cyclestr offset="-{{ extrn_mdl_lbcs_offset_hrs }}:00:00">{{ extrn_mdl_sysbasedir_lbcs }}/@y@j@H000{{ "%03d" % h }}</cyclestr></datadep>
-         {%- elif machine in ["HERA"] %}
-         <datadep age="00:00:05:00"><cyclestr offset="-{{ extrn_mdl_lbcs_offset_hrs }}:00:00">{{ extrn_mdl_sysbasedir_lbcs }}/@y@j@H000{{ "%03d" % h }}</cyclestr></datadep>
-         {%- endif %}
-         {%- endif %}
-         {%- endif %}
-         {%- endfor %}
-       </and>
-    </dependency>
-   {%- endif %}
-
-{%- if do_real_time %}
-    <dependency>
-      <datadep age="00:00:00:05"><cyclestr offset="-{{- cycl_freq -}}">&COMINgfs;/gfs.@Y@m@d/@H/atmos</cyclestr></datadep>
-    </dependency>
-{%- endif %}
-
-  </task>
-
-{%- endif %}
-<!--
-************************************************************************
-************************************************************************
--->
-{%- if do_rrfs_dev %}
-{%- if run_task_get_extrn_lbcs %}
-
-  <task name="&TN_GET_EXTRN_LBCS_LONG;{{ uscore_ensmem_name }}" cycledefs="boundary_long" maxtries="{{ maxtries_get_extrn_lbcs }}">
-
-    &WALL_LIMIT_PRE;
-    &RSRV_DEFAULT;
-    <command>&LOAD_MODULES_RUN_TASK_FP; "&TN_GET_EXTRN_LBCS;" "&JOBSdir;/JREGIONAL_GET_EXTRN_MDL_FILES"</command>
-
-    <nodes>{{ nnodes_get_extrn_lbcs }}:ppn={{ ppn_get_extrn_lbcs }}</nodes>
-  {%- if machine not in ["GAEA", "NOAACLOUD"]  %}
-    <memory>{{ mem_get_extrn_lbcs }}</memory>
-  {%- endif %}
-    <walltime>{{ wtime_get_extrn_lbcs }}</walltime>
-    <nodesize>&NCORES_PER_NODE;</nodesize>
-  {%- if machine not in ["WCOSS2"] %}
-    <native>&SCHED_NATIVE_CMD;</native>
-  {%- endif %}
-
-    <jobname>&TAG;&TN_GET_EXTRN_LBCS_LONG;{{ uscore_ensmem_name }}</jobname>
-    <join>&LOGDIR;/&TN_GET_EXTRN_LBCS_LONG;{{ uscore_ensmem_name }}<cyclestr>_@Y@m@d@H</cyclestr>&LOGEXT;</join>
-
-    <envar><name>GLOBAL_VAR_DEFNS_FP</name><value>&GLOBAL_VAR_DEFNS_FP;</value></envar>
-    <envar><name>USHdir</name><value>&USHdir;</value></envar>
-    <envar><name>PDY</name><value><cyclestr>@Y@m@d</cyclestr></value></envar>
-    <envar><name>cyc</name><value><cyclestr>@H</cyclestr></value></envar>
-    <envar><name>subcyc</name><value><cyclestr>@M</cyclestr></value></envar>
-    <envar><name>LOGDIR</name><value>&LOGDIR;</value></envar>
-    <envar><name>SLASH_ENSMEM_SUBDIR</name><value><cyclestr>{{ slash_ensmem_subdir }}</cyclestr></value></envar>
-    <envar><name>ENSMEM_INDX</name><value><cyclestr>#{{ ensmem_indx_name }}#</cyclestr></value></envar>
-
-    <envar><name>EXTRN_MDL_NAME</name><value>{{ extrn_mdl_name_lbcs }}</value></envar>
-    <envar><name>ICS_OR_LBCS</name><value>LBCS</value></envar>
-    <envar><name>BOUNDARY_LEN</name><value>{{ boundary_len_hrs }}</value></envar>
-    <envar><name>GEFS_INPUT_SUBDIR</name><value>#subdirGE#</value></envar>
-    <envar><name>GDASENKF_INPUT_SUBDIR</name><value>#subdirGDAS#</value></envar>
-    <envar><name>GDAS_MEM_NAME</name><value>#memNameGDAS#</value></envar>
-
-   {%- if do_real_time %}
-    <dependency>
-       <and>
-         {%- for h in range(extrn_mdl_lbcs_offset_hrs, boundary_long_len_hrs+extrn_mdl_lbcs_offset_hrs+1, lbc_spec_intvl_hrs) %}
-         {%- if machine in ["WCOSS2"] %}
-         <datadep age="00:00:05:00"><cyclestr>{{ extrn_mdl_sysbasedir_lbcs }}/gfs.@Y@m@d/@H/atmos/gfs.t@Hz.pgrb2.0p25.f{{ "%03d" % h }}</cyclestr></datadep>
-         {%- elif machine in ["ORION"]  %}
-         <datadep age="00:00:05:00"><cyclestr>{{ extrn_mdl_sysbasedir_lbcs }}/gdas.@Y@m@d/@H/atmos/gdas.t@Hz.atmf{{ "%03d" % h }}.nc</cyclestr></datadep>
-         {%- else %}
-         {%- if extrn_mdl_name_lbcs in ["GEFS"] %}
-         <datadep age="00:00:05:00"> <cyclestr offset="-{{ extrn_mdl_lbcs_offset_hrs }}:00:00">{{ extrn_mdl_sysbasedir_lbcs }}/#subdirGE#/@y@j@H000{{ "%03d" % h }}</cyclestr></datadep>
-         {%- else %}
-         <datadep age="00:00:05:00"> <cyclestr offset="-{{ extrn_mdl_lbcs_offset_hrs }}:00:00">{{ extrn_mdl_sysbasedir_lbcs }}/@y@j@H000{{ "%03d" % h }}</cyclestr></datadep>
-         {%- endif %}
-         {%- endif %}
-         {%- endfor %}
-       </and>
-    </dependency>
-   {%- endif %}
-
-  </task>
-
-{%- endif %}
-{%- endif %}
-<!--
-************************************************************************
-************************************************************************
--->
-{%- if run_task_make_ics %}
-  <task name="&TN_MAKE_ICS;{{ uscore_ensmem_name }}" cycledefs="initial" maxtries="{{ maxtries_make_ics }}">
-
-    &RSRV_DEFAULT;
-    &WALL_LIMIT_PRE;
-    <command>&LOAD_MODULES_RUN_TASK_FP; "&TN_MAKE_ICS;" "&JOBSdir;/JREGIONAL_MAKE_ICS"</command>
-
-    <nodes>{{ nnodes_make_ics }}:ppn={{ ppn_make_ics }}</nodes>
-    <walltime>{{ wtime_make_ics }}</walltime>
-    <nodesize>&NCORES_PER_NODE;</nodesize>
-    <native>&SCHED_NATIVE_CMD;</native>
-    <jobname>&TAG;&TN_MAKE_ICS;{{ uscore_ensmem_name }}</jobname>
-    <join>&LOGDIR;/&TN_MAKE_ICS;{{ uscore_ensmem_name }}<cyclestr>_@Y@m@d@H</cyclestr>&LOGEXT;</join>
-
-    <envar><name>GLOBAL_VAR_DEFNS_FP</name><value>&GLOBAL_VAR_DEFNS_FP;</value></envar>
-    <envar><name>USHdir</name><value>&USHdir;</value></envar>
-    <envar><name>PDY</name><value><cyclestr>@Y@m@d</cyclestr></value></envar>
-    <envar><name>cyc</name><value><cyclestr>@H</cyclestr></value></envar>
-    <envar><name>subcyc</name><value><cyclestr>@M</cyclestr></value></envar>
-    <envar><name>LOGDIR</name><value>&LOGDIR;</value></envar>
-    <envar><name>SLASH_ENSMEM_SUBDIR</name><value><cyclestr>{{ slash_ensmem_subdir }}</cyclestr></value></envar>
-    <envar><name>ENSMEM_INDX</name><value><cyclestr>#{{ ensmem_indx_name }}#</cyclestr></value></envar>
-
-    <envar><name>NWGES_DIR</name><value><cyclestr>&NWGES_BASEDIR;/@Y@m@d@H</cyclestr></value></envar>
-
-    <dependency>
-      <and>
-        <taskdep task="&TN_GET_EXTRN_ICS;{{ uscore_ensmem_name }}"/>
-        <or>
-<!--          <taskdep task="&TN_MAKE_GRID;"/> -->
-          <datadep age="00:00:00:05">&EXPTDIR;/grid/&TN_MAKE_GRID;&CMPEXT;</datadep>
-          <streq><left>&RUN_TASK_MAKE_GRID;</left><right>FALSE</right></streq>
-        </or>
-        <or>
-<!--          <taskdep task="&TN_MAKE_OROG;"/> -->
-          <datadep age="00:00:00:05">&EXPTDIR;/orog/&TN_MAKE_OROG;&CMPEXT;</datadep>
-          <streq><left>&RUN_TASK_MAKE_OROG;</left><right>FALSE</right></streq>
-        </or>
-        <or>
-<!--          <taskdep task="&TN_MAKE_SFC_CLIMO;"/> -->
-          <datadep age="00:00:00:05">&EXPTDIR;/sfc_climo/&TN_MAKE_SFC_CLIMO;&CMPEXT;</datadep>
-          <streq><left>&RUN_TASK_MAKE_SFC_CLIMO;</left><right>FALSE</right></streq>
-        </or>
-      </and>
-    </dependency>
-
-  </task>
-{%- endif %}
-<!--
-************************************************************************
-************************************************************************
--->
-{%- if run_task_make_lbcs %}
-<metatask name="&TN_MAKE_LBCS;{{ uscore_ensmem_name }}">
-  <var name="bcgrp">{% for h in range(0, boundary_proc_group_num) %}{{ " %02d" % h  }}{% endfor %}</var>
-
-  <task name="&TN_MAKE_LBCS;_#bcgrp#{{ uscore_ensmem_name }}" cycledefs="boundary,boundary_long" maxtries="{{ maxtries_make_lbcs }}">
-
-    &RSRV_DEFAULT;
-    &WALL_LIMIT_PRE;
-    <command>&LOAD_MODULES_RUN_TASK_FP; "&TN_MAKE_LBCS;" "&JOBSdir;/JREGIONAL_MAKE_LBCS"</command>
-
-    <nodes>{{ nnodes_make_lbcs }}:ppn={{ ppn_make_lbcs }}</nodes>
-    <walltime>{{ wtime_make_lbcs }}</walltime>
-    <nodesize>&NCORES_PER_NODE;</nodesize>
-    <native>&SCHED_NATIVE_CMD;</native>
-
-    <jobname>&TAG;&TN_MAKE_LBCS;{{ uscore_ensmem_name }}</jobname>
-    <join>&LOGDIR;/&TN_MAKE_LBCS;{{ uscore_ensmem_name }}<cyclestr>_@Y@m@d@H_#bcgrp#</cyclestr>&LOGEXT;</join>
-
-    <envar><name>GLOBAL_VAR_DEFNS_FP</name><value>&GLOBAL_VAR_DEFNS_FP;</value></envar>
-    <envar><name>USHdir</name><value>&USHdir;</value></envar>
-    <envar><name>PDY</name><value><cyclestr>@Y@m@d</cyclestr></value></envar>
-    <envar><name>cyc</name><value><cyclestr>@H</cyclestr></value></envar>
-    <envar><name>subcyc</name><value><cyclestr>@M</cyclestr></value></envar>
-    <envar><name>LOGDIR</name><value>&LOGDIR;</value></envar>
-    <envar><name>SLASH_ENSMEM_SUBDIR</name><value><cyclestr>{{ slash_ensmem_subdir }}</cyclestr></value></envar>
-    <envar><name>ENSMEM_INDX</name><value><cyclestr>#{{ ensmem_indx_name }}#</cyclestr></value></envar>
-
-    <envar><name>NWGES_DIR</name><value><cyclestr>&NWGES_BASEDIR;/@Y@m@d@H</cyclestr></value></envar>
-    <envar><name>bcgrp</name><value>#bcgrp#</value></envar>
-    <envar><name>bcgrpnum</name><value>{{ boundary_proc_group_num }}</value></envar>
-
-    <dependency>
-      <and>
-        <or>
-          <taskdep task="&TN_GET_EXTRN_LBCS;{{ uscore_ensmem_name }}"/>
-          <taskdep task="&TN_GET_EXTRN_LBCS_LONG;{{ uscore_ensmem_name }}"/>
-        </or>
-        <or>
-<!--          <taskdep task="&TN_MAKE_GRID;"/> -->
-          <datadep age="00:00:00:05">&EXPTDIR;/grid/&TN_MAKE_GRID;&CMPEXT;</datadep>
-          <streq><left>&RUN_TASK_MAKE_GRID;</left><right>FALSE</right></streq>
-        </or>
-        <or>
-<!--          <taskdep task="&TN_MAKE_OROG;"/> -->
-          <datadep age="00:00:00:05">&EXPTDIR;/orog/&TN_MAKE_OROG;&CMPEXT;</datadep>
-          <streq><left>&RUN_TASK_MAKE_OROG;</left><right>FALSE</right></streq>
-        </or>
-        <or>
-<!--          <taskdep task="&TN_MAKE_SFC_CLIMO;"/> -->
-          <datadep age="00:00:00:05">&EXPTDIR;/sfc_climo/&TN_MAKE_SFC_CLIMO;&CMPEXT;</datadep>
-          <streq><left>&RUN_TASK_MAKE_SFC_CLIMO;</left><right>FALSE</right></streq>
-        </or>
-      </and>
-    </dependency>
-
-  </task>
-</metatask>
-{%- endif %}
-<!--
-************************************************************************
-************************************************************************
--->
-
-<!--
-************************************************************************
-************************************************************************
--->
-{% if do_ensemble %}
-</metatask>
-{% endif %}
-
-{%- endif %}
-<!--
-************************************************************************
-************************************************************************
--->
-{%- if not do_ensfcst %}
-
-<!-- beginning of spinup block  -->
-{%- if do_spinup %}
-
-{%- if do_ensemble %}
- <metatask name="run_ensemble">
-  <var name="{{ ensmem_indx_name }}">{% for m in range(1, num_ens_members+1) %}{{ "%03d " % m }}{% endfor %}</var>
-{%- endif %}
-
-<!--
-************************************************************************
-************************************************************************
--->
-  <task name="&TN_PREP_CYC_SPINUP;{{ uscore_ensmem_name }}" cycledefs="spinupcyc" maxtries="{{ maxtries_run_prepstart }}">
-
-    &RSRV_DEFAULT;
-    &WALL_LIMIT_PRE;
-
-    <command>&LOAD_MODULES_RUN_TASK_FP; "&TN_RUN_PREPSTART;" "&JOBSdir;/JREGIONAL_RUN_PREPSTART"</command>
-
-    <nodes>{{ nnodes_run_prepstart }}:ppn={{ ppn_run_prepstart }}</nodes>
-    <walltime>{{ wtime_run_prepstart }}</walltime>
-    <nodesize>&NCORES_PER_NODE;</nodesize>
-    <native>&SCHED_NATIVE_CMD;</native>
-
-    <jobname>&TAG;&TN_PREP_CYC_SPINUP;{{ uscore_ensmem_name }}</jobname>
-    <join>&LOGDIR;/&TN_PREP_CYC_SPINUP;{{ uscore_ensmem_name }}<cyclestr>_@Y@m@d@H</cyclestr>&LOGEXT;</join>
-
-    <envar><name>GLOBAL_VAR_DEFNS_FP</name><value>&GLOBAL_VAR_DEFNS_FP;</value></envar>
-    <envar><name>USHdir</name><value>&USHdir;</value></envar>
-    <envar><name>PDY</name><value><cyclestr>@Y@m@d</cyclestr></value></envar>
-    <envar><name>cyc</name><value><cyclestr>@H</cyclestr></value></envar>
-    <envar><name>subcyc</name><value><cyclestr>@M</cyclestr></value></envar>
-    <envar><name>LOGDIR</name><value>&LOGDIR;</value></envar>
-    <envar><name>SLASH_ENSMEM_SUBDIR</name><value><cyclestr>{{ slash_ensmem_subdir }}</cyclestr></value></envar>
-    <envar><name>ENSMEM_INDX</name><value><cyclestr>#{{ ensmem_indx_name }}#</cyclestr></value></envar>
-
-    <envar><name>FG_ROOT</name><value><cyclestr>&FG_ROOT;</cyclestr></value></envar>
-    <envar><name>LBCS_ROOT</name><value><cyclestr>&FG_ROOT;</cyclestr></value></envar>
-    <envar><name>CYCLE_TYPE</name><value><cyclestr>spinup</cyclestr></value></envar>
- {%- if do_ensinit %}
-    <envar><name>CYCLE_SUBTYPE</name><value><cyclestr>ensinit</cyclestr></value></envar>
- {%- else %}
-    <envar><name>CYCLE_SUBTYPE</name><value><cyclestr></cyclestr></value></envar>
- {%- endif %}
-    <envar><name>NWGES_BASEDIR</name><value>&NWGES_BASEDIR;</value></envar>
-
-    <dependency>
-       <or>
-<!-- for start spin up cycle -->
-         <and>
-           <or>
-             {%- for h in cycl_hrs_spinstart %}
-             <streq><left>{{ h }}</left><right><cyclestr>@H</cyclestr></right></streq>
-             {%- endfor %}
-           </or>
-           <taskdep task="&TN_MAKE_ICS;{{ uscore_ensmem_name }}"/>
-           <or>
-             {%- for h in range(0,lbcs_search_hrs) %} 
-             <metataskdep metatask="&TN_MAKE_LBCS;{{ uscore_ensmem_name }}" cycle_offset="-{{ h }}:00:00"/>
-             {%- endfor %}
-           </or>
-{%- if not do_real_time %}
-  {%- if not do_ensemble %}
-           <datadep age="00:00:10:00"><cyclestr offset="00:00:00">&FG_ROOT;/@Y@m@d@H/{{ slash_ensmem_subdir }}/fcst_fv3lam/INPUT/gfs_ctrl.nc</cyclestr></datadep>
-  {%- endif %}
-{%- else %}
-           <timedep><cyclestr offset="&START_TIME_SPINUP;">@Y@m@d@H@M00</cyclestr></timedep>
-{%- endif %}
-         </and>
-<!-- for continue spin up cycles  -->
-         <and>
-           {%- for h in cycl_hrs_spinstart %}
-           <strneq><left>{{ h }}</left><right><cyclestr>@H</cyclestr></right></strneq>
-           {%- endfor %}
-{%- if not do_real_time %}
-           <datadep age="00:00:01:00"><cyclestr offset="-{{ da_cycle_interv }}:00:00">&FG_ROOT;/@Y@m@d@H/{{ slash_ensmem_subdir }}/fcst_fv3lam_spinup/RESTART/</cyclestr><cyclestr>@Y@m@d.@H0000.coupler.res</cyclestr></datadep>
-{%- else %}
-           <timedep><cyclestr offset="&START_TIME_CONVENTIONAL_SPINUP;">@Y@m@d@H@M00</cyclestr></timedep>
-           <datadep age="00:00:01:00"><cyclestr offset="-{{ da_cycle_interv }}:00:00">&FG_ROOT;/@Y@m@d@H/{{ slash_ensmem_subdir }}/fcst_fv3lam_spinup/RESTART/</cyclestr><cyclestr>@Y@m@d.@H0000.coupler.res</cyclestr></datadep>
-{%- endif %}
-         </and>
-       </or>
-    </dependency>
-
-  </task>
-<!--
-************************************************************************
-************************************************************************
--->
-{% if do_ensinit -%}
-<!--
-************************************************************************
-************************************************************************
--->
-  <task name="&TN_RUN_FCST;_ensinit{{ uscore_ensmem_name }}" cycledefs="spinupcyc" maxtries="{{ maxtries_run_fcst }}">
-
-    &RSRV_FCST;
-    &WALL_LIMIT_FCST;
-
-    <command>&LOAD_MODULES_RUN_TASK_FP; "&TN_RUN_FCST;" "&JOBSdir;/JREGIONAL_RUN_FCST"</command>
-
-  {%- if machine in ["JET", "HERA", "LINUX"]  %}
-    <cores>{{ ncores_run_fcst }}</cores>
-    <native>{{ native_run_fcst }} &RRFS_RESERVE;</native>
-  {%- elif machine in ["WCOSS2"]  %}
-    <nodes>{{ nnodes_run_fcst }}:ppn={{ ppn_run_fcst }}:tpp={{ omp_num_threads_run_fcst }}</nodes>
-    <native>&SCHED_NATIVE_CMD;</native>
-    <nodesize>&NCORES_PER_NODE;</nodesize>
-  {%- else %}
-    <nodes>{{ nnodes_run_fcst }}:ppn={{ ppn_run_fcst }}</nodes>
-    <nodesize>&NCORES_PER_NODE;</nodesize>
-  {%- endif %}
-    <native>&SCHED_NATIVE_CMD;</native>
-    <walltime>{{ wtime_run_fcst }}</walltime>
-
-    <jobname>&TAG;&TN_RUN_FCST;_ensinit{{ uscore_ensmem_name }}</jobname>
-    <join>&LOGDIR;/&TN_RUN_FCST;_ensinit{{ uscore_ensmem_name }}<cyclestr>_@Y@m@d@H</cyclestr>&LOGEXT;</join>
-
-    <envar><name>GLOBAL_VAR_DEFNS_FP</name><value>&GLOBAL_VAR_DEFNS_FP;</value></envar>
-    <envar><name>USHdir</name><value>&USHdir;</value></envar>
-    <envar><name>PDY</name><value><cyclestr>@Y@m@d</cyclestr></value></envar>
-    <envar><name>cyc</name><value><cyclestr>@H</cyclestr></value></envar>
-    <envar><name>subcyc</name><value><cyclestr>@M</cyclestr></value></envar>
-    <envar><name>LOGDIR</name><value>&LOGDIR;</value></envar>
-    <envar><name>SLASH_ENSMEM_SUBDIR</name><value><cyclestr>{{ slash_ensmem_subdir }}</cyclestr></value></envar>
-    <envar><name>ENSMEM_INDX</name><value><cyclestr>#{{ ensmem_indx_name }}#</cyclestr></value></envar>
-
-    <envar><name>CYCLE_TYPE</name><value><cyclestr>spinup</cyclestr></value></envar>
-    <envar><name>CYCLE_SUBTYPE</name><value><cyclestr>ensinit</cyclestr></value></envar>
-    <envar><name>NWGES_BASEDIR</name><value>&NWGES_BASEDIR;</value></envar>
-    <envar><name>RESTART_HRS</name><value><cyclestr>0</cyclestr></value></envar>
-
-    <dependency>
-        <and>   
-          <or>    
-           {%- for h in cycl_hrs_spinstart %}
-            <streq><left>{{ h }}</left><right><cyclestr>@H</cyclestr></right></streq>
-           {%- endfor %}
-          </or>   
-          <taskdep task="&TN_PREP_CYC_SPINUP;{{ uscore_ensmem_name }}"/>
-        </and>  
-    </dependency>
-
-  </task> 
-<!--
-************************************************************************
-************************************************************************
--->
-    <task name="&TN_SAVE_RESTART;_ensinit{{ uscore_ensmem_name }}" cycledefs="spinupcyc" maxtries="{{ maxtries_save_restart }}">
-
-      &RSRV_DEFAULT;
-      &WALL_LIMIT_SAVE_RESTART;
-      <command>&LOAD_MODULES_RUN_TASK_FP; "&TN_SAVE_RESTART;" "&JOBSdir;/JREGIONAL_SAVE_RESTART"</command>
-
-      <nodes>{{ nnodes_save_restart }}:ppn={{ ppn_save_restart }}</nodes>
-      <walltime>{{ wtime_save_restart }}</walltime>
-      <nodesize>&NCORES_PER_NODE;</nodesize>
-      <native>&SCHED_NATIVE_CMD;</native>
-
-      <jobname>&TAG;&TN_SAVE_RESTART;_ensinit{{ uscore_ensmem_name }}</jobname>
-      <join>&LOGDIR;/&TN_SAVE_RESTART;_ensinit{{ uscore_ensmem_name }}<cyclestr>_@Y@m@d@H</cyclestr>&LOGEXT;</join>
-
-      <envar><name>GLOBAL_VAR_DEFNS_FP</name><value>&GLOBAL_VAR_DEFNS_FP;</value></envar>
-      <envar><name>USHdir</name><value>&USHdir;</value></envar>
-      <envar><name>PDY</name><value><cyclestr>@Y@m@d</cyclestr></value></envar>
-      <envar><name>cyc</name><value><cyclestr>@H</cyclestr></value></envar>
-      <envar><name>subcyc</name><value><cyclestr>@M</cyclestr></value></envar>
-      <envar><name>LOGDIR</name><value>&LOGDIR;</value></envar>
-      <envar><name>SLASH_ENSMEM_SUBDIR</name><value><cyclestr>{{ slash_ensmem_subdir }}</cyclestr></value></envar>
-      <envar><name>ENSMEM_INDX</name><value><cyclestr>#{{ ensmem_indx_name }}#</cyclestr></value></envar>
-
-      <envar><name>NWGES_DIR</name><value><cyclestr>&NWGES_BASEDIR;/@Y@m@d@H</cyclestr></value></envar>
-      <envar><name>fhr</name><value>0</value></envar>
-      <envar><name>CYCLE_TYPE</name><value><cyclestr>spinup</cyclestr></value></envar>
-      <envar><name>CYCLE_SUBTYPE</name><value><cyclestr>ensinit</cyclestr></value></envar>
-
-      <dependency>
-        <and>
-          <timedep><cyclestr offset="&START_TIME_CONVENTIONAL;">@Y@m@d@H@M00</cyclestr></timedep>
-          <datadep age="01:30"><cyclestr>&COMIN_BASEDIR;/@Y@m@d@H{{ slash_ensmem_subdir }}/fcst_fv3lam_ensinit/RESTART/coupler.res</cyclestr></datadep>
-        </and>
-      </dependency>
-
-    </task>
-<!--
-************************************************************************
-************************************************************************
--->
-  <task name="&TN_PREP_CYC_SPINUP;_ensinit{{ uscore_ensmem_name }}" cycledefs="spinupcyc" maxtries="{{ maxtries_run_prepstart }}">
-
-    &RSRV_DEFAULT;
-    &WALL_LIMIT_PRE;
-
-    <command>&LOAD_MODULES_RUN_TASK_FP; "&TN_RUN_PREPSTART;" "&JOBSdir;/JREGIONAL_RUN_PREPSTART"</command>
-
-    <nodes>{{ nnodes_run_prepstart }}:ppn={{ ppn_run_prepstart }}</nodes>
-    <walltime>{{ wtime_run_prepstart }}</walltime>
-    <nodesize>&NCORES_PER_NODE;</nodesize>
-    <native>&SCHED_NATIVE_CMD;</native>
-
-    <jobname>&TAG;&TN_PREP_CYC_SPINUP;_ensinit{{ uscore_ensmem_name }}</jobname>
-    <join>&LOGDIR;/&TN_PREP_CYC_SPINUP;_ensinit{{ uscore_ensmem_name }}<cyclestr>_@Y@m@d@H</cyclestr>&LOGEXT;</join>
-
-    <envar><name>GLOBAL_VAR_DEFNS_FP</name><value>&GLOBAL_VAR_DEFNS_FP;</value></envar>
-    <envar><name>USHdir</name><value>&USHdir;</value></envar>
-    <envar><name>PDY</name><value><cyclestr>@Y@m@d</cyclestr></value></envar>
-    <envar><name>cyc</name><value><cyclestr>@H</cyclestr></value></envar>
-    <envar><name>subcyc</name><value><cyclestr>@M</cyclestr></value></envar>
-    <envar><name>LOGDIR</name><value>&LOGDIR;</value></envar>
-    <envar><name>SLASH_ENSMEM_SUBDIR</name><value><cyclestr>{{ slash_ensmem_subdir }}</cyclestr></value></envar>
-    <envar><name>ENSMEM_INDX</name><value><cyclestr>#{{ ensmem_indx_name }}#</cyclestr></value></envar>
-
-    <envar><name>FG_ROOT</name><value><cyclestr>&FG_ROOT;</cyclestr></value></envar>
-    <envar><name>LBCS_ROOT</name><value><cyclestr>&FG_ROOT;</cyclestr></value></envar>
-    <envar><name>CYCLE_TYPE</name><value><cyclestr>spinup</cyclestr></value></envar>
-    <envar><name>CYCLE_SUBTYPE</name><value><cyclestr>spinup</cyclestr></value></envar>
-    <envar><name>NWGES_BASEDIR</name><value>&NWGES_BASEDIR;</value></envar>
-
-    <dependency>
-       <taskdep task="&TN_SAVE_RESTART;_ensinit{{ uscore_ensmem_name }}"/>
-    </dependency>
-
-  </task>
-<!--
-************************************************************************
-************************************************************************
--->
-  <task name="&TN_RUN_RECENTER;_spinup" cycledefs="spinupcyc" maxtries="{{ maxtries_run_recenter }}">
-    &RSRV_ENKF;
-    &WALL_LIMIT_RECENTER;
-
-    <command>&LOAD_MODULES_RUN_TASK_FP; "&TN_RUN_RECENTER;" &JOBSdir;/JREGIONAL_RUN_RECENTER</command>
-
-    <nodes>{{ nnodes_run_recenter }}:ppn={{ ppn_run_recenter }}</nodes>
-    <walltime>{{ wtime_run_recenter }}</walltime>
-    <nodesize>&NCORES_PER_NODE;</nodesize>
-    <native>&SCHED_NATIVE_CMD;</native>
-
-    <jobname>&TAG;&TN_RUN_RECENTER;_spinup</jobname>
-    <join>&LOGDIR;/&TN_RUN_RECENTER;_spinup<cyclestr>_@Y@m@d@H</cyclestr>&LOGEXT;</join>
-
-    <envar><name>GLOBAL_VAR_DEFNS_FP</name><value>&GLOBAL_VAR_DEFNS_FP;</value></envar>
-    <envar><name>USHdir</name><value>&USHdir;</value></envar>
-    <envar><name>PDY</name><value><cyclestr>@Y@m@d</cyclestr></value></envar>
-    <envar><name>cyc</name><value><cyclestr>@H</cyclestr></value></envar>
-    <envar><name>subcyc</name><value><cyclestr>@M</cyclestr></value></envar>
-    <envar><name>LOGDIR</name><value>&LOGDIR;</value></envar>
-    <envar><name>SLASH_ENSMEM_SUBDIR</name><value><cyclestr>{{ slash_ensmem_subdir }}</cyclestr></value></envar>
-    <envar><name>ENSMEM_INDX</name><value><cyclestr>#{{ ensmem_indx_name }}#</cyclestr></value></envar>
-
-    <envar><name>nens</name><value>{{ num_ens_members }}</value></envar>
-    <envar><name>ENSCTRL_COMIN_DIR</name><value><cyclestr>&ENSCTRL_COMIN_BASEDIR;/@Y@m@d@H</cyclestr></value></envar>
-    <envar><name>ENSCTRL_COMIN_ROOT</name><value><cyclestr>&ENSCTRL_COMIN_BASEDIR;</cyclestr></value></envar>
-    <envar><name>NWGES_DIR</name><value><cyclestr>&NWGES_BASEDIR;/@Y@m@d@H</cyclestr></value></envar>
-    <envar><name>CYCLE_TYPE</name><value><cyclestr>spinup</cyclestr></value></envar>
-    <envar><name>CYCLE_SUBTYPE</name><value><cyclestr></cyclestr></value></envar>
-
-    <dependency>
-      <and>
-        {%- for m in range(1, num_ens_members+1) %}
-          <taskdep task="&TN_PREP_CYC_SPINUP;_ensinit_mem{{ "%04d" % m }}"/>
-        {%- endfor %}
-        <datadep age="00:00:00:05"><cyclestr>&ENSCTRL_COMIN_BASEDIR;/@Y@m@d@H/nonvar_cldanl_spinup/nonvarcldanl_complete.txt</cyclestr></datadep>
-      </and>
-    </dependency>
-  </task>
-<!--
-************************************************************************
-************************************************************************
--->
-{%- endif %}
-
-{%- if not do_ensemble %}
-{%- if do_dacycle %}
-<!--
-************************************************************************
-************************************************************************
--->
-  <task name="&TN_ANAL_GSI;_spinup{{ uscore_ensmem_name }}" cycledefs="spinupcyc" maxtries="{{ maxtries_run_anal }}">
-
-    &RSRV_ANALYSIS;
-    &WALL_LIMIT_ANAL;
-
-    <command>&LOAD_MODULES_RUN_TASK_FP; "&TN_RUN_ANAL;" "&JOBSdir;/JREGIONAL_RUN_ANAL"</command>
-
-  {%- if machine in ["JET", "HERA", "LINUX"]  %}
-    <cores>{{ ncores_run_anal }}</cores>
-    <native>&SCHED_NATIVE_CMD; &RRFS_RESERVE;</native>
-  {%- elif machine in ["WCOSS2"]  %}
-    <nodes>{{ nnodes_run_anal }}:ppn={{ ppn_run_anal }}:tpp={{ omp_num_threads_run_anal }}</nodes>
-    <native>&SCHED_NATIVE_CMD;</native>
-    <nodesize>&NCORES_PER_NODE;</nodesize>
-  {%- else %}
-    <nodes>{{ nnodes_run_anal }}:ppn={{ ppn_run_anal }}</nodes>
-    <nodesize>&NCORES_PER_NODE;</nodesize>
-  {%- endif %}
-    <native>&SCHED_NATIVE_CMD;</native>
-    <walltime>{{ wtime_run_anal }}</walltime>
-
-    <jobname>&TAG;&TN_ANAL_GSI;_spinup{{ uscore_ensmem_name }}</jobname>
-    <join>&LOGDIR;/&TN_ANAL_GSI;{{ uscore_ensmem_name }}_spinup<cyclestr>_@Y@m@d@H</cyclestr>&LOGEXT;</join>
-
-    <envar><name>GLOBAL_VAR_DEFNS_FP</name><value>&GLOBAL_VAR_DEFNS_FP;</value></envar>
-    <envar><name>USHdir</name><value>&USHdir;</value></envar>
-    <envar><name>PDY</name><value><cyclestr>@Y@m@d</cyclestr></value></envar>
-    <envar><name>cyc</name><value><cyclestr>@H</cyclestr></value></envar>
-    <envar><name>subcyc</name><value><cyclestr>@M</cyclestr></value></envar>
-    <envar><name>LOGDIR</name><value>&LOGDIR;</value></envar>
-    <envar><name>SLASH_ENSMEM_SUBDIR</name><value><cyclestr>{{ slash_ensmem_subdir }}</cyclestr></value></envar>
-    <envar><name>ENSMEM_INDX</name><value><cyclestr>#{{ ensmem_indx_name }}#</cyclestr></value></envar>
-
-    <envar><name>CYCLE_ROOT</name><value><cyclestr>&COMIN_BASEDIR;</cyclestr></value></envar>
-    <envar><name>RRFSE_FG_ROOT</name><value><cyclestr>&RRFSE_FG_ROOT;</cyclestr></value></envar>
-    <envar><name>CYCLE_TYPE</name><value><cyclestr>spinup</cyclestr></value></envar>
-    <envar><name>CYCLE_SUBTYPE</name><value><cyclestr></cyclestr></value></envar>
-    <envar><name>GSI_TYPE</name><value><cyclestr>ANALYSIS</cyclestr></value></envar>
-    <envar><name>MEM_TYPE</name><value><cyclestr>MEMBER</cyclestr></value></envar>
-    <envar><name>SLASH_ENSMEM_SUBDIR</name><value><cyclestr>{{ slash_ensmem_subdir }}</cyclestr></value></envar>
-    <envar><name>SATBIAS_DIR</name><value><cyclestr>&NWGES_BASEDIR;/satbias</cyclestr></value></envar>
-    <envar><name>nens</name><value>{{ num_ens_members }}</value></envar>
-
-    <dependency>
-       <and>
-         <timedep><cyclestr offset="&START_TIME_CONVENTIONAL;">@Y@m@d@H@M00</cyclestr></timedep>
-         <taskdep task="&TN_PREP_CYC;_spinup{{ uscore_ensmem_name }}"/>
-         {%- if use_rrfse_ens %}
-         <or>
-           <and>
-             <or>
-             {%- for h in cycl_hrs_hyb_fv3lam_ens %}
-               <streq><left>{{ h }}</left><right><cyclestr>@H</cyclestr></right></streq>
-             {%- endfor %}
-             </or>
-             <or>
-               <and> 
-                 <or>
-             {%- for h in cycl_hrs_prodstart_ens %}
-               <streq><left>{{ h }}</left><right><cyclestr>@H</cyclestr></right></streq>
-             {%- endfor %}
-                 </or>
-             {% for h in range(1, num_ens_members+1) %}
-             <datadep age="00:00:01:00"><cyclestr offset="-{{ da_cycle_interv }}:00:00">&RRFSE_FG_ROOT;/@Y@m@d@H/mem{{ "%04d" % h  }}/fcst_fv3lam_spinup/RESTART/</cyclestr><cyclestr>@Y@m@d.@H0000.coupler.res</cyclestr></datadep>
-             {%- endfor %}
-               </and>
-               <and> 
-                 <or>
-             {%- for h in cycl_hrs_prodstart_ens %}
-               <strneq><left>{{ h }}</left><right><cyclestr>@H</cyclestr></right></strneq>
-             {%- endfor %}
-                 </or>
-             {% for h in range(1, num_ens_members+1) %}
-             <datadep age="00:00:01:00"><cyclestr offset="-{{ da_cycle_interv }}:00:00">&RRFSE_FG_ROOT;/@Y@m@d@H/mem{{ "%04d" % h  }}/fcst_fv3lam/RESTART/</cyclestr><cyclestr>@Y@m@d.@H0000.coupler.res</cyclestr></datadep>
-             {%- endfor %}
-               </and>
-             </or>
-           </and>
-           <and>
-              {%- for h in cycl_hrs_hyb_fv3lam_ens %}
-                <strneq><left>{{ h }}</left><right><cyclestr>@H</cyclestr></right></strneq>
-              {%- endfor %}
-           </and>
-         </or>
-         {%- endif %}
-       </and>
-    </dependency>
-
-  </task>
-<!--
-************************************************************************
-************************************************************************
--->
-  <task name="&TN_POSTANAL;_spinup{{ uscore_ensmem_name }}" cycledefs="spinupcyc" maxtries="{{ maxtries_run_postanal }}">
-
-    &RSRV_DEFAULT;
-    &WALL_LIMIT_POST;
-
-    <command>&LOAD_MODULES_RUN_TASK_FP; "&TN_RUN_POST;" "&JOBSdir;/JREGIONAL_RUN_POSTANAL"</command>
-
-    <nodes>{{ nnodes_run_postanal }}:ppn={{ ppn_run_postanal }}</nodes>
-    <walltime>{{ wtime_run_postanal }}</walltime>
-    <nodesize>&NCORES_PER_NODE;</nodesize>
-    <native>&SCHED_NATIVE_CMD;</native>
-
-    <jobname>&TAG;&TN_POSTANAL;_spinup{{ uscore_ensmem_name }}</jobname>
-    <join>&LOGDIR;/&TN_POSTANAL;{{ uscore_ensmem_name }}_spinup_<cyclestr>@Y@m@d@H</cyclestr>&LOGEXT;</join>
-
-    <envar><name>GLOBAL_VAR_DEFNS_FP</name><value>&GLOBAL_VAR_DEFNS_FP;</value></envar>
-    <envar><name>USHdir</name><value>&USHdir;</value></envar>
-    <envar><name>PDY</name><value><cyclestr>@Y@m@d</cyclestr></value></envar>
-    <envar><name>cyc</name><value><cyclestr>@H</cyclestr></value></envar>
-    <envar><name>subcyc</name><value><cyclestr>@M</cyclestr></value></envar>
-    <envar><name>LOGDIR</name><value>&LOGDIR;</value></envar>
-    <envar><name>SLASH_ENSMEM_SUBDIR</name><value><cyclestr>{{ slash_ensmem_subdir }}</cyclestr></value></envar>
-    <envar><name>ENSMEM_INDX</name><value><cyclestr>#{{ ensmem_indx_name }}#</cyclestr></value></envar>
-
-    <envar><name>CYCLE_ROOT</name><value><cyclestr>&COMIN_BASEDIR;</cyclestr></value></envar>
-    <envar><name>RRFSE_FG_ROOT</name><value><cyclestr>&RRFSE_FG_ROOT;</cyclestr></value></envar>
-    <envar><name>CYCLE_TYPE</name><value><cyclestr>spinup</cyclestr></value></envar>
-    <envar><name>CYCLE_SUBTYPE</name><value><cyclestr></cyclestr></value></envar>
-    <envar><name>GSI_TYPE</name><value><cyclestr>ANALYSIS</cyclestr></value></envar>
-    <envar><name>MEM_TYPE</name><value><cyclestr>MEMBER</cyclestr></value></envar>
-    <envar><name>SATBIAS_DIR</name><value><cyclestr>&NWGES_BASEDIR;/satbias</cyclestr></value></envar>
-    <envar><name>nens</name><value>{{ num_ens_members }}</value></envar>
-
-    <dependency>
-       <taskdep task="&TN_ANAL_GSI;_spinup{{ uscore_ensmem_name }}"/>
-    </dependency>
-
-  </task>
-
-<!--
-************************************************************************
-************************************************************************
--->
-{%- if do_envar_radar_ref %}
-  <task name="&TN_HYBRID_RADAR_REF;_spinup" cycledefs="spinupcyc" maxtries="{{ maxtries_run_anal }}">
-
-    &RSRV_ANALYSIS;
-    &WALL_LIMIT_ANAL;
-
-    <command>&LOAD_MODULES_RUN_TASK_FP; "&TN_HYBRID_RADAR_REF;" "&JOBSdir;/JREGIONAL_RUN_ANAL"</command>
-
-  {%- if machine in ["JET", "HERA", "LINUX"]  %}
-    <cores>{{ ncores_run_anal }}</cores>
-    <native>&SCHED_NATIVE_CMD; &RRFS_RESERVE;</native>
-  {%- elif machine in ["WCOSS2"]  %}
-    <nodes>{{ nnodes_run_anal }}:ppn={{ ppn_run_anal }}:tpp={{ omp_num_threads_run_anal }}</nodes>
-    <native>&SCHED_NATIVE_CMD;</native>
-    <nodesize>&NCORES_PER_NODE;</nodesize>
-  {%- else %}
-    <nodes>{{ nnodes_run_anal }}:ppn={{ ppn_run_anal }}</nodes>
-    <nodesize>&NCORES_PER_NODE;</nodesize>
-  {%- endif %}
-    <native>&SCHED_NATIVE_CMD;</native>
-    <walltime>{{ wtime_run_anal }}</walltime>
-
-    <jobname>&TAG;&TN_HYBRID_RADAR_REF;_spinup</jobname>
-    <join>&LOGDIR;/&TN_HYBRID_RADAR_REF;_spinup<cyclestr>_@Y@m@d@H</cyclestr>&LOGEXT;</join>
-
-    <envar><name>GLOBAL_VAR_DEFNS_FP</name><value>&GLOBAL_VAR_DEFNS_FP;</value></envar>
-    <envar><name>USHdir</name><value>&USHdir;</value></envar>
-    <envar><name>PDY</name><value><cyclestr>@Y@m@d</cyclestr></value></envar>
-    <envar><name>cyc</name><value><cyclestr>@H</cyclestr></value></envar>
-    <envar><name>subcyc</name><value><cyclestr>@M</cyclestr></value></envar>
-    <envar><name>LOGDIR</name><value>&LOGDIR;</value></envar>
-    <envar><name>SLASH_ENSMEM_SUBDIR</name><value><cyclestr>{{ slash_ensmem_subdir }}</cyclestr></value></envar>
-    <envar><name>ENSMEM_INDX</name><value><cyclestr>#{{ ensmem_indx_name }}#</cyclestr></value></envar>
-
-    <envar><name>CYCLE_ROOT</name><value><cyclestr>&COMIN_BASEDIR;</cyclestr></value></envar>
-    <envar><name>RRFSE_FG_ROOT</name><value><cyclestr>&RRFSE_FG_ROOT;</cyclestr></value></envar>
-    <envar><name>CYCLE_TYPE</name><value><cyclestr>spinup</cyclestr></value></envar>
-    <envar><name>CYCLE_SUBTYPE</name><value><cyclestr></cyclestr></value></envar>
-    <envar><name>GSI_TYPE</name><value><cyclestr>ANALYSIS</cyclestr></value></envar>
-    <envar><name>MEM_TYPE</name><value><cyclestr>MEMBER</cyclestr></value></envar>
-    <envar><name>SATBIAS_DIR</name><value><cyclestr>&NWGES_BASEDIR;/satbias</cyclestr></value></envar>
-    <envar><name>nens</name><value>30</value></envar>
-    <envar><name>OB_TYPE</name><value>radardbz</value></envar>
-
-    <dependency>
-       <and>
-         <taskdep task="&TN_ANAL_GSI;_spinup"/>
-         <or>    
-            {%- for h in cycl_hrs_hyb_fv3lam_ens %}
-               <streq><left>{{ h }}</left><right><cyclestr>@H</cyclestr></right></streq>
-            {%- endfor %}
-         </or>   
-       </and>
-    </dependency>
-
-  </task>
-{% endif -%}
-<!--
-************************************************************************
-************************************************************************
--->
-
-{% endif -%}
-
-<!--
-************************************************************************
-************************************************************************
--->
-{%- if do_refl2tten %}
-  <task name="&TN_RADAR_REFL2TTEN;_spinup" cycledefs="spinupcyc"  maxtries="{{ maxtries_run_ref2tten }}">
-
-    &RSRV_DEFAULT;
-    &WALL_LIMIT_ANAL;
-
-    <command>&LOAD_MODULES_RUN_TASK_FP; "&TN_RUN_ANAL;" "&JOBSdir;/JREGIONAL_RUN_REF2TTEN"</command>
-
-    <nodes>{{ nnodes_run_ref2tten }}:ppn={{ ppn_run_ref2tten }}</nodes>
-    <walltime>{{ wtime_run_ref2tten }}</walltime>
-    <memory>{{ mem_run_ref2tten }}</memory>
-    <nodesize>&NCORES_PER_NODE;</nodesize>
-    <native>&SCHED_NATIVE_CMD;</native>
-
-    <jobname>&TAG;&TN_RADAR_REFL2TTEN;_spinup</jobname>
-    <join>&LOGDIR;/&TN_RADAR_REFL2TTEN;_spinup<cyclestr>_@Y@m@d@H</cyclestr>&LOGEXT;</join>
-
-    <envar><name>GLOBAL_VAR_DEFNS_FP</name><value>&GLOBAL_VAR_DEFNS_FP;</value></envar>
-    <envar><name>USHdir</name><value>&USHdir;</value></envar>
-    <envar><name>PDY</name><value><cyclestr>@Y@m@d</cyclestr></value></envar>
-    <envar><name>cyc</name><value><cyclestr>@H</cyclestr></value></envar>
-    <envar><name>subcyc</name><value><cyclestr>@M</cyclestr></value></envar>
-    <envar><name>LOGDIR</name><value>&LOGDIR;</value></envar>
-    <envar><name>SLASH_ENSMEM_SUBDIR</name><value><cyclestr>{{ slash_ensmem_subdir }}</cyclestr></value></envar>
-    <envar><name>ENSMEM_INDX</name><value><cyclestr>#{{ ensmem_indx_name }}#</cyclestr></value></envar>
-
-    <envar><name>CYCLE_TYPE</name><value><cyclestr>spinup</cyclestr></value></envar>
-    <envar><name>CYCLE_SUBTYPE</name><value><cyclestr></cyclestr></value></envar>
-    <envar><name>MEM_TYPE</name><value><cyclestr>MEMBER</cyclestr></value></envar>
-
-    <dependency>
-      <and>
-        <or>
-          <taskdep task="&TN_PROCESS_RADAR_REF;_spinup"/>
-          <taskdep task="&TN_PROCESS_BUFR;_spinup"/>
-        </or>
-        <taskdep task="&TN_ANAL_GSI;_spinup"/>
-      </and>
-    </dependency>
-
-  </task>
-{%- endif %}
-<!--
-************************************************************************
-************************************************************************
--->
-{%- if do_jedi_envar_ioda %}
-  <task name="&TN_JEDI_ENVAR_IODA;_spinup{{ uscore_ensmem_name }}" cycledefs="spinupcyc"  maxtries="{{ maxtries_run_jedi_envar_ioda }}">
-
-    &RSRV_DEFAULT;
-    &WALL_LIMIT_ANAL;
-
-    <command>&LOAD_MODULES_RUN_TASK_FP; "jedienvar_ioda" "&JOBSdir;/JREGIONAL_JEDIENVAR_IODA"</command>
-
-    <nodes>{{ nnodes_run_jedi_envar_ioda }}:ppn={{ ppn_run_jedi_envar_ioda }}</nodes>
-    <walltime>{{ wtime_run_jedi_envar_ioda }}</walltime>
-    <memory>{{ mem_run_jedi_envar_ioda }}</memory>
-    <nodesize>&NCORES_PER_NODE;</nodesize>
-    <native>&SCHED_NATIVE_CMD;</native>
-
-    <jobname>&TAG;&TN_JEDI_ENVAR_IODA;_spinup</jobname>
-    <join>&LOGDIR;/&TN_JEDI_ENVAR_IODA;_spinup<cyclestr>_@Y@m@d@H</cyclestr>&LOGEXT;</join>
-
-    <envar><name>GLOBAL_VAR_DEFNS_FP</name><value>&GLOBAL_VAR_DEFNS_FP;</value></envar>
-    <envar><name>USHdir</name><value>&USHdir;</value></envar>
-    <envar><name>PDY</name><value><cyclestr>@Y@m@d</cyclestr></value></envar>
-    <envar><name>cyc</name><value><cyclestr>@H</cyclestr></value></envar>
-    <envar><name>subcyc</name><value><cyclestr>@M</cyclestr></value></envar>
-    <envar><name>LOGDIR</name><value>&LOGDIR;</value></envar>
-    <envar><name>SLASH_ENSMEM_SUBDIR</name><value><cyclestr>{{ slash_ensmem_subdir }}</cyclestr></value></envar>
-    <envar><name>ENSMEM_INDX</name><value><cyclestr>#{{ ensmem_indx_name }}#</cyclestr></value></envar>
-
-    <envar><name>CYCLE_TYPE</name><value><cyclestr>spinup</cyclestr></value></envar>
-    <envar><name>CYCLE_SUBTYPE</name><value><cyclestr></cyclestr></value></envar>
-    <envar><name>MEM_TYPE</name><value><cyclestr>MEMBER</cyclestr></value></envar>
-
-    <dependency>
-      <and>
-        <taskdep task="&TN_ANAL_GSI;_spinup"/>
-      </and>
-    </dependency>
-
-  </task>
-{%- endif %}
-
-<!--
-************************************************************************
-************************************************************************
--->
-{%- if do_nonvar_cldanal %}
-  <task name="&TN_CLDANL_NONVAR;_spinup{{ uscore_ensmem_name }}" cycledefs="spinupcyc"  maxtries="{{ maxtries_run_nonvarcldanl }}">
-
-    &RSRV_DEFAULT;
-    &WALL_LIMIT_ANAL;
-
-    <command>&LOAD_MODULES_RUN_TASK_FP; "&TN_RUN_ANAL;" "&JOBSdir;/JREGIONAL_RUN_NONVARCLDANL"</command>
-
-    <nodes>{{ nnodes_run_nonvarcldanl }}:ppn={{ ppn_run_nonvarcldanl }}</nodes>
-    <walltime>{{ wtime_run_nonvarcldanl }}</walltime>
-    <memory>{{ mem_run_nonvarcldanl }}</memory>
-    <nodesize>&NCORES_PER_NODE;</nodesize>
-    <native>&SCHED_NATIVE_CMD;</native>
-
-    <jobname>&TAG;&TN_CLDANL_NONVAR;_spinup{{ uscore_ensmem_name }}</jobname>
-    <join>&LOGDIR;/&TN_CLDANL_NONVAR;_spinup{{ uscore_ensmem_name }}<cyclestr>_@Y@m@d@H</cyclestr>&LOGEXT;</join>
-
-    <envar><name>GLOBAL_VAR_DEFNS_FP</name><value>&GLOBAL_VAR_DEFNS_FP;</value></envar>
-    <envar><name>USHdir</name><value>&USHdir;</value></envar>
-    <envar><name>PDY</name><value><cyclestr>@Y@m@d</cyclestr></value></envar>
-    <envar><name>cyc</name><value><cyclestr>@H</cyclestr></value></envar>
-    <envar><name>subcyc</name><value><cyclestr>@M</cyclestr></value></envar>
-    <envar><name>LOGDIR</name><value>&LOGDIR;</value></envar>
-    <envar><name>SLASH_ENSMEM_SUBDIR</name><value><cyclestr>{{ slash_ensmem_subdir }}</cyclestr></value></envar>
-    <envar><name>ENSMEM_INDX</name><value><cyclestr>#{{ ensmem_indx_name }}#</cyclestr></value></envar>
-
-    <envar><name>CYCLE_TYPE</name><value><cyclestr>spinup</cyclestr></value></envar>
-    <envar><name>CYCLE_SUBTYPE</name><value><cyclestr></cyclestr></value></envar>
-    <envar><name>MEM_TYPE</name><value><cyclestr>MEMBER</cyclestr></value></envar>
-
-    <dependency>
-      <and>
-        <taskdep task="&TN_PROCESS_BUFR;_spinup"/>
-        {%- if do_enkfupdate %}
-        <and>
-           {%- if do_enkf_radar_ref %}
-             <taskdep task="&TN_ENKF_RADAR_REF;"/>
-           {%- else %}
-             <taskdep task="&TN_RUN_ENKFUPDT;"/>
-           {%- endif %}
-        </and>
-        {%- elif do_envar_radar_ref %}
-        <or>
-          <and>
-            <taskdep task="&TN_POSTANAL;_spinup{{ uscore_ensmem_name }}"/>
-             {%- for h in cycl_hrs_hyb_fv3lam_ens %}
-                <strneq><left>{{ h }}</left><right><cyclestr>@H</cyclestr></right></strneq>
-             {%- endfor %}
-          </and>
-          <and>
-        <taskdep task="&TN_HYBRID_RADAR_REF;_spinup"/>
-            <or>    
-             {%- for h in cycl_hrs_hyb_fv3lam_ens %}
-                <streq><left>{{ h }}</left><right><cyclestr>@H</cyclestr></right></streq>
-             {%- endfor %}
-            </or>   
-          </and>
-        </or>
-        {%- else %}
-    <taskdep task="&TN_POSTANAL;_spinup{{ uscore_ensmem_name }}"/>
-        {%- endif %}
-      </and>
-    </dependency>
-
-  </task>
-{%- endif %}
-<!--
-************************************************************************
-************************************************************************
--->
-{%- endif %}
-<!--
-************************************************************************
-************************************************************************
--->
-  <task name="&TN_RUN_FCST;_spinup{{ uscore_ensmem_name }}" cycledefs="spinupcyc" maxtries="{{ maxtries_run_fcst }}">
-
-    &RSRV_FCST;
-    &WALL_LIMIT_FCST;
-
-    <command>&LOAD_MODULES_RUN_TASK_FP; "&TN_RUN_FCST;" "&JOBSdir;/JREGIONAL_RUN_FCST"</command>
-
-  {%- if machine in ["JET", "HERA", "LINUX"]  %}
-    <cores>{{ ncores_run_fcst }}</cores>
-    <native>{{ native_run_fcst }} &RRFS_RESERVE;</native>
-  {%- elif machine in ["WCOSS2"]  %}
-    <nodes>{{ nnodes_run_fcst }}:ppn={{ ppn_run_fcst }}:tpp={{ omp_num_threads_run_fcst }}</nodes>
-    <native>&SCHED_NATIVE_CMD;</native>
-    <nodesize>&NCORES_PER_NODE;</nodesize>
-  {%- else %}
-    <nodes>{{ nnodes_run_fcst }}:ppn={{ ppn_run_fcst }}</nodes>
-    <nodesize>&NCORES_PER_NODE;</nodesize>
-  {%- endif %}
-    <native>&SCHED_NATIVE_CMD;</native>
-    <walltime>{{ wtime_run_fcst }}</walltime>
-
-    <jobname>&TAG;&TN_RUN_FCST;_spinup{{ uscore_ensmem_name }}</jobname>
-    <join>&LOGDIR;/&TN_RUN_FCST;_spinup{{ uscore_ensmem_name }}<cyclestr>_@Y@m@d@H</cyclestr>&LOGEXT;</join>
-
-    <envar><name>GLOBAL_VAR_DEFNS_FP</name><value>&GLOBAL_VAR_DEFNS_FP;</value></envar>
-    <envar><name>USHdir</name><value>&USHdir;</value></envar>
-    <envar><name>PDY</name><value><cyclestr>@Y@m@d</cyclestr></value></envar>
-    <envar><name>cyc</name><value><cyclestr>@H</cyclestr></value></envar>
-    <envar><name>subcyc</name><value><cyclestr>@M</cyclestr></value></envar>
-    <envar><name>LOGDIR</name><value>&LOGDIR;</value></envar>
-    <envar><name>SLASH_ENSMEM_SUBDIR</name><value><cyclestr>{{ slash_ensmem_subdir }}</cyclestr></value></envar>
-    <envar><name>ENSMEM_INDX</name><value><cyclestr>#{{ ensmem_indx_name }}#</cyclestr></value></envar>
-
-    <envar><name>CYCLE_TYPE</name><value><cyclestr>spinup</cyclestr></value></envar>
-    <envar><name>CYCLE_SUBTYPE</name><value><cyclestr></cyclestr></value></envar>
-    <envar><name>NWGES_BASEDIR</name><value>&NWGES_BASEDIR;</value></envar>
-    <envar><name>RESTART_HRS</name><value><cyclestr>1</cyclestr></value></envar>
-  
-    <dependency>
-      {%- if do_dacycle and do_refl2tten and do_nonvar_cldanal%}
-      <and>
-        <taskdep task="&TN_RADAR_REFL2TTEN;_spinup"/>
-        <taskdep task="&TN_CLDANL_NONVAR;_spinup"/>
-      </and>
-      {%- elif do_dacycle and do_nonvar_cldanal%}
-      <taskdep task="&TN_CLDANL_NONVAR;_spinup"/>
-      {%- elif do_dacycle and do_refl2tten%}
-      <taskdep task="&TN_RADAR_REFL2TTEN;_spinup"/>
-      {%- elif do_dacycle %}
-        {%- if do_envar_radar_ref %}
-        <taskdep task="&TN_HYBRID_RADAR_REF;_spinup"/>
-        {%- else  %}
-        <taskdep task="&TN_POSTANAL;_spinup{{ uscore_ensmem_name }}"/>
-        {%- endif %}
-      {%- elif do_enkfupdate or do_enkf_radar_ref %}
-        <and>
-          <or>
-          {%- for h in cycl_hrs_spinstart %}
-            <streq><left>{{ h }}</left><right><cyclestr>@H</cyclestr></right></streq>
-          {%- endfor %}
-          </or>
-          <or>
-          {%- if do_ensinit %}
-          <taskdep task="&TN_RUN_RECENTER;_spinup"/>
-          {%- else  %}
-          <taskdep task="&TN_PREP_CYC;_spinup{{ uscore_ensmem_name }}"/>
-          {%- endif %}
-          </or>
-        </and>
-      {%- else %}
-      <taskdep task="&TN_PREP_CYC;_spinup{{ uscore_ensmem_name }}"/>
-      {%- endif %}
-    </dependency>
-
-  </task>
-<!--
-************************************************************************
-************************************************************************
--->
-  <metatask name="&TN_SAVE_RESTART;_spinup">
-
-    <var name="fhr"> {% for h in range(da_cycle_interv, fcst_len_hrs_spinup+da_cycle_interv, da_cycle_interv) %}{{ " %03d" % h  }}{% endfor %} </var>
-
-    <task name="&TN_SAVE_RESTART;_spinup{{ uscore_ensmem_name }}_f#fhr#" cycledefs="spinupcyc" maxtries="{{ maxtries_save_restart }}">
-
-      &RSRV_DEFAULT;
-      &WALL_LIMIT_SAVE_RESTART;
-
-      <command>&LOAD_MODULES_RUN_TASK_FP; "&TN_SAVE_RESTART;" "&JOBSdir;/JREGIONAL_SAVE_RESTART"</command>
-
-      <nodes>{{ nnodes_save_restart }}:ppn={{ ppn_save_restart }}</nodes>
-      <walltime>{{ wtime_save_restart }}</walltime>
-      <nodesize>&NCORES_PER_NODE;</nodesize>
-      <native>&SCHED_NATIVE_CMD;</native>
-
-      <jobname>&TAG;&TN_SAVE_RESTART;{{ uscore_ensmem_name }}_f#fhr#</jobname>
-      <join>&LOGDIR;/&TN_SAVE_RESTART;_spinup{{ uscore_ensmem_name }}_f#fhr#<cyclestr>_@Y@m@d@H</cyclestr>&LOGEXT;</join>
-
-      <envar><name>GLOBAL_VAR_DEFNS_FP</name><value>&GLOBAL_VAR_DEFNS_FP;</value></envar>
-      <envar><name>USHdir</name><value>&USHdir;</value></envar>
-      <envar><name>PDY</name><value><cyclestr>@Y@m@d</cyclestr></value></envar>
-      <envar><name>cyc</name><value><cyclestr>@H</cyclestr></value></envar>
-      <envar><name>subcyc</name><value><cyclestr>@M</cyclestr></value></envar>
-      <envar><name>LOGDIR</name><value>&LOGDIR;</value></envar>
-      <envar><name>SLASH_ENSMEM_SUBDIR</name><value><cyclestr>{{ slash_ensmem_subdir }}</cyclestr></value></envar>
-      <envar><name>ENSMEM_INDX</name><value><cyclestr>#{{ ensmem_indx_name }}#</cyclestr></value></envar>
-
-      <envar><name>NWGES_DIR</name><value><cyclestr>&NWGES_BASEDIR;/@Y@m@d@H</cyclestr></value></envar>
-      <envar><name>fhr</name><value>#fhr#</value></envar>
-      <envar><name>CYCLE_TYPE</name><value><cyclestr>spinup</cyclestr></value></envar>
-      <envar><name>CYCLE_SUBTYPE</name><value><cyclestr></cyclestr></value></envar>
-
-      <dependency>
-        <and>
-          <timedep><cyclestr offset="&START_TIME_CONVENTIONAL;">@Y@m@d@H@M00</cyclestr></timedep>
-          <or>
-            <datadep age="01:30"><cyclestr>&COMIN_BASEDIR;/@Y@m@d@H{{ slash_ensmem_subdir }}/fcst_fv3lam_spinup/RESTART/coupler.res</cyclestr></datadep>
-            <datadep age="01:30"><cyclestr>&COMIN_BASEDIR;/@Y@m@d@H{{ slash_ensmem_subdir }}/fcst_fv3lam_spinup/RESTART/</cyclestr><cyclestr offset="#fhr#:00:00">@Y@m@d.@H0000.coupler.res</cyclestr></datadep>
-          </or>
-        </and>
-      </dependency>
-
-    </task>
-
-  </metatask>
-
-<!--
-************************************************************************
-************************************************************************
--->
-{% if do_post_spinup %}
-  <metatask name="&TN_RUN_POST;_spinup{{ uscore_ensmem_name }}">
-
-    <var name="fhr"> {% for h in range(0, fcst_len_hrs_spinup+1) %}{{ " %03d" % h  }}{% endfor %} </var>
-<!--
-************************************************************************
-************************************************************************
--->
-    <task name="&TN_RUN_POST;_spinup{{ uscore_ensmem_name }}_f#fhr#" cycledefs="spinupcyc" maxtries="{{ maxtries_run_post }}">
-
-      &RSRV_POST;
-      &WALL_LIMIT_POST;
-
-      <command>&LOAD_MODULES_RUN_TASK_FP; "&TN_RUN_POST;" "&JOBSdir;/JREGIONAL_RUN_POST"</command>
-
-      <nodes>{{ nnodes_run_post }}:ppn={{ ppn_run_post }}</nodes>
-      <walltime>{{ wtime_run_post }}</walltime>
-      <nodesize>&NCORES_PER_NODE;</nodesize>
-      <native>&SCHED_NATIVE_CMD;</native>
-
-      <jobname>&TAG;&TN_RUN_POST;_spinup{{ uscore_ensmem_name }}_f#fhr#</jobname>
-      <join>&LOGDIR;/&TN_RUN_POST;_spinup{{ uscore_ensmem_name }}_f#fhr#<cyclestr>_@Y@m@d@H</cyclestr>&LOGEXT;</join>
-
-      <envar><name>GLOBAL_VAR_DEFNS_FP</name><value>&GLOBAL_VAR_DEFNS_FP;</value></envar>
-      <envar><name>USHdir</name><value>&USHdir;</value></envar>
-      <envar><name>PDY</name><value><cyclestr>@Y@m@d</cyclestr></value></envar>
-      <envar><name>cyc</name><value><cyclestr>@H</cyclestr></value></envar>
-      <envar><name>subcyc</name><value><cyclestr>@M</cyclestr></value></envar>
-      <envar><name>LOGDIR</name><value>&LOGDIR;</value></envar>
-      <envar><name>SLASH_ENSMEM_SUBDIR</name><value><cyclestr>{{ slash_ensmem_subdir }}</cyclestr></value></envar>
-      <envar><name>ENSMEM_INDX</name><value><cyclestr>#{{ ensmem_indx_name }}#</cyclestr></value></envar>
-
-      <envar><name>NWGES_DIR</name><value><cyclestr>&NWGES_BASEDIR;/@Y@m@d@H</cyclestr></value></envar>
-      <envar><name>fhr</name><value>#fhr#</value></envar>
-      <envar><name>CYCLE_TYPE</name><value><cyclestr>spinup</cyclestr></value></envar>
-      <envar><name>CYCLE_SUBTYPE</name><value><cyclestr></cyclestr></value></envar>
-      <envar><name>TMMARK</name><value>tm00</value></envar>
-
-      <dependency>
-        <datadep age="02:30"><cyclestr>&COMIN_BASEDIR;/@Y@m@d@H{{ slash_ensmem_subdir }}/fcst_fv3lam_spinup/logf#fhr#</cyclestr></datadep>
-      </dependency>
-
-    </task>
-<!--
-************************************************************************
-************************************************************************
--->
-    <task name="&TN_RUN_PRDGEN;_spinup{{ uscore_ensmem_name }}_f#fhr#" cycledefs="spinupcyc" maxtries="{{ maxtries_run_prdgen }}">
-
-      &RSRV_PRDGEN;
-      &WALL_LIMIT_POST;
-
-      <command>&LOAD_MODULES_RUN_TASK_FP; "&TN_RUN_PRDGEN;" "&JOBSdir;/JREGIONAL_RUN_PRDGEN"</command>
-
-      <nodes>{{ nnodes_run_prdgen }}:ppn={{ ppn_run_prdgen }}</nodes>
-      <walltime>{{ wtime_run_prdgen }}</walltime>
-      <memory>{{ mem_run_prdgen }}</memory>
-      <nodesize>&NCORES_PER_NODE;</nodesize>
-      <native>&SCHED_NATIVE_CMD;</native>
-
-      <jobname>&TAG;&TN_RUN_PRDGEN;_spinup{{ uscore_ensmem_name }}_f#fhr#</jobname>
-      <join>&LOGDIR;/&TN_RUN_PRDGEN;_spinup{{ uscore_ensmem_name }}_f#fhr#<cyclestr>_@Y@m@d@H</cyclestr>&LOGEXT;</join>
-
-      <envar><name>GLOBAL_VAR_DEFNS_FP</name><value>&GLOBAL_VAR_DEFNS_FP;</value></envar>
-      <envar><name>USHdir</name><value>&USHdir;</value></envar>
-      <envar><name>PDY</name><value><cyclestr>@Y@m@d</cyclestr></value></envar>
-      <envar><name>cyc</name><value><cyclestr>@H</cyclestr></value></envar>
-      <envar><name>subcyc</name><value><cyclestr>@M</cyclestr></value></envar>
-      <envar><name>LOGDIR</name><value>&LOGDIR;</value></envar>
-      <envar><name>SLASH_ENSMEM_SUBDIR</name><value><cyclestr>{{ slash_ensmem_subdir }}</cyclestr></value></envar>
-      <envar><name>ENSMEM_INDX</name><value><cyclestr>#{{ ensmem_indx_name }}#</cyclestr></value></envar>
-
-      <envar><name>fhr</name><value>#fhr#</value></envar>
-      <envar><name>CYCLE_TYPE</name><value><cyclestr>spinup</cyclestr></value></envar>
-      <envar><name>CYCLE_SUBTYPE</name><value><cyclestr></cyclestr></value></envar>
-      <envar><name>TMMARK</name><value>tm00</value></envar>
-
-      <dependency>
-        <taskdep task="&TN_RUN_POST;_spinup{{ uscore_ensmem_name }}_f#fhr#"/>
-      </dependency>
-
-    </task>
-<!--
-************************************************************************
-************************************************************************
--->
-  </metatask>
-{%- endif %}
-<!--
-************************************************************************
-************************************************************************
--->
-
-{%- if do_ensemble %}
-</metatask>
-{%- endif %}
-
-<!-- end of spinup block -->
-{%- endif %}
-
-
-{%- endif %}  <!-- not do_ensfcst -->
-
-<!--
-************************************************************************
-************************************************************************
--->
-
-<!-- beginning of prod block -->
-{%- if do_rrfs_dev %}
-
-{%- if do_ensemble %}
- <metatask name="run_ensemble">
-  <var name="{{ ensmem_indx_name }}">{% for m in range(1, num_ens_members+1) %}{{ "%03d " % m }}{% endfor %}</var>
-{%- endif %}
-
-<!--
-************************************************************************
-************************************************************************
--->
-{%- if tn_prep_cyc_prod %}
-  <task name="&TN_PREP_CYC_PROD;{{ uscore_ensmem_name }}" cycledefs="prodcyc,prodcyc_long" maxtries="{{ maxtries_run_prepstart }}">
-
-    &RSRV_DEFAULT;
-    &WALL_LIMIT_PRE;
-
-    <command>&LOAD_MODULES_RUN_TASK_FP; "&TN_RUN_PREPSTART;" "&JOBSdir;/JREGIONAL_RUN_PREPSTART"</command>
-
-    <nodes>{{ nnodes_run_prepstart }}:ppn={{ ppn_run_prepstart }}</nodes>
-    <walltime>{{ wtime_run_prepstart }}</walltime>
-    <nodesize>&NCORES_PER_NODE;</nodesize>
-    <native>&SCHED_NATIVE_CMD;</native>
-
-    <jobname>&TAG;&TN_PREP_CYC_PROD;{{ uscore_ensmem_name }}</jobname>
-    <join>&LOGDIR;/&TN_PREP_CYC_PROD;{{ uscore_ensmem_name }}<cyclestr>_@Y@m@d@H</cyclestr>&LOGEXT;</join>
-
-    <envar><name>GLOBAL_VAR_DEFNS_FP</name><value>&GLOBAL_VAR_DEFNS_FP;</value></envar>
-    <envar><name>USHdir</name><value>&USHdir;</value></envar>
-    <envar><name>PDY</name><value><cyclestr>@Y@m@d</cyclestr></value></envar>
-    <envar><name>cyc</name><value><cyclestr>@H</cyclestr></value></envar>
-    <envar><name>subcyc</name><value><cyclestr>@M</cyclestr></value></envar>
-    <envar><name>LOGDIR</name><value>&LOGDIR;</value></envar>
-    <envar><name>SLASH_ENSMEM_SUBDIR</name><value><cyclestr>{{ slash_ensmem_subdir }}</cyclestr></value></envar>
-    <envar><name>ENSMEM_INDX</name><value><cyclestr>#{{ ensmem_indx_name }}#</cyclestr></value></envar>
-
-    <envar><name>FG_ROOT</name><value><cyclestr>&FG_ROOT;</cyclestr></value></envar>
-    <envar><name>LBCS_ROOT</name><value><cyclestr>&FG_ROOT;</cyclestr></value></envar>
-    <envar><name>CYCLE_TYPE</name><value><cyclestr>prod</cyclestr></value></envar>
-    <envar><name>CYCLE_SUBTYPE</name><value><cyclestr></cyclestr></value></envar>
-    <envar><name>NWGES_BASEDIR</name><value>&NWGES_BASEDIR;</value></envar>
-
-    <dependency>
-     {%- if do_ensfcst %}
-       <and>
-         <datadep age="00:00:05:00"><cyclestr>&FG_ROOT;/@Y@m@d@H{{ slash_ensmem_subdir }}/fcst_fv3lam/DA_OUTPUT/coupler.res</cyclestr></datadep>
-         <metataskdep metatask="&TN_MAKE_LBCS;{{ uscore_ensmem_name }}"/>
-       </and>
-     {%- else %}
-       <or>
-<!-- for start product cycle -->
-         <and>
-           <or>
-             {%- for h in cycl_hrs_prodstart %}
-             <streq><left>{{ h }}</left><right><cyclestr>@H</cyclestr></right></streq>
-             {%- endfor %}
-           </or>
-{%- if do_spinup %}
-{%- if not do_real_time %}
-           <datadep age="00:00:01:00"><cyclestr offset="-{{ da_cycle_interv }}:00:00">&FG_ROOT;/@Y@m@d@H{{ slash_ensmem_subdir }}/fcst_fv3lam_spinup/RESTART/</cyclestr><cyclestr>@Y@m@d.@H0000.coupler.res</cyclestr></datadep>
-{% else %}
-           <or>
-             <and>
-               <timedep><cyclestr offset="&START_TIME_CONVENTIONAL;">@Y@m@d@H@M00</cyclestr></timedep>
-               <datadep age="00:00:01:00"><cyclestr offset="-{{ da_cycle_interv }}:00:00">&FG_ROOT;/@Y@m@d@H{{ slash_ensmem_subdir }}/fcst_fv3lam_spinup/RESTART/</cyclestr><cyclestr>@Y@m@d.@H0000.coupler.res</cyclestr></datadep>
-             </and>
-             <and>
-               <timedep><cyclestr offset="&START_TIME_PROD;">@Y@m@d@H@M00</cyclestr></timedep>
-               <or>
-                 {%- for h in range(da_cycle_interv, 6+1, da_cycle_interv) %}
-                 <datadep age="00:00:01:00"><cyclestr offset="-{{ h }}:00:00">&FG_ROOT;/@Y@m@d@H{{ slash_ensmem_subdir }}/fcst_fv3lam/RESTART/</cyclestr><cyclestr>@Y@m@d.@H0000.coupler.res</cyclestr></datadep>
-                 {%- endfor %}
-               </or>
-             </and>
-           </or>
-{%- endif %}
-{% else %}
-{%- if not do_real_time %}
-           <and>
-             <datadep age="00:00:05:00"><cyclestr>&FG_ROOT;/@Y@m@d@H{{ slash_ensmem_subdir }}/ics/gfs_data.tile7.halo0.nc</cyclestr></datadep>
-             <or>
-             {%- for h in range(0, extrn_mdl_ics_offset_hrs+1) %}
-             <datadep age="00:00:05:00"><cyclestr offset="-{{ h }}:00:00">&FG_ROOT;/@Y@m@d@H{{ slash_ensmem_subdir }}/lbcs/gfs_bndy.tile7.{{ "%03d" % boundary_len_hrs }}.nc</cyclestr></datadep>
-             {%- endfor %}
-             </or>
-           </and>
-{% else %}
-           <and>
-             <timedep><cyclestr offset="&START_TIME_CONVENTIONAL;">@Y@m@d@H@M00</cyclestr></timedep>
-             <taskdep task="&TN_MAKE_ICS;{{ uscore_ensmem_name }}"/>
-             <or>
-               <metataskdep metatask="&TN_MAKE_LBCS;{{ uscore_ensmem_name }}"/>
-               <metataskdep metatask="&TN_MAKE_LBCS;{{ uscore_ensmem_name }}" cycle_offset="-{{ extrn_mdl_ics_offset_hrs }}:00:00"/>
-             </or>
-           </and>
-{%- endif %}
-{%- endif %}
-         </and>
-<!-- for continue product cycles  -->
-         <and>
-           {%- for h in cycl_hrs_prodstart %}
-           <strneq><left>{{ h }}</left><right><cyclestr>@H</cyclestr></right></strneq>
-           {%- endfor %}
-{%- if not do_real_time %}
-           <datadep age="00:00:01:00"><cyclestr offset="-{{ da_cycle_interv }}:00:00">&FG_ROOT;/@Y@m@d@H{{ slash_ensmem_subdir }}/fcst_fv3lam/RESTART/</cyclestr><cyclestr>@Y@m@d.@H0000.coupler.res</cyclestr></datadep>
-{% else %}
-           <or>
-             <and>
-               <timedep><cyclestr offset="&START_TIME_CONVENTIONAL;">@Y@m@d@H@M00</cyclestr></timedep>
-               <datadep age="00:00:01:00"><cyclestr offset="-{{ da_cycle_interv }}:00:00">&FG_ROOT;/@Y@m@d@H{{ slash_ensmem_subdir }}/fcst_fv3lam/RESTART/</cyclestr><cyclestr>@Y@m@d.@H0000.coupler.res</cyclestr></datadep>
-             </and>
-             <and>
-               <timedep><cyclestr offset="&START_TIME_LATE_ANALYSIS;">@Y@m@d@H@M00</cyclestr></timedep>
-               <or>
-                 {%- for h in range(da_cycle_interv+da_cycle_interv, 6+1, da_cycle_interv) %}
-                 <datadep age="00:00:01:00"><cyclestr offset="-{{ h }}:00:00">&FG_ROOT;/@Y@m@d@H{{ slash_ensmem_subdir }}/fcst_fv3lam/RESTART/</cyclestr><cyclestr>@Y@m@d.@H0000.coupler.res</cyclestr></datadep>
-                 {%- endfor %}
-               </or>
-             </and>
-           </or>
-{%- endif %}
-         </and>
-       </or>
-{%- endif %}
-    </dependency>
-
-  </task>
-{%- endif %}
-<!--
-************************************************************************
-************************************************************************
--->
-
-{%- if do_ensemble %}
-</metatask>
-{%- endif %}
-<!-- end of prod block -->
-{%- endif %}
-
-{%- if not do_ensfcst %}
-{%- if do_gsiobserver %}
-<!--
-************************************************************************
-************************************************************************
--->
-  <task name="&TN_CALC_ENSMEAN;" cycledefs="prodcyc,prodcyc_long" maxtries="{{ maxtries_run_prepstart }}">
-
-    &RSRV_ENKF;
-    &WALL_LIMIT_RECENTER;
-
-    <command>&LOAD_MODULES_RUN_TASK_FP; "&TN_RUN_PREPSTART;" "&JOBSdir;/JREGIONAL_CALC_ENSMEAN"</command>
-
-    <nodes>{{ nnodes_run_recenter }}:ppn={{ ppn_run_recenter }}</nodes>
-    <walltime>{{ wtime_run_recenter }}</walltime>
-    <nodesize>&NCORES_PER_NODE;</nodesize>
-    <native>&SCHED_NATIVE_CMD;</native>
-
-    <jobname>&TAG;&TN_CALC_ENSMEAN;</jobname>
-    <join>&LOGDIR;/&TN_CALC_ENSMEAN;<cyclestr>_@Y@m@d@H</cyclestr>&LOGEXT;</join>
-
-    <envar><name>GLOBAL_VAR_DEFNS_FP</name><value>&GLOBAL_VAR_DEFNS_FP;</value></envar>
-    <envar><name>USHdir</name><value>&USHdir;</value></envar>
-    <envar><name>PDY</name><value><cyclestr>@Y@m@d</cyclestr></value></envar>
-    <envar><name>cyc</name><value><cyclestr>@H</cyclestr></value></envar>
-    <envar><name>subcyc</name><value><cyclestr>@M</cyclestr></value></envar>
-    <envar><name>LOGDIR</name><value>&LOGDIR;</value></envar>
-    <envar><name>SLASH_ENSMEM_SUBDIR</name><value><cyclestr>{{ slash_ensmem_subdir }}</cyclestr></value></envar>
-    <envar><name>ENSMEM_INDX</name><value><cyclestr>#{{ ensmem_indx_name }}#</cyclestr></value></envar>
-
-    <envar><name>CYCLE_TYPE</name><value><cyclestr>prod</cyclestr></value></envar>
-    <envar><name>CYCLE_SUBTYPE</name><value><cyclestr></cyclestr></value></envar>
-    <envar><name>nens</name><value>{{ num_ens_members }}</value></envar>
-    <envar><name>NWGES_DIR</name><value><cyclestr>&NWGES_BASEDIR;/@Y@m@d@H</cyclestr></value></envar>
-
-    <dependency>
-         <and>
-         {%- for m in range(1, num_ens_members+1) %}
-         <taskdep task="&TN_PREP_CYC_PROD;_mem{{ "%04d" % m }}"/>
-         {%- endfor %}
-         </and>
-    </dependency>
-
-  </task>
-<!--
-************************************************************************
-************************************************************************
--->
-  <task name="&TN_OBSERVER_GSI_ENSMEAN;" cycledefs="prodcyc,prodcyc_long" maxtries="{{ maxtries_run_anal }}">
-
-    &RSRV_ANALYSIS;
-    &WALL_LIMIT_ANAL;
-
-    <command>&LOAD_MODULES_RUN_TASK_FP; "&TN_RUN_ANAL;" "&JOBSdir;/JREGIONAL_RUN_ANAL"</command>
-
-  {%- if machine in ["JET", "HERA", "LINUX"]  %}
-    <cores>{{ ncores_run_anal }}</cores>
-    <native>&SCHED_NATIVE_CMD; &RRFS_RESERVE;</native>
-  {%- elif machine in ["WCOSS2"]  %}
-    <nodes>{{ nnodes_run_anal }}:ppn={{ ppn_run_anal }}:tpp={{ omp_num_threads_run_anal }}</nodes>
-    <native>&SCHED_NATIVE_CMD;</native>
-    <nodesize>&NCORES_PER_NODE;</nodesize>
-  {%- else %}
-    <nodes>{{ nnodes_run_anal }}:ppn={{ ppn_run_anal }}</nodes>
-    <nodesize>&NCORES_PER_NODE;</nodesize>
-  {%- endif %}
-    <native>&SCHED_NATIVE_CMD;</native>
-    <walltime>{{ wtime_run_anal }}</walltime>
-
-    <jobname>&TAG;&TN_OBSERVER_GSI_ENSMEAN;</jobname>
-    <join>&LOGDIR;/&TN_OBSERVER_GSI_ENSMEAN;<cyclestr>_@Y@m@d@H</cyclestr>&LOGEXT;</join>
-
-    <envar><name>GLOBAL_VAR_DEFNS_FP</name><value>&GLOBAL_VAR_DEFNS_FP;</value></envar>
-    <envar><name>USHdir</name><value>&USHdir;</value></envar>
-    <envar><name>PDY</name><value><cyclestr>@Y@m@d</cyclestr></value></envar>
-    <envar><name>cyc</name><value><cyclestr>@H</cyclestr></value></envar>
-    <envar><name>subcyc</name><value><cyclestr>@M</cyclestr></value></envar>
-    <envar><name>LOGDIR</name><value>&LOGDIR;</value></envar>
-    <envar><name>SLASH_ENSMEM_SUBDIR</name><value><cyclestr>{{ slash_ensmem_subdir }}</cyclestr></value></envar>
-    <envar><name>ENSMEM_INDX</name><value><cyclestr>#{{ ensmem_indx_name }}#</cyclestr></value></envar>
-
-    <envar><name>CYCLE_ROOT</name><value><cyclestr>&COMIN_BASEDIR;</cyclestr></value></envar>
-    <envar><name>NWGES_DIR</name><value><cyclestr>&NWGES_BASEDIR;/@Y@m@d@H</cyclestr></value></envar>
-    <envar><name>GSI_TYPE</name><value><cyclestr>OBSERVER</cyclestr></value></envar>
-    <envar><name>MEM_TYPE</name><value><cyclestr>MEAN</cyclestr></value></envar>
-    <envar><name>SATBIAS_DIR</name><value><cyclestr>&NWGES_BASEDIR;/satbias</cyclestr></value></envar>
-
-    <dependency>
-       <and>
-         <taskdep task="&TN_CALC_ENSMEAN;"/>
-         {%- if do_enkf_radar_ref %}
-         <taskdep task="&TN_PROCESS_RADAR_REF;_prod"/>
-         {%- endif %}
-         {% if machine in ["JET", "HERA"] -%}
-         <datadep age="05:00"><cyclestr>&OBSPATH;/@Y@m@d@H.rap.t@Hz.prepbufr.tm00</cyclestr></datadep>
-         {% else -%}
-     <datadep age="05:00"><cyclestr>&OBSPATH;/rap.@Y@m@d/rap.t@Hz.prepbufr.tm00</cyclestr></datadep>
-         {% endif -%}
-       </and>
-    </dependency>
-
-  </task>
-<!--
-************************************************************************
-************************************************************************
--->
- {%- if do_ensemble %}
- <metatask name="run_ensemble_observer">
-   <var name="{{ ensmem_indx_name }}">{% for m in range(1, num_ens_members+1) %}{{ "%03d " % m }}{% endfor %}</var>
- {%- endif %}
-<!--
-************************************************************************
-************************************************************************
--->
-  <task name="&TN_OBSERVER_GSI;{{ uscore_ensmem_name }}" cycledefs="prodcyc,prodcyc_long" maxtries="{{ maxtries_run_anal }}">
-
-    &RSRV_ANALYSIS;
-    &WALL_LIMIT_ANAL;
-
-    <command>&LOAD_MODULES_RUN_TASK_FP; "&TN_RUN_ANAL;" "&JOBSdir;/JREGIONAL_RUN_ANAL"</command>
-
-  {%- if machine in ["JET", "HERA", "LINUX"]  %}
-    <cores>{{ ncores_run_anal }}</cores>
-    <native>&SCHED_NATIVE_CMD; &RRFS_RESERVE;</native>
-  {%- elif machine in ["WCOSS2"]  %}
-    <nodes>{{ nnodes_run_anal }}:ppn={{ ppn_run_anal }}:tpp={{ omp_num_threads_run_anal }}</nodes>
-    <native>&SCHED_NATIVE_CMD;</native>
-    <nodesize>&NCORES_PER_NODE;</nodesize>
-  {%- else %}
-    <nodes>{{ nnodes_run_anal }}:ppn={{ ppn_run_anal }}</nodes>
-    <nodesize>&NCORES_PER_NODE;</nodesize>
-  {%- endif %}
-    <native>&SCHED_NATIVE_CMD;</native>
-    <walltime>{{ wtime_run_anal }}</walltime>
-
-    <jobname>&TAG;&TN_OBSERVER_GSI;{{ uscore_ensmem_name }}</jobname>
-    <join>&LOGDIR;/&TN_OBSERVER_GSI;{{ uscore_ensmem_name }}<cyclestr>_@Y@m@d@H</cyclestr>&LOGEXT;</join>
-
-    <envar><name>GLOBAL_VAR_DEFNS_FP</name><value>&GLOBAL_VAR_DEFNS_FP;</value></envar>
-    <envar><name>USHdir</name><value>&USHdir;</value></envar>
-    <envar><name>PDY</name><value><cyclestr>@Y@m@d</cyclestr></value></envar>
-    <envar><name>cyc</name><value><cyclestr>@H</cyclestr></value></envar>
-    <envar><name>subcyc</name><value><cyclestr>@M</cyclestr></value></envar>
-    <envar><name>LOGDIR</name><value>&LOGDIR;</value></envar>
-    <envar><name>SLASH_ENSMEM_SUBDIR</name><value><cyclestr>{{ slash_ensmem_subdir }}</cyclestr></value></envar>
-    <envar><name>ENSMEM_INDX</name><value><cyclestr>#{{ ensmem_indx_name }}#</cyclestr></value></envar>
-
-    <envar><name>CYCLE_ROOT</name><value><cyclestr>&COMIN_BASEDIR;</cyclestr></value></envar>
-    <envar><name>NWGES_DIR</name><value><cyclestr>&NWGES_BASEDIR;/@Y@m@d@H</cyclestr></value></envar>
-    <envar><name>GSI_TYPE</name><value><cyclestr>OBSERVER</cyclestr></value></envar>
-    <envar><name>MEM_TYPE</name><value><cyclestr>MEMBER</cyclestr></value></envar>
-    <envar><name>SATBIAS_DIR</name><value><cyclestr>&NWGES_BASEDIR;/satbias</cyclestr></value></envar>
-
-    <dependency>
-       <and>
-         <taskdep task="&TN_OBSERVER_GSI_ENSMEAN;"/>
-       </and>
-    </dependency>
-
-  </task>
-<!--
-************************************************************************
-************************************************************************
--->
-
-{%- if do_ensemble %}
-  </metatask>
-{%- endif %}
-<!-- do gsi observer -->
-{%- endif %}
-
-<!--
-************************************************************************
-************************************************************************
--->
-{%- if do_enkfupdate %}
-  <task name="&TN_RUN_ENKFUPDT;" cycledefs="prodcyc,prodcyc_long" maxtries="{{ maxtries_run_enkf }}">
-    &RSRV_ENKF;
-    &WALL_LIMIT_ANAL;
-
-    <command>&LOAD_MODULES_RUN_TASK_FP; "&TN_RUN_ENKFUPDT;" &JOBSdir;/JREGIONAL_RUN_ENKF</command>
-
-    <nodes>{{ nnodes_run_enkf }}:ppn={{ ppn_run_enkf }}</nodes>
-    <walltime>{{ wtime_run_enkf }}</walltime>
-    <nodesize>&NCORES_PER_NODE;</nodesize>
-    <native>&SCHED_NATIVE_CMD;</native>
-
-    <jobname>&TAG;&TN_RUN_ENKFUPDT;</jobname>
-    <join>&LOGDIR;/&TN_RUN_ENKFUPDT;<cyclestr>_@Y@m@d@H</cyclestr>&LOGEXT;</join>
-
-    <envar><name>GLOBAL_VAR_DEFNS_FP</name><value>&GLOBAL_VAR_DEFNS_FP;</value></envar>
-    <envar><name>USHdir</name><value>&USHdir;</value></envar>
-    <envar><name>PDY</name><value><cyclestr>@Y@m@d</cyclestr></value></envar>
-    <envar><name>cyc</name><value><cyclestr>@H</cyclestr></value></envar>
-    <envar><name>subcyc</name><value><cyclestr>@M</cyclestr></value></envar>
-    <envar><name>LOGDIR</name><value>&LOGDIR;</value></envar>
-    <envar><name>SLASH_ENSMEM_SUBDIR</name><value><cyclestr>{{ slash_ensmem_subdir }}</cyclestr></value></envar>
-    <envar><name>ENSMEM_INDX</name><value><cyclestr>#{{ ensmem_indx_name }}#</cyclestr></value></envar>
-
-    <envar><name>nens</name><value>{{ num_ens_members }}</value></envar>
-    <envar><name>CYCLE_ROOT</name><value><cyclestr>&COMIN_BASEDIR;</cyclestr></value></envar>
-    <envar><name>NWGES_DIR</name><value><cyclestr>&NWGES_BASEDIR;/@Y@m@d@H</cyclestr></value></envar>
-    <envar><name>OB_TYPE</name><value>conv</value></envar>
-
-    <dependency>
-        <metataskdep metatask="run_ensemble_observer"/>
-    </dependency>
-  </task>
-
-{%- endif %}
-
-<!--
-************************************************************************
-************************************************************************
--->
-{%- if do_enkf_radar_ref %}
-  <task name="&TN_ENKF_RADAR_REF;" cycledefs="prodcyc,prodcyc_long" maxtries="{{ maxtries_run_enkf }}">
-    &RSRV_ENKF;
-    &WALL_LIMIT_ANAL;
-
-    <command>&LOAD_MODULES_RUN_TASK_FP; "&TN_ENKF_RADAR_REF;" &JOBSdir;/JREGIONAL_RUN_ENKF</command>
-
-    <nodes>{{ nnodes_run_enkf }}:ppn={{ ppn_run_enkf }}</nodes>
-    <walltime>{{ wtime_run_enkf }}</walltime>
-    <nodesize>&NCORES_PER_NODE;</nodesize>
-    <native>&SCHED_NATIVE_CMD;</native>
-
-    <jobname>&TAG;&TN_ENKF_RADAR_REF;</jobname>
-    <join>&LOGDIR;/&TN_ENKF_RADAR_REF;<cyclestr>_@Y@m@d@H</cyclestr>&LOGEXT;</join>
-
-    <envar><name>GLOBAL_VAR_DEFNS_FP</name><value>&GLOBAL_VAR_DEFNS_FP;</value></envar>
-    <envar><name>USHdir</name><value>&USHdir;</value></envar>
-    <envar><name>PDY</name><value><cyclestr>@Y@m@d</cyclestr></value></envar>
-    <envar><name>cyc</name><value><cyclestr>@H</cyclestr></value></envar>
-    <envar><name>subcyc</name><value><cyclestr>@M</cyclestr></value></envar>
-    <envar><name>LOGDIR</name><value>&LOGDIR;</value></envar>
-    <envar><name>SLASH_ENSMEM_SUBDIR</name><value><cyclestr>{{ slash_ensmem_subdir }}</cyclestr></value></envar>
-    <envar><name>ENSMEM_INDX</name><value><cyclestr>#{{ ensmem_indx_name }}#</cyclestr></value></envar>
-
-    <envar><name>nens</name><value>{{ num_ens_members }}</value></envar>
-    <envar><name>CYCLE_ROOT</name><value><cyclestr>&COMIN_BASEDIR;</cyclestr></value></envar>
-    <envar><name>NWGES_DIR</name><value><cyclestr>&NWGES_BASEDIR;/@Y@m@d@H</cyclestr></value></envar>
-    <envar><name>OB_TYPE</name><value>radardbz</value></envar>
-
-    <dependency>
-      <and>
-        <taskdep task="&TN_RUN_ENKFUPDT;"/>
-        {%- if not do_real_time %}
-        <and> 
-        {%- for m in range(1, num_ens_members+1) %}
-          <datadep age="00:00:00:01"><cyclestr>&NWGES_BASEDIR;/@Y@m@d@H/mem{{ "%04d" % m }}/observer_gsi/diag_conv_rw_ges.@Y@m@d@H.nc4</cyclestr></datadep>
-        {%- endfor %}
-        </and> 
-        {%- endif %}
-      </and>
-    </dependency>
-  </task>
-
-{%- endif %}
-<!--
-************************************************************************
-************************************************************************
--->
-{%- if do_recenter %}
-  <task name="&TN_RUN_RECENTER;" cycledefs="recentercyc" maxtries="{{ maxtries_run_recenter }}">
-    &RSRV_ENKF;
-    &WALL_LIMIT_RECENTER;
-
-    <command>&LOAD_MODULES_RUN_TASK_FP; "&TN_RUN_RECENTER;" &JOBSdir;/JREGIONAL_RUN_RECENTER</command>
-
-    <nodes>{{ nnodes_run_recenter }}:ppn={{ ppn_run_recenter }}</nodes>
-    <walltime>{{ wtime_run_recenter }}</walltime>
-    <nodesize>&NCORES_PER_NODE;</nodesize>
-    <native>&SCHED_NATIVE_CMD;</native>
-
-    <jobname>&TAG;&TN_RUN_RECENTER;</jobname>
-    <join>&LOGDIR;/&TN_RUN_RECENTER;<cyclestr>_@Y@m@d@H</cyclestr>&LOGEXT;</join>
-
-    <envar><name>GLOBAL_VAR_DEFNS_FP</name><value>&GLOBAL_VAR_DEFNS_FP;</value></envar>
-    <envar><name>USHdir</name><value>&USHdir;</value></envar>
-    <envar><name>PDY</name><value><cyclestr>@Y@m@d</cyclestr></value></envar>
-    <envar><name>cyc</name><value><cyclestr>@H</cyclestr></value></envar>
-    <envar><name>subcyc</name><value><cyclestr>@M</cyclestr></value></envar>
-    <envar><name>LOGDIR</name><value>&LOGDIR;</value></envar>
-    <envar><name>SLASH_ENSMEM_SUBDIR</name><value><cyclestr>{{ slash_ensmem_subdir }}</cyclestr></value></envar>
-    <envar><name>ENSMEM_INDX</name><value><cyclestr>#{{ ensmem_indx_name }}#</cyclestr></value></envar>
-
-    <envar><name>nens</name><value>{{ num_ens_members }}</value></envar>
-    <envar><name>CYCLE_ROOT</name><value><cyclestr>&COMIN_BASEDIR;</cyclestr></value></envar>
-    <envar><name>ENSCTRL_CYCLE_DIR</name><value><cyclestr>&ENSCTRL_COMIN_BASEDIR;/@Y@m@d@H</cyclestr></value></envar>
-    <envar><name>ENSCTRL_CYCLE_ROOT</name><value><cyclestr>&ENSCTRL_COMIN_BASEDIR;</cyclestr></value></envar>
-    <envar><name>NWGES_DIR</name><value><cyclestr>&NWGES_BASEDIR;/@Y@m@d@H</cyclestr></value></envar>
-
-    <dependency>
-      <and>
-        {%- if do_nonvar_cldanal %}
-        <and>
-        {%- for m in range(1, num_ens_members+1) %}
-          <taskdep task="&TN_CLDANL_NONVAR;_prod_mem{{ "%04d" % m }}"/>
-        {%- endfor %}
-        </and>
-        {%- elif do_enkf_radar_ref %}
-        <taskdep task="&TN_ENKF_RADAR_REF;"/>
-        {%- elif do_enkfupdate %}
-        <taskdep task="&TN_RUN_ENKFUPDT;"/>
-        {%- endif %}
-        <or>
-        <datadep age="00:00:00:05"><cyclestr>&ENSCTRL_COMIN_BASEDIR;/@Y@m@d@H/nonvar_cldanl/nonvarcldanl_complete.txt</cyclestr></datadep>
-        <datadep age="00:00:00:05"><cyclestr>&ENSCTRL_COMIN_BASEDIR;/@Y@m@d@H/nonvar_cldanl_spinup/nonvarcldanl_complete.txt</cyclestr></datadep>
-        </or>
-      </and>
-    </dependency>
-  </task>
-
-{%- endif %}
-<!--
-************************************************************************
-************************************************************************
--->
-{% if do_rrfs_dev %}
-
-{% if do_ensemble %}
- <metatask name="run_ensemble">
-  <var name="{{ ensmem_indx_name }}">{% for m in range(1, num_ens_members+1) %}{{ "%03d " % m }}{% endfor %}</var>
-{%- endif %}
-
-{%- if do_dacycle %}
-
-<!--
-************************************************************************
-************************************************************************
--->
-  <task name="&TN_ANAL_GSI;_prod{{ uscore_ensmem_name }}" cycledefs="prodcyc,prodcyc_long" maxtries="{{ maxtries_run_anal }}">
-
-    &RSRV_ANALYSIS;
-    &WALL_LIMIT_ANAL;
-
-    <command>&LOAD_MODULES_RUN_TASK_FP; "&TN_RUN_ANAL;" "&JOBSdir;/JREGIONAL_RUN_ANAL"</command>
-
-  {%- if machine in ["JET", "HERA", "LINUX"]  %}
-    <cores>{{ ncores_run_anal }}</cores>
-    <native>&SCHED_NATIVE_CMD; &RRFS_RESERVE;</native>
-  {%- elif machine in ["WCOSS2"]  %}
-    <nodes>{{ nnodes_run_anal }}:ppn={{ ppn_run_anal }}:tpp={{ omp_num_threads_run_anal }}</nodes>
-    <native>&SCHED_NATIVE_CMD;</native>
-    <nodesize>&NCORES_PER_NODE;</nodesize>
-  {%- else %}
-    <nodes>{{ nnodes_run_anal }}:ppn={{ ppn_run_anal }}</nodes>
-    <nodesize>&NCORES_PER_NODE;</nodesize>
-  {%- endif %}
-    <native>&SCHED_NATIVE_CMD;</native>
-    <walltime>{{ wtime_run_anal }}</walltime>
-
-    <jobname>&TAG;&TN_ANAL_GSI;_prod{{ uscore_ensmem_name }}</jobname>
-    <join>&LOGDIR;/&TN_ANAL_GSI;{{ uscore_ensmem_name }}_prod_<cyclestr>@Y@m@d@H</cyclestr>&LOGEXT;</join>
-
-    <envar><name>GLOBAL_VAR_DEFNS_FP</name><value>&GLOBAL_VAR_DEFNS_FP;</value></envar>
-    <envar><name>USHdir</name><value>&USHdir;</value></envar>
-    <envar><name>PDY</name><value><cyclestr>@Y@m@d</cyclestr></value></envar>
-    <envar><name>cyc</name><value><cyclestr>@H</cyclestr></value></envar>
-    <envar><name>subcyc</name><value><cyclestr>@M</cyclestr></value></envar>
-    <envar><name>LOGDIR</name><value>&LOGDIR;</value></envar>
-    <envar><name>SLASH_ENSMEM_SUBDIR</name><value><cyclestr>{{ slash_ensmem_subdir }}</cyclestr></value></envar>
-    <envar><name>ENSMEM_INDX</name><value><cyclestr>#{{ ensmem_indx_name }}#</cyclestr></value></envar>
-
-    <envar><name>CYCLE_ROOT</name><value><cyclestr>&COMIN_BASEDIR;</cyclestr></value></envar>
-    <envar><name>RRFSE_FG_ROOT</name><value><cyclestr>&RRFSE_FG_ROOT;</cyclestr></value></envar>
-    <envar><name>CYCLE_TYPE</name><value><cyclestr>prod</cyclestr></value></envar>
-    <envar><name>CYCLE_SUBTYPE</name><value><cyclestr></cyclestr></value></envar>
-    <envar><name>GSI_TYPE</name><value><cyclestr>ANALYSIS</cyclestr></value></envar>
-    <envar><name>MEM_TYPE</name><value><cyclestr>MEMBER</cyclestr></value></envar>
-    <envar><name>SATBIAS_DIR</name><value><cyclestr>&NWGES_BASEDIR;/satbias</cyclestr></value></envar>
-    <envar><name>nens</name><value>{{ num_ens_members }}</value></envar>
-
-    <dependency>
-       <and>
-         <timedep><cyclestr offset="&START_TIME_CONVENTIONAL;">@Y@m@d@H@M00</cyclestr></timedep>
-         <taskdep task="&TN_PREP_CYC;_prod{{ uscore_ensmem_name }}"/>
-         {%- if use_rrfse_ens %}
-         <or>
-           <and>
-             <or>
-             {%- for h in cycl_hrs_hyb_fv3lam_ens %}
-               <streq><left>{{ h }}</left><right><cyclestr>@H</cyclestr></right></streq>
-             {%- endfor %}
-             </or>
-           <or>
-           {%- if do_spinup %}
-            <and> 
-             <or>
-             {%- for h in cycl_hrs_prodstart_ens %}
-               <streq><left>{{ h }}</left><right><cyclestr>@H</cyclestr></right></streq>
-             {%- endfor %}
-             </or>
-             {% for h in range(1, num_ens_members+1) %}
-             <datadep age="00:00:01:00"><cyclestr offset="-{{ da_cycle_interv }}:00:00">&RRFSE_FG_ROOT;/@Y@m@d@H/mem{{ "%04d" % h  }}/fcst_fv3lam_spinup/RESTART/</cyclestr><cyclestr>@Y@m@d.@H0000.coupler.res</cyclestr></datadep>
-             {%- endfor %}
-            </and>
-            <and> 
-             <or>
-             {%- for h in cycl_hrs_prodstart_ens %}
-               <strneq><left>{{ h }}</left><right><cyclestr>@H</cyclestr></right></strneq>
-             {%- endfor %}
-             </or>
-             {% for h in range(1, num_ens_members+1) %}
-             <datadep age="00:00:01:00"><cyclestr offset="-{{ da_cycle_interv }}:00:00">&RRFSE_FG_ROOT;/@Y@m@d@H/mem{{ "%04d" % h  }}/fcst_fv3lam/RESTART/</cyclestr><cyclestr>@Y@m@d.@H0000.coupler.res</cyclestr></datadep>
-             {%- endfor %}
-            </and>
-           {%- else %} 
-            <and>
-             {% for h in range(1, num_ens_members+1) %}
-             <datadep age="00:00:01:00"><cyclestr offset="-{{ da_cycle_interv }}:00:00">&RRFSE_FG_ROOT;/@Y@m@d@H/mem{{ "%04d" % h  }}/fcst_fv3lam/RESTART/</cyclestr><cyclestr>@Y@m@d.@H0000.coupler.res</cyclestr></datadep>
-             {%- endfor %}
-            </and>
-           {%- endif %} 
-           </or>
-           </and>
-           <and>
-              {%- for h in cycl_hrs_hyb_fv3lam_ens %}
-                <strneq><left>{{ h }}</left><right><cyclestr>@H</cyclestr></right></strneq>
-              {%- endfor %}
-           </and>
-         </or>
-         {%- endif %}
-       </and>
-    </dependency>
-
-  </task>
-
-<!--
-************************************************************************
-************************************************************************
--->
-  <task name="&TN_POSTANAL;_prod{{ uscore_ensmem_name }}" cycledefs="prodcyc,prodcyc_long" maxtries="{{ maxtries_run_postanal }}">
-
-    &RSRV_DEFAULT;
-    &WALL_LIMIT_POST;
-
-    <command>&LOAD_MODULES_RUN_TASK_FP; "&TN_RUN_POST;" "&JOBSdir;/JREGIONAL_RUN_POSTANAL"</command>
-
-    <nodes>{{ nnodes_run_postanal }}:ppn={{ ppn_run_postanal }}</nodes>
-    <walltime>{{ wtime_run_postanal }}</walltime>
-    <nodesize>&NCORES_PER_NODE;</nodesize>
-    <native>&SCHED_NATIVE_CMD;</native>
-
-    <jobname>&TAG;&TN_POSTANAL;_prod{{ uscore_ensmem_name }}</jobname>
-    <join>&LOGDIR;/&TN_POSTANAL;{{ uscore_ensmem_name }}_prod<cyclestr>_@Y@m@d@H</cyclestr>&LOGEXT;</join>
-
-    <envar><name>GLOBAL_VAR_DEFNS_FP</name><value>&GLOBAL_VAR_DEFNS_FP;</value></envar>
-    <envar><name>USHdir</name><value>&USHdir;</value></envar>
-    <envar><name>PDY</name><value><cyclestr>@Y@m@d</cyclestr></value></envar>
-    <envar><name>cyc</name><value><cyclestr>@H</cyclestr></value></envar>
-    <envar><name>subcyc</name><value><cyclestr>@M</cyclestr></value></envar>
-    <envar><name>LOGDIR</name><value>&LOGDIR;</value></envar>
-    <envar><name>SLASH_ENSMEM_SUBDIR</name><value><cyclestr>{{ slash_ensmem_subdir }}</cyclestr></value></envar>
-    <envar><name>ENSMEM_INDX</name><value><cyclestr>#{{ ensmem_indx_name }}#</cyclestr></value></envar>
-
-    <envar><name>CYCLE_ROOT</name><value><cyclestr>&COMIN_BASEDIR;</cyclestr></value></envar>
-    <envar><name>RRFSE_FG_ROOT</name><value><cyclestr>&RRFSE_FG_ROOT;</cyclestr></value></envar>
-    <envar><name>CYCLE_TYPE</name><value><cyclestr>prod</cyclestr></value></envar>
-    <envar><name>CYCLE_SUBTYPE</name><value><cyclestr></cyclestr></value></envar>
-    <envar><name>GSI_TYPE</name><value><cyclestr>ANALYSIS</cyclestr></value></envar>
-    <envar><name>MEM_TYPE</name><value><cyclestr>MEMBER</cyclestr></value></envar>
-    <envar><name>SATBIAS_DIR</name><value><cyclestr>&NWGES_BASEDIR;/satbias</cyclestr></value></envar>
-    <envar><name>nens</name><value>{{ num_ens_members }}</value></envar>
-
-    <dependency>
-       <taskdep task="&TN_ANAL_GSI;_prod{{ uscore_ensmem_name }}"/>
-    </dependency>
-
-  </task>
-
-<!--
-************************************************************************
-************************************************************************
--->
-{%- if do_envar_radar_ref %}
-  <task name="&TN_HYBRID_RADAR_REF;_prod" cycledefs="prodcyc,prodcyc_long" maxtries="{{ maxtries_run_anal }}">
-
-    &RSRV_ANALYSIS;
-    &WALL_LIMIT_ANAL;
-
-    <command>&LOAD_MODULES_RUN_TASK_FP; "&TN_HYBRID_RADAR_REF;" "&JOBSdir;/JREGIONAL_RUN_ANAL"</command>
-
-  {%- if machine in ["JET", "HERA", "LINUX"]  %}
-    <cores>{{ ncores_run_anal }}</cores>
-    <native>&SCHED_NATIVE_CMD; &RRFS_RESERVE;</native>
-  {%- elif machine in ["WCOSS2"]  %}
-    <nodes>{{ nnodes_run_anal }}:ppn={{ ppn_run_anal }}:tpp={{ omp_num_threads_run_anal }}</nodes>
-    <native>&SCHED_NATIVE_CMD;</native>
-    <nodesize>&NCORES_PER_NODE;</nodesize>
-  {%- else %}
-    <nodes>{{ nnodes_run_anal }}:ppn={{ ppn_run_anal }}</nodes>
-    <nodesize>&NCORES_PER_NODE;</nodesize>
-  {%- endif %}
-    <native>&SCHED_NATIVE_CMD;</native>
-    <walltime>{{ wtime_run_anal }}</walltime>
-
-    <jobname>&TAG;&TN_HYBRID_RADAR_REF;_prod</jobname>
-    <join>&LOGDIR;/&TN_HYBRID_RADAR_REF;_prod_<cyclestr>@Y@m@d@H</cyclestr>&LOGEXT;</join>
-
-    <envar><name>GLOBAL_VAR_DEFNS_FP</name><value>&GLOBAL_VAR_DEFNS_FP;</value></envar>
-    <envar><name>USHdir</name><value>&USHdir;</value></envar>
-    <envar><name>PDY</name><value><cyclestr>@Y@m@d</cyclestr></value></envar>
-    <envar><name>cyc</name><value><cyclestr>@H</cyclestr></value></envar>
-    <envar><name>subcyc</name><value><cyclestr>@M</cyclestr></value></envar>
-    <envar><name>LOGDIR</name><value>&LOGDIR;</value></envar>
-    <envar><name>SLASH_ENSMEM_SUBDIR</name><value><cyclestr>{{ slash_ensmem_subdir }}</cyclestr></value></envar>
-    <envar><name>ENSMEM_INDX</name><value><cyclestr>#{{ ensmem_indx_name }}#</cyclestr></value></envar>
-
-    <envar><name>CYCLE_ROOT</name><value><cyclestr>&COMIN_BASEDIR;</cyclestr></value></envar>
-    <envar><name>RRFSE_FG_ROOT</name><value><cyclestr>&RRFSE_FG_ROOT;</cyclestr></value></envar>
-    <envar><name>CYCLE_TYPE</name><value><cyclestr>prod</cyclestr></value></envar>
-    <envar><name>CYCLE_SUBTYPE</name><value><cyclestr></cyclestr></value></envar>
-    <envar><name>GSI_TYPE</name><value><cyclestr>ANALYSIS</cyclestr></value></envar>
-    <envar><name>MEM_TYPE</name><value><cyclestr>MEMBER</cyclestr></value></envar>
-    <envar><name>SATBIAS_DIR</name><value><cyclestr>&NWGES_BASEDIR;/satbias</cyclestr></value></envar>
-    <envar><name>nens</name><value>30</value></envar>
-    <envar><name>OB_TYPE</name><value>radardbz</value></envar>
-
-    <dependency>
-       <and>
-         <taskdep task="&TN_ANAL_GSI;_prod"/>
-         <or>    
-            {%- for h in cycl_hrs_hyb_fv3lam_ens %}
-               <streq><left>{{ h }}</left><right><cyclestr>@H</cyclestr></right></streq>
-            {%- endfor %}
-         </or>   
-       </and>
-    </dependency>
-
-  </task>
-{% endif -%}
-
-<!--
-************************************************************************
-************************************************************************
--->
-
-{% endif -%}
-
-<!--
-************************************************************************
-************************************************************************
--->
-{%- if do_refl2tten %}
-  <task name="&TN_RADAR_REFL2TTEN;_prod" cycledefs="prodcyc,prodcyc_long"  maxtries="{{ maxtries_run_ref2tten }}">
-
-    &RSRV_DEFAULT;
-    &WALL_LIMIT_ANAL;
-
-    <command>&LOAD_MODULES_RUN_TASK_FP; "&TN_RUN_ANAL;" "&JOBSdir;/JREGIONAL_REFL2TTEN"</command>
-
-    <nodes>{{ nnodes_run_ref2tten }}:ppn={{ ppn_run_ref2tten }}</nodes>
-    <walltime>{{ wtime_run_ref2tten }}</walltime>
-    <memory>{{ mem_run_ref2tten }}</memory>
-    <nodesize>&NCORES_PER_NODE;</nodesize>
-
-    <jobname>&TAG;&TN_RADAR_REFL2TTEN;_prod</jobname>
-    <join>&LOGDIR;/&TN_RADAR_REFL2TTEN;_prod_<cyclestr>@Y@m@d@H</cyclestr>&LOGEXT;</join>
-
-    <envar><name>GLOBAL_VAR_DEFNS_FP</name><value>&GLOBAL_VAR_DEFNS_FP;</value></envar>
-    <envar><name>USHdir</name><value>&USHdir;</value></envar>
-    <envar><name>PDY</name><value><cyclestr>@Y@m@d</cyclestr></value></envar>
-    <envar><name>cyc</name><value><cyclestr>@H</cyclestr></value></envar>
-    <envar><name>subcyc</name><value><cyclestr>@M</cyclestr></value></envar>
-    <envar><name>LOGDIR</name><value>&LOGDIR;</value></envar>
-    <envar><name>SLASH_ENSMEM_SUBDIR</name><value><cyclestr>{{ slash_ensmem_subdir }}</cyclestr></value></envar>
-    <envar><name>ENSMEM_INDX</name><value><cyclestr>#{{ ensmem_indx_name }}#</cyclestr></value></envar>
-
-    <envar><name>CYCLE_TYPE</name><value><cyclestr>prod</cyclestr></value></envar>
-    <envar><name>CYCLE_SUBTYPE</name><value><cyclestr></cyclestr></value></envar>
-    <envar><name>MEM_TYPE</name><value><cyclestr>MEMBER</cyclestr></value></envar>
-
-    <dependency>
-      <and>
-        <or>
-          <taskdep task="&TN_PROCESS_RADAR_REF;_prod"/>
-          <taskdep task="&TN_PROCESS_BUFR;_prod"/>
-        </or>
-        <taskdep task="&TN_ANAL_GSI;_prod"/>
-      </and>
-    </dependency>
-
-  </task>
-
-{%- endif %}
-
-<!--
-************************************************************************
-************************************************************************
--->
-{%- if do_jedi_envar_ioda %}
-  <task name="&TN_JEDI_ENVAR_IODA;_prod{{ uscore_ensmem_name }}" cycledefs="prodcyc,prodcyc_long"  maxtries="{{ maxtries_run_jedi_envar_ioda }}">
-
-    &RSRV_DEFAULT;
-    &WALL_LIMIT_ANAL;
-
-    <command>&LOAD_MODULES_RUN_TASK_FP; "jedienvar_ioda" "&JOBSdir;/JREGIONAL_JEDIENVAR_IODA"</command>
-
-    <nodes>{{ nnodes_run_jedi_envar_ioda }}:ppn={{ ppn_run_jedi_envar_ioda }}</nodes>
-    <walltime>{{ wtime_run_jedi_envar_ioda }}</walltime>
-    <memory>{{ mem_run_jedi_envar_ioda }}</memory>
-    <nodesize>&NCORES_PER_NODE;</nodesize>
-
-    <jobname>&TAG;&TN_JEDI_ENVAR_IODA;_prod</jobname>
-    <join>&LOGDIR;/&TN_JEDI_ENVAR_IODA;_prod_<cyclestr>@Y@m@d@H</cyclestr>&LOGEXT;</join>
-
-    <envar><name>GLOBAL_VAR_DEFNS_FP</name><value>&GLOBAL_VAR_DEFNS_FP;</value></envar>
-    <envar><name>USHdir</name><value>&USHdir;</value></envar>
-    <envar><name>PDY</name><value><cyclestr>@Y@m@d</cyclestr></value></envar>
-    <envar><name>cyc</name><value><cyclestr>@H</cyclestr></value></envar>
-    <envar><name>subcyc</name><value><cyclestr>@M</cyclestr></value></envar>
-    <envar><name>LOGDIR</name><value>&LOGDIR;</value></envar>
-    <envar><name>SLASH_ENSMEM_SUBDIR</name><value><cyclestr>{{ slash_ensmem_subdir }}</cyclestr></value></envar>
-    <envar><name>ENSMEM_INDX</name><value><cyclestr>#{{ ensmem_indx_name }}#</cyclestr></value></envar>
-
-    <envar><name>CYCLE_TYPE</name><value><cyclestr>prod</cyclestr></value></envar>
-    <envar><name>CYCLE_SUBTYPE</name><value><cyclestr></cyclestr></value></envar>
-    <envar><name>MEM_TYPE</name><value><cyclestr>MEMBER</cyclestr></value></envar>
-    <envar><name>cyc</name><value><cyclestr>@H</cyclestr></value></envar>
-
-    <dependency>
-      <and>
-        <taskdep task="&TN_ANAL_GSI;_prod"/>
-      </and>
-    </dependency>
-
-  </task>
-
-{%- endif %}
-
-<!--
-************************************************************************
-************************************************************************
--->
-{%- if do_nonvar_cldanal %}
-  <task name="&TN_CLDANL_NONVAR;_prod{{ uscore_ensmem_name }}" cycledefs="prodcyc,prodcyc_long"  maxtries="{{ maxtries_run_nonvarcldanl }}">
-
-    &RSRV_DEFAULT;
-    &WALL_LIMIT_ANAL;
-
-    <command>&LOAD_MODULES_RUN_TASK_FP; "&TN_RUN_ANAL;" "&JOBSdir;/JREGIONAL_RUN_NONVARCLDANL"</command>
-
-    <nodes>{{ nnodes_run_nonvarcldanl }}:ppn={{ ppn_run_nonvarcldanl }}</nodes>
-    <walltime>{{ wtime_run_nonvarcldanl }}</walltime>
-    <memory>{{ mem_run_nonvarcldanl }}</memory>
-    <nodesize>&NCORES_PER_NODE;</nodesize>
-    <native>&SCHED_NATIVE_CMD;</native>
-
-    <jobname>&TAG;&TN_CLDANL_NONVAR;_prod{{ uscore_ensmem_name }}</jobname>
-    <join>&LOGDIR;/&TN_CLDANL_NONVAR;_prod{{ uscore_ensmem_name }}<cyclestr>_@Y@m@d@H</cyclestr>&LOGEXT;</join>
-
-    <envar><name>GLOBAL_VAR_DEFNS_FP</name><value>&GLOBAL_VAR_DEFNS_FP;</value></envar>
-    <envar><name>USHdir</name><value>&USHdir;</value></envar>
-    <envar><name>PDY</name><value><cyclestr>@Y@m@d</cyclestr></value></envar>
-    <envar><name>cyc</name><value><cyclestr>@H</cyclestr></value></envar>
-    <envar><name>subcyc</name><value><cyclestr>@M</cyclestr></value></envar>
-    <envar><name>LOGDIR</name><value>&LOGDIR;</value></envar>
-    <envar><name>SLASH_ENSMEM_SUBDIR</name><value><cyclestr>{{ slash_ensmem_subdir }}</cyclestr></value></envar>
-    <envar><name>ENSMEM_INDX</name><value><cyclestr>#{{ ensmem_indx_name }}#</cyclestr></value></envar>
-
-    <envar><name>CYCLE_TYPE</name><value><cyclestr>prod</cyclestr></value></envar>
-    <envar><name>CYCLE_SUBTYPE</name><value><cyclestr></cyclestr></value></envar>
-    <envar><name>MEM_TYPE</name><value><cyclestr>MEMBER</cyclestr></value></envar>
-
-    <dependency>
-      <and>
-        <taskdep task="&TN_PROCESS_BUFR;_prod"/>
-        {%- if do_enkfupdate %}
-        <and>
-           {%- if do_enkf_radar_ref %}
-             <taskdep task="&TN_ENKF_RADAR_REF;"/>
-           {%- else %}
-             <taskdep task="&TN_RUN_ENKFUPDT;"/>
-           {%- endif %}
-        </and>
-        {%- elif do_envar_radar_ref %}
-        <or>
-          <and>
-            <taskdep task="&TN_POSTANAL;_prod{{ uscore_ensmem_name }}"/>
-             {%- for h in cycl_hrs_hyb_fv3lam_ens %}
-                <strneq><left>{{ h }}</left><right><cyclestr>@H</cyclestr></right></strneq>
-             {%- endfor %}
-          </and>
-          <and>
-        <taskdep task="&TN_HYBRID_RADAR_REF;_prod"/>
-            <or>    
-             {%- for h in cycl_hrs_hyb_fv3lam_ens %}
-                <streq><left>{{ h }}</left><right><cyclestr>@H</cyclestr></right></streq>
-             {%- endfor %}
-            </or>   
-          </and>
-        </or>
-        {%- else %}
-    <taskdep task="&TN_POSTANAL;_prod{{ uscore_ensmem_name }}"/>
-        {%- endif %}
-      </and>
-    </dependency>
-
-  </task>
-{%- endif %}
-<!--
-************************************************************************
-************************************************************************
--->
-
-{%- if do_ensemble %}
- </metatask>
-{%- endif %}
-<!-- do_rrfs_dev -->
-{%- endif %}
-<!-- do_ensfcst -->
-{%- endif %}
-
-<!--
-************************************************************************
-************************************************************************
--->
-{%- if do_save_input and do_ensemble %}
- <metatask name="save_ensda_output">
-  <var name="{{ ensmem_indx_name }}">
-    {%- for m in range(1, num_ens_members_fcst+1) -%}{%- set fmtstr=" %03d" -%}{{- fmtstr%m -}}{%- endfor %} </var>
-
-  <task name="&TN_SAVE_INPUT;_prod{{ uscore_ensmem_name }}" cycledefs="saveinputcyc" maxtries="{{ maxtries_save_input }}">
-
-    &RSRV_DEFAULT;
-    &WALL_LIMIT_SAVE_RESTART;
-
-    <command>&LOAD_MODULES_RUN_TASK_FP; "&TN_SAVE_RESTART;" "&JOBSdir;/JREGIONAL_SAVE_INPUT"</command>
-
-    <nodes>{{ nnodes_save_restart }}:ppn={{ ppn_save_restart }}</nodes>
-    <walltime>{{ wtime_save_restart }}</walltime>
-    <nodesize>&NCORES_PER_NODE;</nodesize>
-
-    <jobname>&TAG;&TN_SAVE_INPUT;{{ uscore_ensmem_name }}</jobname>
-    <join>&LOGDIR;/&TN_SAVE_INPUT;{{ uscore_ensmem_name }}<cyclestr>_@Y@m@d@H</cyclestr>&LOGEXT;</join>
-
-    <envar><name>GLOBAL_VAR_DEFNS_FP</name><value>&GLOBAL_VAR_DEFNS_FP;</value></envar>
-    <envar><name>USHdir</name><value>&USHdir;</value></envar>
-    <envar><name>PDY</name><value><cyclestr>@Y@m@d</cyclestr></value></envar>
-    <envar><name>cyc</name><value><cyclestr>@H</cyclestr></value></envar>
-    <envar><name>subcyc</name><value><cyclestr>@M</cyclestr></value></envar>
-    <envar><name>LOGDIR</name><value>&LOGDIR;</value></envar>
-    <envar><name>SLASH_ENSMEM_SUBDIR</name><value><cyclestr>{{ slash_ensmem_subdir }}</cyclestr></value></envar>
-    <envar><name>ENSMEM_INDX</name><value><cyclestr>#{{ ensmem_indx_name }}#</cyclestr></value></envar>
-
-    <envar><name>NWGES_DIR</name><value><cyclestr>&NWGES_BASEDIR;/@Y@m@d@H</cyclestr></value></envar>
-    <envar><name>CYCLE_TYPE</name><value><cyclestr>prod</cyclestr></value></envar>
-    <envar><name>CYCLE_SUBTYPE</name><value><cyclestr></cyclestr></value></envar>
-
-    <dependency>
-       {%- if do_recenter %}
-        <or>
-         <and>
-          <or>
-          {%- for h in cycl_hrs_recenter %}
-          <streq><left>{{ h }}</left><right><cyclestr>@H</cyclestr></right></streq>
-          {%- endfor %}
-          </or>
-          <datadep age="01:30"><cyclestr>&COMIN_BASEDIR;/@Y@m@d@H/recenter/fcst_fv3lam/INPUT/recenter_complete.txt</cyclestr></datadep>
-         </and>
-         <and>
-          {%- for h in cycl_hrs_recenter %}
-          <strneq><left>{{ h }}</left><right><cyclestr>@H</cyclestr></right></strneq>
-          {%- endfor %}
-          <taskdep task="&TN_CLDANL_NONVAR;_prod{{ uscore_ensmem_name }}"/>
-         </and>
-        </or>
-        {%- elif do_nonvar_cldanal%}
-        <taskdep task="&TN_CLDANL_NONVAR;_prod{{ uscore_ensmem_name }}"/>
-        {%- elif do_enkf_radar_ref %}
-        <taskdep task="&TN_ENKF_RADAR_REF;"/>
-        {%- elif do_enkfupdate %}
-        <taskdep task="&TN_RUN_ENKFUPDT;"/>
-       {%- endif %}
-    </dependency>
-
-  </task>
- </metatask>
-{%- endif %}
-<!--
-************************************************************************
-************************************************************************
--->
-{% if do_ensemble %}
- <metatask name="run_ensemble">
-  <var name="{{ ensmem_indx_name }}">{% for m in range(1, num_ens_members+1) %}{{ "%03d " % m }}{% endfor %}</var>
-{%- endif %}
-
-<!--
-************************************************************************
-************************************************************************
--->
-{%- if run_task_run_fcst %}
-  <task name="&TN_RUN_FCST;_prod{{ uscore_ensmem_name }}" cycledefs="prodcyc" maxtries="{{ maxtries_run_fcst }}">
-
-    &RSRV_FCST;
-    &WALL_LIMIT_FCST;
-
-    <command>&LOAD_MODULES_RUN_TASK_FP; "&TN_RUN_FCST;" "&JOBSdir;/JREGIONAL_RUN_FCST"</command>
-
-  {%- if machine in ["JET", "HERA", "LINUX"]  %}
-    <cores>{{ ncores_run_fcst }}</cores>
-    <native>{{ native_run_fcst }} &RRFS_RESERVE;</native>
-  {%- elif machine in ["WCOSS2"]  %}
-    <nodes>{{ nnodes_run_fcst }}:ppn={{ ppn_run_fcst }}:tpp={{ omp_num_threads_run_fcst }}</nodes>
-    <native>&SCHED_NATIVE_CMD;</native>
-    <nodesize>&NCORES_PER_NODE;</nodesize>
-  {%- else %}
-    <nodes>{{ nnodes_run_fcst }}:ppn={{ ppn_run_fcst }}</nodes>
-    <nodesize>&NCORES_PER_NODE;</nodesize>
-  {%- endif %}
-    <native>&SCHED_NATIVE_CMD;</native>
-    <walltime>{{ wtime_run_fcst }}</walltime>
-
-    <jobname>&TAG;&TN_RUN_FCST;_prod{{ uscore_ensmem_name }}</jobname>
-    <join>&LOGDIR;/&TN_RUN_FCST;_prod{{ uscore_ensmem_name }}<cyclestr>_@Y@m@d@H</cyclestr>&LOGEXT;</join>
-
-    <envar><name>GLOBAL_VAR_DEFNS_FP</name><value>&GLOBAL_VAR_DEFNS_FP;</value></envar>
-    <envar><name>USHdir</name><value>&USHdir;</value></envar>
-    <envar><name>PDY</name><value><cyclestr>@Y@m@d</cyclestr></value></envar>
-    <envar><name>cyc</name><value><cyclestr>@H</cyclestr></value></envar>
-    <envar><name>subcyc</name><value><cyclestr>@M</cyclestr></value></envar>
-    <envar><name>LOGDIR</name><value>&LOGDIR;</value></envar>
-    <envar><name>SLASH_ENSMEM_SUBDIR</name><value><cyclestr>{{ slash_ensmem_subdir }}</cyclestr></value></envar>
-    <envar><name>ENSMEM_INDX</name><value><cyclestr>#{{ ensmem_indx_name }}#</cyclestr></value></envar>
-
-    <envar><name>CYCLE_TYPE</name><value><cyclestr>prod</cyclestr></value></envar>
-    <envar><name>CYCLE_SUBTYPE</name><value><cyclestr></cyclestr></value></envar>
-    <envar><name>NWGES_BASEDIR</name><value>&NWGES_BASEDIR;</value></envar>
-    <envar><name>RESTART_HRS</name><value><cyclestr>{{ restart_interval }}</cyclestr></value></envar>
-  
-    <dependency>
-      {%- if do_ensfcst %}
-      <taskdep task="&TN_PREP_CYC;_prod{{ uscore_ensmem_name }}"/>
-      {%- elif do_dacycle and do_refl2tten and do_nonvar_cldanal%}
-      <and>
-        <taskdep task="&TN_RADAR_REFL2TTEN;_prod"/>
-        <taskdep task="&TN_CLDANL_NONVAR;_prod"/>
-      </and>
-      {%- elif do_dacycle and do_nonvar_cldanal%}
-      <taskdep task="&TN_CLDANL_NONVAR;_prod"/>
-      {%- elif do_dacycle and do_refl2tten%}
-      <taskdep task="&TN_RADAR_REFL2TTEN;_prod"/>
-      {%- elif do_dacycle %}
-        {%- if do_envar_radar_ref %}
-        <taskdep task="&TN_HYBRID_RADAR_REF;_prod"/>
-        {%- else  %}
-        <taskdep task="&TN_POSTANAL;_prod"/>
-        {%- endif %}
-      {%- elif do_enkfupdate or do_enkf_radar_ref %}
-        {%- if do_recenter %}
-        <or>
-         <and>
-          <or>
-          {%- for h in cycl_hrs_recenter %}
-          <streq><left>{{ h }}</left><right><cyclestr>@H</cyclestr></right></streq>
-          {%- endfor %}
-          </or>
-          <datadep age="01:30"><cyclestr>&COMIN_BASEDIR;/@Y@m@d@H/recenter/fcst_fv3lam/INPUT/recenter_complete.txt</cyclestr></datadep>
-         </and>
-         <and>
-          {%- for h in cycl_hrs_recenter %}
-          <strneq><left>{{ h }}</left><right><cyclestr>@H</cyclestr></right></strneq>
-          {%- endfor %}
-          <taskdep task="&TN_CLDANL_NONVAR;_prod{{ uscore_ensmem_name }}"/>
-         </and>
-        </or>
-        {%- elif do_nonvar_cldanal%}
-        <taskdep task="&TN_CLDANL_NONVAR;_prod{{ uscore_ensmem_name }}"/>
-        {%- elif do_enkf_radar_ref %}
-        <taskdep task="&TN_ENKF_RADAR_REF;"/>
-        {%- else %}
-        <taskdep task="&TN_RUN_ENKFUPDT;"/>
-       {%- endif %}
-      {%- else %}
-      {%- if do_rrfs_dev %}
-         <taskdep task="&TN_PREP_CYC;_prod{{ uscore_ensmem_name }}"/>
-      {%- else %}
-         <and>
-           <taskdep task="&TN_MAKE_ICS;{{ uscore_ensmem_name }}"/>
-           <metataskdep metatask="&TN_MAKE_LBCS;{{ uscore_ensmem_name }}"/>
-
-           <!-- AQM dependency -->
-           {%- if run_task_nexus_emission %}
-                   <taskdep task="&TN_NEXUS_POST_SPLIT;"/>
-           {%- endif %}
-           {%- if run_task_fire_emission %}
-                   <taskdep task="&TN_FIRE_EMISSION;"/>
-           {%- endif %}
-           {%- if run_task_point_source %}
-                   <taskdep task="&TN_POINT_SOURCE;"/>
-           {%- endif %}
-           {%- if run_task_aqm_ics %}
-                   <or>
-                     <taskdep task="&TN_AQM_ICS;"/>
-           {%- if not coldstart %}
-                     <and>
-                       <not><cycleexistdep cycle_offset="-{{- cycl_freq -}}"/></not>
-                       <taskdep task="&TN_AQM_EXTRN_ICS;"/>
-                     </and>
-           {%- else %}
-                     <not><cycleexistdep cycle_offset="-{{- cycl_freq -}}"/></not>
-           {%- endif %}
-                   </or>
-           {%- endif %}
-           {%- if run_task_aqm_lbcs %}
-                   <taskdep task="&TN_AQM_LBCS;"/>
-           {%- endif %}
-           <!-- end AQM dependency -->
-
-         </and>
-      {%- endif %}
-
-      {%- endif %}
-    </dependency>
-
-  </task>
-{%- endif %}
-<!--
-************************************************************************
-************************************************************************
--->
-{%- if do_rrfs_dev and wtime_run_fcst_long %}
-  <task name="&TN_RUN_FCST;_prod_long{{ uscore_ensmem_name }}" cycledefs="prodcyc_long" maxtries="{{ maxtries_run_fcst }}">
-
-    &RSRV_FCST;
-    &WALL_LIMIT_FCST;
-
-    <command>&LOAD_MODULES_RUN_TASK_FP; "&TN_RUN_FCST;" "&JOBSdir;/JREGIONAL_RUN_FCST"</command>
-
-  {%- if machine in ["JET", "HERA", "LINUX"]  %}
-    <cores>{{ ncores_run_fcst }}</cores>
-    <native>{{ native_run_fcst }} &RRFS_RESERVE;</native>
-  {%- elif machine in ["WCOSS2"]  %}
-    <nodes>{{ nnodes_run_fcst }}:ppn={{ ppn_run_fcst }}:tpp={{ omp_num_threads_run_fcst }}</nodes>
-    <native>&SCHED_NATIVE_CMD;</native>
-    <nodesize>&NCORES_PER_NODE;</nodesize>
-  {%- else %}
-    <nodes>{{ nnodes_run_fcst }}:ppn={{ ppn_run_fcst }}</nodes>
-    <nodesize>&NCORES_PER_NODE;</nodesize>
-  {%- endif %}
-    <native>&SCHED_NATIVE_CMD;</native>
-    <walltime>{{ wtime_run_fcst_long }}</walltime>
-
-    <jobname>&TAG;&TN_RUN_FCST;_prod{{ uscore_ensmem_name }}</jobname>
-    <join>&LOGDIR;/&TN_RUN_FCST;_prod{{ uscore_ensmem_name }}<cyclestr>_@Y@m@d@H</cyclestr>&LOGEXT;</join>
-
-    <envar><name>GLOBAL_VAR_DEFNS_FP</name><value>&GLOBAL_VAR_DEFNS_FP;</value></envar>
-    <envar><name>USHdir</name><value>&USHdir;</value></envar>
-    <envar><name>PDY</name><value><cyclestr>@Y@m@d</cyclestr></value></envar>
-    <envar><name>cyc</name><value><cyclestr>@H</cyclestr></value></envar>
-    <envar><name>subcyc</name><value><cyclestr>@M</cyclestr></value></envar>
-    <envar><name>LOGDIR</name><value>&LOGDIR;</value></envar>
-    <envar><name>SLASH_ENSMEM_SUBDIR</name><value><cyclestr>{{ slash_ensmem_subdir }}</cyclestr></value></envar>
-    <envar><name>ENSMEM_INDX</name><value><cyclestr>#{{ ensmem_indx_name }}#</cyclestr></value></envar>
-
-    <envar><name>CYCLE_TYPE</name><value><cyclestr>prod</cyclestr></value></envar>
-    <envar><name>CYCLE_SUBTYPE</name><value><cyclestr></cyclestr></value></envar>
-    <envar><name>NWGES_BASEDIR</name><value>&NWGES_BASEDIR;</value></envar>
-    <envar><name>RESTART_HRS</name><value><cyclestr>{{ restart_interval_long }}</cyclestr></value></envar>
-  
-    <dependency>
-      {%- if do_dacycle and do_refl2tten and do_nonvar_cldanal%}
-      <and>
-        <taskdep task="&TN_RADAR_REFL2TTEN;_prod"/>
-        <taskdep task="&TN_CLDANL_NONVAR;_prod"/>
-      </and>
-      {%- elif do_dacycle and do_nonvar_cldanal%}
-      <taskdep task="&TN_CLDANL_NONVAR;_prod"/>
-      {%- elif do_dacycle and do_refl2tten%}
-      <taskdep task="&TN_RADAR_REFL2TTEN;_prod"/>
-      {%- elif do_dacycle %}
-        {%- if do_envar_radar_ref %}
-        <taskdep task="&TN_HYBRID_RADAR_REF;_prod"/>
-        {%- else  %}
-        <taskdep task="&TN_POSTANAL;_prod"/>
-        {%- endif %}
-      {%- elif do_enkfupdate or do_enkf_radar_ref %}
-        {%- if do_recenter %}
-        <or>
-         <and>
-          <or>
-          {%- for h in cycl_hrs_recenter %}
-          <streq><left>{{ h }}</left><right><cyclestr>@H</cyclestr></right></streq>
-          {%- endfor %}
-          </or>
-          <datadep age="01:30"><cyclestr>&COMIN_BASEDIR;/@Y@m@d@H/recenter/fcst_fv3lam/INPUT/recenter_complete.txt</cyclestr></datadep>
-         </and>
-         <and>
-          {%- for h in cycl_hrs_recenter %}
-          <strneq><left>{{ h }}</left><right><cyclestr>@H</cyclestr></right></strneq>
-          {%- endfor %}
-          <taskdep task="&TN_CLDANL_NONVAR;_prod{{ uscore_ensmem_name }}"/>
-         </and>
-        </or>
-        {%- elif do_nonvar_cldanal%}
-        <taskdep task="&TN_CLDANL_NONVAR;_prod{{ uscore_ensmem_name }}"/>
-        {%- elif do_enkf_radar_ref %}
-        <taskdep task="&TN_ENKF_RADAR_REF;"/>
-        {%- else %}
-        <taskdep task="&TN_RUN_ENKFUPDT;"/>
-       {%- endif %}
-      {%- else %}
-      <taskdep task="&TN_PREP_CYC;_prod{{ uscore_ensmem_name }}"/>
-      {%- endif %}
-    </dependency>
-  </task>
-{%- endif %}
-<!--
-************************************************************************
-************************************************************************
--->
-{%- if not do_ensfcst %}
-{%- if not is_rtma %}
-{%- if do_rrfs_dev %}
-{%- if tn_save_restart %}
-  <metatask name="&TN_SAVE_RESTART;_prod">
-
-    <var name="fhr"> {{ restart_interval }} </var>
-
-    <task name="&TN_SAVE_RESTART;_prod{{ uscore_ensmem_name }}_f#fhr#" cycledefs="prodcyc" maxtries="{{ maxtries_save_restart }}">
-
-      &RSRV_DEFAULT;
-      &WALL_LIMIT_SAVE_RESTART;
-
-      <command>&LOAD_MODULES_RUN_TASK_FP; "&TN_SAVE_RESTART;" "&JOBSdir;/JREGIONAL_SAVE_RESTART"</command>
-
-      <nodes>{{ nnodes_save_restart }}:ppn={{ ppn_save_restart }}</nodes>
-      <walltime>{{ wtime_save_restart }}</walltime>
-      <nodesize>&NCORES_PER_NODE;</nodesize>
-
-      <jobname>&TAG;&TN_SAVE_RESTART;{{ uscore_ensmem_name }}_f#fhr#</jobname>
-      <join>&LOGDIR;/&TN_SAVE_RESTART;{{ uscore_ensmem_name }}_f#fhr#<cyclestr>_@Y@m@d@H</cyclestr>&LOGEXT;</join>
-
-      <envar><name>GLOBAL_VAR_DEFNS_FP</name><value>&GLOBAL_VAR_DEFNS_FP;</value></envar>
-      <envar><name>USHdir</name><value>&USHdir;</value></envar>
-      <envar><name>PDY</name><value><cyclestr>@Y@m@d</cyclestr></value></envar>
-      <envar><name>cyc</name><value><cyclestr>@H</cyclestr></value></envar>
-      <envar><name>subcyc</name><value><cyclestr>@M</cyclestr></value></envar>
-      <envar><name>LOGDIR</name><value>&LOGDIR;</value></envar>
-      <envar><name>SLASH_ENSMEM_SUBDIR</name><value><cyclestr>{{ slash_ensmem_subdir }}</cyclestr></value></envar>
-      <envar><name>ENSMEM_INDX</name><value><cyclestr>#{{ ensmem_indx_name }}#</cyclestr></value></envar>
-
-      <envar><name>NWGES_DIR</name><value><cyclestr>&NWGES_BASEDIR;/@Y@m@d@H</cyclestr></value></envar>
-      <envar><name>fhr</name><value>#fhr#</value></envar>
-      <envar><name>CYCLE_TYPE</name><value><cyclestr>prod</cyclestr></value></envar>
-      <envar><name>CYCLE_SUBTYPE</name><value><cyclestr></cyclestr></value></envar>
-
-      <dependency>
-        <and>
-          <timedep><cyclestr offset="&START_TIME_CONVENTIONAL;">@Y@m@d@H@M00</cyclestr></timedep>
-          <or>
-            <datadep age="01:30"><cyclestr>&COMIN_BASEDIR;/@Y@m@d@H{{ slash_ensmem_subdir }}/fcst_fv3lam/RESTART/coupler.res</cyclestr></datadep>
-            <datadep age="01:30"><cyclestr>&COMIN_BASEDIR;/@Y@m@d@H{{ slash_ensmem_subdir }}/fcst_fv3lam/RESTART/</cyclestr><cyclestr offset="#fhr#:00:00">@Y@m@d.@H0000.coupler.res</cyclestr></datadep>
-          </or>
-        </and>
-      </dependency>
-
-    </task>
-
-  </metatask>
-
-  <metatask name="&TN_SAVE_RESTART;_prod_long">
-
-    <var name="fhr"> {{ restart_interval_long }} </var>
-
-    <task name="&TN_SAVE_RESTART;_prod_long{{ uscore_ensmem_name }}_f#fhr#" cycledefs="prodcyc_long" maxtries="{{ maxtries_save_restart }}">
-
-      &RSRV_DEFAULT;
-      &WALL_LIMIT_SAVE_RESTART;
-
-      <command>&LOAD_MODULES_RUN_TASK_FP; "&TN_SAVE_RESTART;" "&JOBSdir;/JREGIONAL_SAVE_RESTART"</command>
-
-      <nodes>{{ nnodes_save_restart }}:ppn={{ ppn_save_restart }}</nodes>
-      <walltime>{{ wtime_save_restart }}</walltime>
-      <nodesize>&NCORES_PER_NODE;</nodesize>
-
-      <jobname>&TAG;&TN_SAVE_RESTART;{{ uscore_ensmem_name }}_f#fhr#</jobname>
-      <join>&LOGDIR;/&TN_SAVE_RESTART;{{ uscore_ensmem_name }}_f#fhr#<cyclestr>_@Y@m@d@H</cyclestr>&LOGEXT;</join>
-
-      <envar><name>GLOBAL_VAR_DEFNS_FP</name><value>&GLOBAL_VAR_DEFNS_FP;</value></envar>
-      <envar><name>USHdir</name><value>&USHdir;</value></envar>
-      <envar><name>PDY</name><value><cyclestr>@Y@m@d</cyclestr></value></envar>
-      <envar><name>cyc</name><value><cyclestr>@H</cyclestr></value></envar>
-      <envar><name>subcyc</name><value><cyclestr>@M</cyclestr></value></envar>
-      <envar><name>LOGDIR</name><value>&LOGDIR;</value></envar>
-      <envar><name>SLASH_ENSMEM_SUBDIR</name><value><cyclestr>{{ slash_ensmem_subdir }}</cyclestr></value></envar>
-      <envar><name>ENSMEM_INDX</name><value><cyclestr>#{{ ensmem_indx_name }}#</cyclestr></value></envar>
-
-      <envar><name>NWGES_DIR</name><value><cyclestr>&NWGES_BASEDIR;/@Y@m@d@H</cyclestr></value></envar>
-      <envar><name>fhr</name><value>#fhr#</value></envar>
-      <envar><name>CYCLE_TYPE</name><value><cyclestr>prod</cyclestr></value></envar>
-      <envar><name>CYCLE_SUBTYPE</name><value><cyclestr></cyclestr></value></envar>
-
-      <dependency>
-        <and>
-          <timedep><cyclestr offset="&START_TIME_CONVENTIONAL;">@Y@m@d@H@M00</cyclestr></timedep>
-          <or>
-            <datadep age="01:30"><cyclestr>&COMIN_BASEDIR;/@Y@m@d@H{{ slash_ensmem_subdir }}/fcst_fv3lam/RESTART/coupler.res</cyclestr></datadep>
-            <datadep age="01:30"><cyclestr>&COMIN_BASEDIR;/@Y@m@d@H{{ slash_ensmem_subdir }}/fcst_fv3lam/RESTART/</cyclestr><cyclestr offset="#fhr#:00:00">@Y@m@d.@H0000.coupler.res</cyclestr></datadep>
-          </or>
-        </and>
-      </dependency>
-
-    </task>
-
-  </metatask>
-{%- endif %}
-{%- endif %}
-{%- endif %}
-{%- endif %}
-<!--
-************************************************************************
-************************************************************************
--->
-
-{%- if do_post_prod %}
-<!--
-************************************************************************
-************************************************************************
--->
-  <metatask name="&TN_RUN_POST;{{ uscore_ensmem_name }}">
-
-    <var name="fullfhr"> {% for h in range(0, postproc_len_hrs+1) %}{{ " %03d" % h  }}{% endfor %} </var>
-    <metatask>
-{% if nsout_min > 0 %}
-       <var name="fhr"> {% for h in range(0, 60, nsout_min) %}{{ " #fullfhr#-%02d-00 " % h  }}{% endfor %} </var>
-{%- else %}
-       <var name="fhr"> #fullfhr# </var>
-{%- endif %}
-
-    <task name="&TN_RUN_POST;{{ uscore_ensmem_name }}_f#fhr#" cycledefs="prodcyc" maxtries="{{ maxtries_run_post }}">
-
-      &RSRV_POST;
-      &WALL_LIMIT_POST;
-
-      <command>&LOAD_MODULES_RUN_TASK_FP; "&TN_RUN_POST;" "&JOBSdir;/JREGIONAL_RUN_POST"</command>
-
-      <nodes>{{ nnodes_run_post }}:ppn={{ ppn_run_post }}</nodes>
-      <walltime>{{ wtime_run_post }}</walltime>
-      <nodesize>&NCORES_PER_NODE;</nodesize>
-      <native>&SCHED_NATIVE_CMD;</native>
-
-      <jobname>&TAG;&TN_RUN_POST;{{ uscore_ensmem_name }}_f#fhr#</jobname>
-      <join>&LOGDIR;/&TN_RUN_POST;{{ uscore_ensmem_name }}_f#fhr#<cyclestr>_@Y@m@d@H</cyclestr>&LOGEXT;</join>
-
-      <envar><name>GLOBAL_VAR_DEFNS_FP</name><value>&GLOBAL_VAR_DEFNS_FP;</value></envar>
-      <envar><name>USHdir</name><value>&USHdir;</value></envar>
-      <envar><name>PDY</name><value><cyclestr>@Y@m@d</cyclestr></value></envar>
-      <envar><name>cyc</name><value><cyclestr>@H</cyclestr></value></envar>
-      <envar><name>subcyc</name><value><cyclestr>@M</cyclestr></value></envar>
-      <envar><name>LOGDIR</name><value>&LOGDIR;</value></envar>
-      <envar><name>SLASH_ENSMEM_SUBDIR</name><value><cyclestr>{{ slash_ensmem_subdir }}</cyclestr></value></envar>
-      <envar><name>ENSMEM_INDX</name><value><cyclestr>#{{ ensmem_indx_name }}#</cyclestr></value></envar>
-
-      <envar><name>NWGES_DIR</name><value><cyclestr>&NWGES_BASEDIR;/@Y@m@d@H</cyclestr></value></envar>
-      <envar><name>CYCLE_TYPE</name><value><cyclestr>prod</cyclestr></value></envar>
-      <envar><name>CYCLE_SUBTYPE</name><value><cyclestr></cyclestr></value></envar>
-      <envar><name>fhr</name><value>#fhr#</value></envar>
-      <envar><name>TMMARK</name><value>tm00</value></envar>
-
-      <dependency>
-          <datadep age="01:30"><cyclestr>&COMIN_BASEDIR;/@Y@m@d@H{{ slash_ensmem_subdir }}/fcst_fv3lam/logf#fhr#</cyclestr></datadep>
-      </dependency>
-
-    </task>
-  </metatask>
-  </metatask>
-<!--
-************************************************************************
-************************************************************************
--->
-  <metatask name="&TN_RUN_POST;{{ uscore_ensmem_name }}_long">
-
-    <var name="fullfhr"> {% for h in range(0, postproc_long_len_hrs+1) %}{{ " %03d" % h  }}{% endfor %} </var>
-    <metatask>
-{% if nsout_min > 0 %}
-       <var name="fhr"> {% for h in range(0, 60, nsout_min) %}{{ " #fullfhr#-%02d-00 " % h  }}{% endfor %} </var>
-{%- else %}
-       <var name="fhr"> #fullfhr# </var>
-{%- endif %}
-
-    <task name="&TN_RUN_POST;{{ uscore_ensmem_name }}_f#fhr#_long" cycledefs="prodcyc_long" maxtries="{{ maxtries_run_post }}">
-
-      &RSRV_POST;
-      &WALL_LIMIT_POST;
-
-      <command>&LOAD_MODULES_RUN_TASK_FP; "&TN_RUN_POST;" "&JOBSdir;/JREGIONAL_RUN_POST"</command>
-
-      <nodes>{{ nnodes_run_post }}:ppn={{ ppn_run_post }}</nodes>
-      <walltime>{{ wtime_run_post }}</walltime>
-      <nodesize>&NCORES_PER_NODE;</nodesize>
-      <native>&SCHED_NATIVE_CMD;</native>
-
-      <jobname>&TAG;&TN_RUN_POST;{{ uscore_ensmem_name }}_f#fhr#</jobname>
-      <join>&LOGDIR;/&TN_RUN_POST;{{ uscore_ensmem_name }}_f#fhr#<cyclestr>_@Y@m@d@H</cyclestr>&LOGEXT;</join>
-
-      <envar><name>GLOBAL_VAR_DEFNS_FP</name><value>&GLOBAL_VAR_DEFNS_FP;</value></envar>
-      <envar><name>USHdir</name><value>&USHdir;</value></envar>
-      <envar><name>PDY</name><value><cyclestr>@Y@m@d</cyclestr></value></envar>
-      <envar><name>cyc</name><value><cyclestr>@H</cyclestr></value></envar>
-      <envar><name>subcyc</name><value><cyclestr>@M</cyclestr></value></envar>
-      <envar><name>LOGDIR</name><value>&LOGDIR;</value></envar>
-      <envar><name>SLASH_ENSMEM_SUBDIR</name><value><cyclestr>{{ slash_ensmem_subdir }}</cyclestr></value></envar>
-      <envar><name>ENSMEM_INDX</name><value><cyclestr>#{{ ensmem_indx_name }}#</cyclestr></value></envar>
-
-      <envar><name>NWGES_DIR</name><value><cyclestr>&NWGES_BASEDIR;/@Y@m@d@H</cyclestr></value></envar>
-      <envar><name>CYCLE_TYPE</name><value><cyclestr>prod</cyclestr></value></envar>
-      <envar><name>CYCLE_SUBTYPE</name><value><cyclestr></cyclestr></value></envar>
-      <envar><name>fhr</name><value>#fhr#</value></envar>
-      <envar><name>TMMARK</name><value>tm00</value></envar>
-
-      <dependency>
-         <datadep age="01:30"><cyclestr>&COMIN_BASEDIR;/@Y@m@d@H{{ slash_ensmem_subdir }}/fcst_fv3lam/logf#fhr#</cyclestr></datadep>
-      </dependency>
-
-    </task>
-  </metatask>
-  </metatask>
-<!--
-************************************************************************
-************************************************************************
--->
-<metatask name="&TN_RUN_PRDGEN;{{ uscore_ensmem_name }}">
-
-    <var name="fhr"> {% for h in range(0, postproc_len_hrs+1) %}{{ " %03d" % h  }}{% endfor %} </var>
-
-    <task name="&TN_RUN_PRDGEN;{{ uscore_ensmem_name }}_f#fhr#" cycledefs="prodcyc" maxtries="{{ maxtries_run_prdgen }}">
-
-      &RSRV_PRDGEN;
-      &WALL_LIMIT_POST;
-
-      <command>&LOAD_MODULES_RUN_TASK_FP; "&TN_RUN_PRDGEN;" "&JOBSdir;/JREGIONAL_RUN_PRDGEN"</command>
-
-      <nodes>{{ nnodes_run_prdgen }}:ppn={{ ppn_run_prdgen }}</nodes>
-      <walltime>{{ wtime_run_prdgen }}</walltime>
-      <memory>{{ mem_run_prdgen }}</memory>
-      <nodesize>&NCORES_PER_NODE;</nodesize>
-      <native>&SCHED_NATIVE_CMD;</native>
-
-      <jobname>&TAG;&TN_RUN_PRDGEN;{{ uscore_ensmem_name }}_f#fhr#</jobname>
-      <join>&LOGDIR;/&TN_RUN_PRDGEN;{{ uscore_ensmem_name }}_f#fhr#<cyclestr>_@Y@m@d@H</cyclestr>&LOGEXT;</join>
-
-      <envar><name>GLOBAL_VAR_DEFNS_FP</name><value>&GLOBAL_VAR_DEFNS_FP;</value></envar>
-      <envar><name>USHdir</name><value>&USHdir;</value></envar>
-      <envar><name>PDY</name><value><cyclestr>@Y@m@d</cyclestr></value></envar>
-      <envar><name>cyc</name><value><cyclestr>@H</cyclestr></value></envar>
-      <envar><name>subcyc</name><value><cyclestr>@M</cyclestr></value></envar>
-      <envar><name>LOGDIR</name><value>&LOGDIR;</value></envar>
-      <envar><name>SLASH_ENSMEM_SUBDIR</name><value><cyclestr>{{ slash_ensmem_subdir }}</cyclestr></value></envar>
-      <envar><name>ENSMEM_INDX</name><value><cyclestr>#{{ ensmem_indx_name }}#</cyclestr></value></envar>
-
-      <envar><name>CYCLE_TYPE</name><value><cyclestr>prod</cyclestr></value></envar>
-      <envar><name>CYCLE_SUBTYPE</name><value><cyclestr></cyclestr></value></envar>
-      <envar><name>fhr</name><value>#fhr#</value></envar>
-      <envar><name>TMMARK</name><value>tm00</value></envar>
-
-      <dependency>
-        <taskdep task="&TN_RUN_POST;{{ uscore_ensmem_name }}_f#fhr#"/>
-      </dependency>
-
-    </task>
-  </metatask>
-
-<metatask name="&TN_RUN_PRDGEN;{{ uscore_ensmem_name }}_long">
-    <var name="fhr"> {% for h in range(0, postproc_long_len_hrs+1) %}{{ " %03d" % h  }}{% endfor %} </var>
-    <task name="&TN_RUN_PRDGEN;{{ uscore_ensmem_name }}_f#fhr#_long" cycledefs="prodcyc_long" maxtries="{{ maxtries_run_prdgen }}">
-
-      &RSRV_PRDGEN;
-      &WALL_LIMIT_POST;
-
-      <command>&LOAD_MODULES_RUN_TASK_FP; "&TN_RUN_PRDGEN;" "&JOBSdir;/JREGIONAL_RUN_PRDGEN"</command>
-
-      <nodes>{{ nnodes_run_prdgen }}:ppn={{ ppn_run_prdgen }}</nodes>
-      <walltime>{{ wtime_run_prdgen }}</walltime>
-      <memory>{{ mem_run_prdgen }}</memory>
-      <nodesize>&NCORES_PER_NODE;</nodesize>
-      <native>&SCHED_NATIVE_CMD;</native>
-
-      <jobname>&TAG;&TN_RUN_PRDGEN;{{ uscore_ensmem_name }}_f#fhr#</jobname>
-      <join>&LOGDIR;/&TN_RUN_PRDGEN;{{ uscore_ensmem_name }}_f#fhr#<cyclestr>_@Y@m@d@H</cyclestr>&LOGEXT;</join>
-
-      <envar><name>GLOBAL_VAR_DEFNS_FP</name><value>&GLOBAL_VAR_DEFNS_FP;</value></envar>
-      <envar><name>USHdir</name><value>&USHdir;</value></envar>
-      <envar><name>PDY</name><value><cyclestr>@Y@m@d</cyclestr></value></envar>
-      <envar><name>cyc</name><value><cyclestr>@H</cyclestr></value></envar>
-      <envar><name>subcyc</name><value><cyclestr>@M</cyclestr></value></envar>
-      <envar><name>LOGDIR</name><value>&LOGDIR;</value></envar>
-      <envar><name>SLASH_ENSMEM_SUBDIR</name><value><cyclestr>{{ slash_ensmem_subdir }}</cyclestr></value></envar>
-      <envar><name>ENSMEM_INDX</name><value><cyclestr>#{{ ensmem_indx_name }}#</cyclestr></value></envar>
-
-      <envar><name>CYCLE_TYPE</name><value><cyclestr>prod</cyclestr></value></envar>
-      <envar><name>CYCLE_SUBTYPE</name><value><cyclestr></cyclestr></value></envar>
-      <envar><name>fhr</name><value>#fhr#</value></envar>
-      <envar><name>TMMARK</name><value>tm00</value></envar>
-
-      <dependency>
-        <taskdep task="&TN_RUN_POST;{{ uscore_ensmem_name }}_f#fhr#_long"/>
-      </dependency>
-
-    </task>
-  </metatask>
-<!--
-************************************************************************
-************************************************************************
--->
-{%- else %}
-
-{%- if run_task_run_post %}
-
-{%- if fcst_len_hrs == -1 %}
-  {%- for icyc in range(num_fcst_len_cycl) %}
-  <metatask name="&TN_RUN_POST;{{ uscore_ensmem_name }}">
-    <var name="fhr">{% for h in range(0, fcst_len_cycl[icyc]+1) %}{{ " %03d" % h }}{% endfor %}</var>
-      {%- if icyc == 0 %}
-      <task name="&TN_RUN_POST_CYC1;{{ uscore_ensmem_name }}_f#fhr#" cycledefs="cyc_1st" maxtries="{{ maxtries_run_post }}">
-      {%- elif icyc == 1 %}
-      <task name="&TN_RUN_POST_CYC2;{{ uscore_ensmem_name }}_f#fhr#" cycledefs="cyc_2nd" maxtries="{{ maxtries_run_post }}">
-      {%- elif icyc == 2 %}
-      <task name="&TN_RUN_POST_CYC3;{{ uscore_ensmem_name }}_f#fhr#" cycledefs="cyc_3rd" maxtries="{{ maxtries_run_post }}">
-      {%- elif icyc == 3 %}
-      <task name="&TN_RUN_POST_CYC4;{{ uscore_ensmem_name }}_f#fhr#" cycledefs="cyc_4th" maxtries="{{ maxtries_run_post }}">
-=======
 {%- endmacro -%}
 
 {%- macro metatask(name, settings) %}
@@ -3829,507 +50,10 @@
       {%- if item.split("_", 1)[0] == "task" %}
       {%- if task_settings.get("command") %}
       {{ task(name=item.split("_", 1)[-1], settings=task_settings)|indent(2) }}
->>>>>>> 276bdd67
       {%- endif %}
       {%- elif item.split("_", 1)[0] == "metatask" %}
       {{ metatask(name=item.split("_", 1)[-1], settings=task_settings)|indent(2) }}
       {%- endif %}
-<<<<<<< HEAD
-    <join>&LOGDIR;/&TN_RUN_POST;{{ uscore_ensmem_name }}_f#fhr#<cyclestr>_@Y@m@d@H</cyclestr>&LOGEXT;</join>
-        <envar><name>GLOBAL_VAR_DEFNS_FP</name><value>&GLOBAL_VAR_DEFNS_FP;</value></envar>
-        <envar><name>USHdir</name><value>&USHdir;</value></envar>
-        <envar><name>PDY</name><value><cyclestr>@Y@m@d</cyclestr></value></envar>
-        <envar><name>cyc</name><value><cyclestr>@H</cyclestr></value></envar>
-        <envar><name>subcyc</name><value><cyclestr>@M</cyclestr></value></envar>
-        <envar><name>LOGDIR</name><value>&LOGDIR;</value></envar>
-        <envar><name>fhr</name><value>#fhr#</value></envar>
-        <envar><name>SLASH_ENSMEM_SUBDIR</name><value><cyclestr>{{ slash_ensmem_subdir }}</cyclestr></value></envar>
-        <envar><name>ENSMEM_INDX</name><value><cyclestr>#{{ ensmem_indx_name }}#</cyclestr></value></envar>
-
-        <dependency>
-          <or>
-            <taskdep task="&TN_RUN_FCST;{{ uscore_ensmem_name }}"/>
-            <and>
-              <datadep age="05:00">&DYN_DIR;f#fhr#.nc</datadep>
-              <datadep age="05:00">&PHY_DIR;f#fhr#.nc</datadep>
-            </and>
-          </or>
-        </dependency>
-
-      </task>
-  </metatask>
-  {%- endfor %}
-
-{%- else %}
-  {%- if sub_hourly_post %}
-<!--
-Define the post-processing task for first model output time.  The forecast 
-hour corresponding to this output time is zero (formatted to the appropriate
-number of digits), and the corresponding forecast minute is the first model 
-time step dt_atmos, i.e. it is not zero.  This is because FV3 is designed 
-such that its first output file contains fields at the first time step.  
-It is for this reason that this task is not rolled into the metatask(s) 
-further below.
-
-Note that we wrap this task in a metatask in order to be able to declare
-and use the variables fhr and fmn.  This allows the block of code inside
-the <task> tag (except for the dependencies) to be identical to the ones 
-later below for other output times.
--->
-<!--
-************************************************************************
-************************************************************************
--->
-  <metatask>
-    <var name="fhr">000</var>
-    <var name="fmn">00</var>
-<!--
-************************************************************************
-************************************************************************
--->
-    <task name="&TN_RUN_POST;{{ uscore_ensmem_name }}_f#fhr##fmn#" cycledefs="prodcyc" maxtries="{{ maxtries_run_post }}">
-
-      &RSRV_DEFAULT;
-
-      <command>&LOAD_MODULES_RUN_TASK_FP; "&TN_RUN_POST;" "&JOBSdir;/JREGIONAL_RUN_POST"</command>
-
-      <nodes>{{ nnodes_run_post }}:ppn={{ ppn_run_post }}</nodes>
-      <walltime>{{ wtime_run_post }}</walltime>
-      <nodesize>&NCORES_PER_NODE;</nodesize>
-      <native>&SCHED_NATIVE_CMD;</native>
-
-      <jobname>&TAG;&TN_RUN_POST;{{ uscore_ensmem_name }}_f#fhr##fmn#</jobname>
-      <join>&LOGDIR;/&TN_RUN_POST;{{ uscore_ensmem_name }}_f#fhr##fmn#<cyclestr>_@Y@m@d@H</cyclestr>&LOGEXT;</join>
-
-      <envar><name>GLOBAL_VAR_DEFNS_FP</name><value>&GLOBAL_VAR_DEFNS_FP;</value></envar>
-      <envar><name>USHdir</name><value>&USHdir;</value></envar>
-      <envar><name>PDY</name><value><cyclestr>@Y@m@d</cyclestr></value></envar>
-      <envar><name>cyc</name><value><cyclestr>@H</cyclestr></value></envar>
-      <envar><name>subcyc</name><value><cyclestr>@M</cyclestr></value></envar>
-      <envar><name>LOGDIR</name><value>&LOGDIR;</value></envar>
-      <envar><name>fhr</name><value>#fhr#</value></envar>
-      <envar><name>fmn</name><value>#fmn#</value></envar>
-      <envar><name>SLASH_ENSMEM_SUBDIR</name><value><cyclestr>{{ slash_ensmem_subdir }}</cyclestr></value></envar>
-      <envar><name>ENSMEM_INDX</name><value><cyclestr>#{{ ensmem_indx_name }}#</cyclestr></value></envar>
-
-      <envar><name>CYCLE_TYPE</name><value><cyclestr>prod</cyclestr></value></envar>
-      <envar><name>CYCLE_SUBTYPE</name><value><cyclestr></cyclestr></value></envar>
-      <envar><name>TMMARK</name><value>tm00</value></envar>
-<!--
-Note that because the forecast minutes and seconds corresponding to the
-first model output time are not exactly zero, we use the jinja template
-variable first_fv3_file_tstr instead of fhr and fmn to form the file 
-names in the dependencies.
--->
-      <dependency>
-        <or>
-          <taskdep task="&TN_RUN_FCST;{{ uscore_ensmem_name }}"/>
-          <and>
-            <datadep age="05:00">&DYN_DIR;f{{ first_fv3_file_tstr }}.nc</datadep>
-            <datadep age="05:00">&PHY_DIR;f{{ first_fv3_file_tstr }}.nc</datadep>
-          </and>
-        </or>
-      </dependency>
-
-    </task>
-<!--
-************************************************************************
-************************************************************************
--->
-  </metatask>
-<!--
-************************************************************************
-************************************************************************
--->
-
-<!--
-Define the post-processing tasks for the second through last output minutes
-of the first output hour (which is zero).  We use two metatasks for this.
-The inner one is needed to loop over the minutes, and the outer one is
-used in order to be able to declare and use the variable fhr.  Use of this
-variable (along with the fmn variable in the inner metatask) allows the
-block of code inside the <task> tag to be identical to the ones later below
-for other output times.
--->
-  <metatask name="&TN_RUN_POST;{{ uscore_ensmem_name }}_f000">
-
-    <var name="fhr">000</var>
-    <metatask>
-
-      <var name="fmn">{% for min in range(delta_min, 60, delta_min) %}{{ " %02d" % min }}{% endfor %}</var>
-<!--
-************************************************************************
-************************************************************************
--->
-      <task name="&TN_RUN_POST;{{ uscore_ensmem_name }}_f#fhr##fmn#" cycledefs="prodcyc" maxtries="{{ maxtries_run_post }}">
-
-        &RSRV_DEFAULT;
-
-        <command>&LOAD_MODULES_RUN_TASK_FP; "&TN_RUN_POST;" "&JOBSdir;/JREGIONAL_RUN_POST"</command>
-
-        <nodes>{{ nnodes_run_post }}:ppn={{ ppn_run_post }}</nodes>
-        <walltime>{{ wtime_run_post }}</walltime>
-        <nodesize>&NCORES_PER_NODE;</nodesize>
-        <native>&SCHED_NATIVE_CMD;</native>
-
-        <jobname>&TAG;&TN_RUN_POST;{{ uscore_ensmem_name }}_f#fhr##fmn#</jobname>
-     	<join>&LOGDIR;/&TN_RUN_POST;{{ uscore_ensmem_name }}_f#fhr##fmn#<cyclestr>_@Y@m@d@H</cyclestr>&LOGEXT;</join>
-
-        <envar><name>GLOBAL_VAR_DEFNS_FP</name><value>&GLOBAL_VAR_DEFNS_FP;</value></envar>
-        <envar><name>USHdir</name><value>&USHdir;</value></envar>
-        <envar><name>PDY</name><value><cyclestr>@Y@m@d</cyclestr></value></envar>
-        <envar><name>cyc</name><value><cyclestr>@H</cyclestr></value></envar>
-        <envar><name>subcyc</name><value><cyclestr>@M</cyclestr></value></envar>
-        <envar><name>LOGDIR</name><value>&LOGDIR;</value></envar>
-        <envar><name>fhr</name><value>#fhr#</value></envar>
-        <envar><name>fmn</name><value>#fmn#</value></envar>
-        <envar><name>SLASH_ENSMEM_SUBDIR</name><value><cyclestr>{{ slash_ensmem_subdir }}</cyclestr></value></envar>
-        <envar><name>ENSMEM_INDX</name><value><cyclestr>#{{ ensmem_indx_name }}#</cyclestr></value></envar>
-
-        <envar><name>CYCLE_TYPE</name><value><cyclestr>prod</cyclestr></value></envar>
-        <envar><name>CYCLE_SUBTYPE</name><value><cyclestr></cyclestr></value></envar>
-        <envar><name>TMMARK</name><value>tm00</value></envar>
-
-        <dependency>
-          <or>
-            <taskdep task="&TN_RUN_FCST;{{ uscore_ensmem_name }}"/>
-            <and>
-              <datadep age="05:00">&DYN_DIR;f#fhr#:#fmn#:00.nc</datadep>
-              <datadep age="05:00">&PHY_DIR;f#fhr#:#fmn#:00.nc</datadep>
-            </and>
-          </or>
-        </dependency>
-
-      </task>
-<!--
-************************************************************************
-************************************************************************
--->
-
-    </metatask>
-
-  </metatask>
-  {%- endif %}
-
-<!--
-************************************************************************
-************************************************************************
--->
-  <metatask name="&TN_RUN_POST;{{ uscore_ensmem_name }}">
-  {%- if sub_hourly_post %}
-<!--
-Define the post-processing tasks for the second through next-to-last model
-output hours (and all output minutes for each such hour).  
--->
-    <var name="fhr">{% for h in range(1, fcst_len_hrs) %}{{ " %03d" % h }}{% endfor %}</var>
-    <metatask>
-      <var name="fmn">{% for min in range(0, 60, delta_min) %}{{ " %02d" % min }}{% endfor %}</var>
-<!--
-************************************************************************
-************************************************************************
--->
-      <task name="&TN_RUN_POST;{{ uscore_ensmem_name }}_f#fhr##fmn#" cycledefs="prodcyc" maxtries="{{ maxtries_run_post }}">
-  {%- else %}
-<!--
-Define the post-processing tasks for each model output hour.  Note that
-only one metatask is needed for this purpose (the inner one that loops 
-over the hours), but we use two metatasks in order to be able to use the 
-variable fmn, which here is always set to zero.  Use of this variable 
-(along with the fhr variable in the inner metatask) allows the block of 
-code inside the <task> tag to be identical to the case in which subhourly 
-post-processing is performed (i.e. the case in which the minutes are not 
-always zero).
--->
-    <var name="fhr">{% for h in range(0, fcst_len_hrs+1) %}{{ " %03d" % h }}{% endfor %}</var>
-      <task name="&TN_RUN_POST;{{ uscore_ensmem_name }}_f#fhr#" cycledefs="prodcyc" maxtries="{{ maxtries_run_post }}">
-  {%- endif %}
-
-        &RSRV_DEFAULT;
-        <command>&LOAD_MODULES_RUN_TASK_FP; "&TN_RUN_POST;" "&JOBSdir;/JREGIONAL_RUN_POST"</command>
-        <nodes>{{ nnodes_run_post }}:ppn={{ ppn_run_post }}</nodes>
-        <walltime>{{ wtime_run_post }}</walltime>
-        <nodesize>&NCORES_PER_NODE;</nodesize>
-        <native>&SCHED_NATIVE_CMD;</native>
-        {%- if sub_hourly_post %}
-        <jobname>&TAG;&TN_RUN_POST;{{ uscore_ensmem_name }}_f#fhr##fmn#</jobname>
-	    <join>&LOGDIR;/&TN_RUN_POST;{{ uscore_ensmem_name }}_f#fhr##fmn#<cyclestr>_@Y@m@d@H</cyclestr>&LOGEXT;</join>
-        {%- else %}
-        <jobname>&TAG;&TN_RUN_POST;{{ uscore_ensmem_name }}_f#fhr#</jobname>
-	    <join>&LOGDIR;/&TN_RUN_POST;{{ uscore_ensmem_name }}_f#fhr#<cyclestr>_@Y@m@d@H</cyclestr>&LOGEXT;</join>
-        {%- endif %}
-
-        <envar><name>GLOBAL_VAR_DEFNS_FP</name><value>&GLOBAL_VAR_DEFNS_FP;</value></envar>
-        <envar><name>USHdir</name><value>&USHdir;</value></envar>
-        <envar><name>PDY</name><value><cyclestr>@Y@m@d</cyclestr></value></envar>
-        <envar><name>cyc</name><value><cyclestr>@H</cyclestr></value></envar>
-        <envar><name>subcyc</name><value><cyclestr>@M</cyclestr></value></envar>
-        <envar><name>LOGDIR</name><value>&LOGDIR;</value></envar>
-        {%- if sub_hourly_post %}
-        <envar><name>fhr</name><value>#fhr#</value></envar>
-        <envar><name>fmn</name><value>#fmn#</value></envar>
-        {%- else %}
-        <envar><name>fhr</name><value>#fhr#</value></envar>
-        {%- endif %}
-        <envar><name>SLASH_ENSMEM_SUBDIR</name><value><cyclestr>{{ slash_ensmem_subdir }}</cyclestr></value></envar>
-        <envar><name>ENSMEM_INDX</name><value><cyclestr>#{{ ensmem_indx_name }}#</cyclestr></value></envar>
-
-        <envar><name>CYCLE_TYPE</name><value><cyclestr>prod</cyclestr></value></envar>
-        <envar><name>CYCLE_SUBTYPE</name><value><cyclestr></cyclestr></value></envar>
-        <envar><name>TMMARK</name><value>tm00</value></envar>
-
-        <dependency>
-          <or>
-            <taskdep task="&TN_RUN_FCST;{{ uscore_ensmem_name }}"/>
-            <and>
-            {%- if sub_hourly_post %}
-              <datadep age="05:00">&DYN_DIR;f#fhr#:#fmn#:00.nc</datadep>
-              <datadep age="05:00">&PHY_DIR;f#fhr#:#fmn#:00.nc</datadep>
-            {%- else %}
-              <datadep age="05:00">&DYN_DIR;f#fhr#.nc</datadep>
-              <datadep age="05:00">&PHY_DIR;f#fhr#.nc</datadep>
-            {%- endif %}
-            </and>
-          </or>
-        </dependency>
-
-      </task>
-<!--
-************************************************************************
-************************************************************************
--->
-
-    {%- if sub_hourly_post %}
-    </metatask>
-    {%- else %}
-    {%- endif %}
-  </metatask>
-
-<!--
-************************************************************************
-************************************************************************
--->
-<!--
-Define the post-processing task for the last model output time.  The 
-forecast hour corresponding to this output time is the length of the 
-forecast (assuming it is specified in integer hours), and the corresponding 
-minute is 0.  This task cannot be included in the metatask above because 
-for a given hour, the latter loops over all the valid output minutes, 
-whereas for this last hour, only the first minute must be considered.
-
-Note that we wrap this task in a metatask in order to be able to declare
-and use the variables fhr and fmn.  This allows the block of code inside
-the <task> tag to be identical to the ones above for other output times.
--->
-  {%- if sub_hourly_post %}
-  <metatask>
-
-    <var name="fhr">{{ "%03d" % fcst_len_hrs }}</var>
-    <var name="fmn">00</var>
-    <task name="&TN_RUN_POST;{{ uscore_ensmem_name }}_f#fhr##fmn#" cycledefs="prodcyc" maxtries="{{ maxtries_run_post }}">
-
-      &RSRV_DEFAULT;
-      <command>&LOAD_MODULES_RUN_TASK_FP; "&TN_RUN_POST;" "&JOBSdir;/JREGIONAL_RUN_POST"</command>
-      <nodes>{{ nnodes_run_post }}:ppn={{ ppn_run_post }}</nodes>
-      <walltime>{{ wtime_run_post }}</walltime>
-      <nodesize>&NCORES_PER_NODE;</nodesize>
-      <native>&SCHED_NATIVE_CMD;</native>
-      <jobname>&TAG;&TN_RUN_POST;{{ uscore_ensmem_name }}_f#fhr##fmn#</jobname>
-      <join>&LOGDIR;/&TN_RUN_POST;{{ uscore_ensmem_name }}_f#fhr##fmn#<cyclestr>_@Y@m@d@H</cyclestr>&LOGEXT;</join>
-
-      <envar><name>GLOBAL_VAR_DEFNS_FP</name><value>&GLOBAL_VAR_DEFNS_FP;</value></envar>
-      <envar><name>USHdir</name><value>&USHdir;</value></envar>
-      <envar><name>PDY</name><value><cyclestr>@Y@m@d</cyclestr></value></envar>
-      <envar><name>cyc</name><value><cyclestr>@H</cyclestr></value></envar>
-      <envar><name>subcyc</name><value><cyclestr>@M</cyclestr></value></envar>
-      <envar><name>LOGDIR</name><value>&LOGDIR;</value></envar>
-      <envar><name>fhr</name><value>#fhr#</value></envar>
-      <envar><name>fmn</name><value>#fmn#</value></envar>
-      <envar><name>SLASH_ENSMEM_SUBDIR</name><value><cyclestr>{{ slash_ensmem_subdir }}</cyclestr></value></envar>
-      <envar><name>ENSMEM_INDX</name><value><cyclestr>#{{ ensmem_indx_name }}#</cyclestr></value></envar>
-
-      <envar><name>CYCLE_TYPE</name><value><cyclestr>prod</cyclestr></value></envar>
-      <envar><name>CYCLE_SUBTYPE</name><value><cyclestr></cyclestr></value></envar>
-      <envar><name>TMMARK</name><value>tm00</value></envar>
-
-      <dependency>
-        <or>
-          <taskdep task="&TN_RUN_FCST;{{ uscore_ensmem_name }}"/>
-          <and>
-            <datadep age="05:00">&DYN_DIR;f#fhr#:#fmn#:00.nc</datadep>
-            <datadep age="05:00">&PHY_DIR;f#fhr#:#fmn#:00.nc</datadep>
-          </and>
-        </or>
-      </dependency>
-
-    </task>
-
-  </metatask>
-  {%- endif %}
-<!--
-************************************************************************
-************************************************************************
--->
-{%- endif %}
-{%- endif %}
-
-{%- endif %}
-<!--
-************************************************************************
-************************************************************************
--->
-{% if do_bufrsnd %}
-  <task name="&TN_RUN_BUFRSND;" cycledefs="prodcyc_long" maxtries="1">
-
-        &RSRV_POST;
-        &WALL_LIMIT_BUFRSND;
-
-        <command>&LOAD_MODULES_RUN_TASK_FP; "&TN_RUN_BUFRSND;" "&JOBSdir;/JREGIONAL_BUFRSND"</command>
-
-        <nodes>{{ nnodes_run_bufrsnd }}:ppn={{ ppn_run_bufrsnd }}</nodes>
-        <walltime>{{ wtime_run_bufrsnd }}</walltime>
-        <nodesize>&NCORES_PER_NODE;</nodesize>
-
-        <jobname>&TAG;&TN_RUN_BUFRSND;</jobname>
-        <join>&LOGDIR;/&TN_RUN_BUFRSND;<cyclestr>_@Y@m@d@H</cyclestr>&LOGEXT;</join>
-
-        <envar><name>GLOBAL_VAR_DEFNS_FP</name><value>&GLOBAL_VAR_DEFNS_FP;</value></envar>
-        <envar><name>USHdir</name><value>&USHdir;</value></envar>
-        <envar><name>PDY</name><value><cyclestr>@Y@m@d</cyclestr></value></envar>
-        <envar><name>cyc</name><value><cyclestr>@H</cyclestr></value></envar>
-        <envar><name>subcyc</name><value><cyclestr>@M</cyclestr></value></envar>
-        <envar><name>LOGDIR</name><value>&LOGDIR;</value></envar>
-        <envar><name>SLASH_ENSMEM_SUBDIR</name><value><cyclestr>{{ slash_ensmem_subdir }}</cyclestr></value></envar>
-        <envar><name>ENSMEM_INDX</name><value><cyclestr>#{{ ensmem_indx_name }}#</cyclestr></value></envar>
-
-        <envar><name>NWGES_DIR</name><value><cyclestr>&NWGES_BASEDIR;/@Y@m@d@H</cyclestr></value></envar>
-        <envar><name>TMMARK</name><value>tm00</value></envar>
-
-        <dependency>
-          <datadep age="00:10"><cyclestr>&COMIN_BASEDIR;/@Y@m@d@H/fcst_fv3lam/logf{{ "%03d" % postproc_long_len_hrs }}</cyclestr></datadep>
-        </dependency>
-
-  </task>
-{%- endif %}
-<!--
-************************************************************************
-************************************************************************
--->
-{%- if do_rrfs_dev %}
-{%- if machine in ["JET", "HERA"]  %}
-{%- if not do_ensemble %}
-{%- if ppn_run_graphics %}
-<!--
-************************************************************************
-************************************************************************
--->
-  <metatask name="python_maps">
-
-    <var name="tilelabel"> {{ tile_labels }} </var>
-    <var name="tileset"> {{ tile_sets }} </var>
-    <task name="python_maps{{ uscore_ensmem_name }}_#tilelabel#" cycledefs="prodcyc,prodcyc_long" maxtries="{{ maxtries_run_post }}">
-
-      &RSRV_GRAPHICS;
-      &WALL_LIMIT_GRAPHICS;
-
-      <walltime>{{ wtime_run_fcst_long }}</walltime>
-      <nodes>{{ nnodes_run_graphics }}:ppn={{ ppn_run_graphics }}</nodes>
-      <nodesize>&NCORES_PER_NODE;</nodesize>
-  {%- if machine not in ["WCOSS2"] %}
-      <native>&SCHED_NATIVE_CMD;</native>
-  {%- endif %}
-
-      <jobname>&TAG;python{{ uscore_ensmem_name }}_<cyclestr>@H</cyclestr>_#tilelabel#</jobname>
-      <join>&LOGDIR;/python{{ uscore_ensmem_name }}_#tilelabel#&LOGEXT;</join>
-      <command>&LOAD_MODULES_RUN_TASK_FP; "run_graphics" "&JOBSdir;/JREGIONAL_RUN_GRAPHICS"</command>
-
-      <envar><name>GLOBAL_VAR_DEFNS_FP</name><value>&GLOBAL_VAR_DEFNS_FP;</value></envar>
-      <envar><name>USHdir</name><value>&USHdir;</value></envar>
-      <envar><name>PDY</name><value><cyclestr>@Y@m@d</cyclestr></value></envar>
-      <envar><name>cyc</name><value><cyclestr>@H</cyclestr></value></envar>
-      <envar><name>subcyc</name><value><cyclestr>@M</cyclestr></value></envar>
-      <envar><name>LOGDIR</name><value>&LOGDIR;</value></envar>
-      <envar><name>SLASH_ENSMEM_SUBDIR</name><value><cyclestr>{{ slash_ensmem_subdir }}</cyclestr></value></envar>
-      <envar><name>ENSMEM_INDX</name><value><cyclestr>#{{ ensmem_indx_name }}#</cyclestr></value></envar>
-
-      <envar><name>GRAPHICS_TYPE</name><value>maps</value></envar>
-      <envar><name>TILES</name><value>#tileset#</value></envar>
-      <envar><name>TILELABEL</name><value>#tilelabel#</value></envar>
-      <envar><name>ENSCTRL_COMOUT_BASEDIR</name><value>&ENSCTRL_COMOUT_BASEDIR;</value></envar>
-
-      <dependency>
-        <or>
-          <taskdep task="&TN_RUN_PRDGEN;{{ uscore_ensmem_name }}_f000"/>
-          <taskdep task="&TN_RUN_PRDGEN;{{ uscore_ensmem_name }}_f000_long"/>
-        </or>
-      </dependency>
-    </task>
-  </metatask>
-<!--
-************************************************************************
-************************************************************************
--->
-  <task name="python_skewts{{ uscore_ensmem_name }}" cycledefs="prodcyc,prodcyc_long" maxtries="{{ maxtries_run_post }}">
-
-    &RSRV_GRAPHICS;
-    &WALL_LIMIT_GRAPHICS;
-
-    <walltime>{{ wtime_run_fcst_long }}</walltime>
-    <nodes>{{ nnodes_run_graphics }}:ppn={{ ppn_run_graphics }}</nodes>
-    <nodesize>&NCORES_PER_NODE;</nodesize>
-  {%- if machine not in ["WCOSS2"] %}
-    <native>&SCHED_NATIVE_CMD;</native>
-  {%- endif %}
-
-    <jobname>&TAG;python{{ uscore_ensmem_name }}_<cyclestr>@H</cyclestr>_skewts</jobname>
-    <join>&LOGDIR;/python_skewts{{ uscore_ensmem_name }}<cyclestr>_@H</cyclestr>&LOGEXT;</join>
-    <command>&LOAD_MODULES_RUN_TASK_FP; "run_graphics" "&JOBSdir;/JREGIONAL_RUN_GRAPHICS"</command>
-
-    <envar><name>GLOBAL_VAR_DEFNS_FP</name><value>&GLOBAL_VAR_DEFNS_FP;</value></envar>
-    <envar><name>USHdir</name><value>&USHdir;</value></envar>
-    <envar><name>PDY</name><value><cyclestr>@Y@m@d</cyclestr></value></envar>
-    <envar><name>cyc</name><value><cyclestr>@H</cyclestr></value></envar>
-    <envar><name>subcyc</name><value><cyclestr>@M</cyclestr></value></envar>
-    <envar><name>LOGDIR</name><value>&LOGDIR;</value></envar>
-    <envar><name>SLASH_ENSMEM_SUBDIR</name><value><cyclestr>{{ slash_ensmem_subdir }}</cyclestr></value></envar>
-    <envar><name>ENSMEM_INDX</name><value><cyclestr>#{{ ensmem_indx_name }}#</cyclestr></value></envar>
-
-    <envar><name>GRAPHICS_TYPE</name><value>skewts</value></envar>
-    <envar><name>ENSCTRL_COMOUT_BASEDIR</name><value>&ENSCTRL_COMOUT_BASEDIR;</value></envar>
-
-    <dependency>
-      <or>
-        <taskdep task="&TN_RUN_PRDGEN;{{ uscore_ensmem_name }}_f000"/>
-        <taskdep task="&TN_RUN_PRDGEN;{{ uscore_ensmem_name }}_f000_long"/>
-      </or>
-    </dependency>
-  </task>
-<!--
-************************************************************************
-************************************************************************
--->
-{%- endif %}
-{%- endif %}
-{%- endif %}
-{%- endif %}
-<!--
-************************************************************************
-************************************************************************
--->
-{%- if run_task_plot_allvars %}
-  <task name="&TN_PLOT_ALLVARS;" cycledefs="prodcyc" maxtries="{{ maxtries_plot_allvars }}">
-
-    &RSRV_DEFAULT;
-    <command>&LOAD_MODULES_RUN_TASK_FP; "&TN_PLOT_ALLVARS;" "&JOBSdir;/JREGIONAL_PLOT_ALLVARS"</command>
-    <nodes>{{ nnodes_plot_allvars }}:ppn={{ ppn_plot_allvars }}</nodes>
-    <walltime>{{ wtime_plot_allvars }}</walltime>
-    <nodesize>&NCORES_PER_NODE;</nodesize>
-  {%- if machine not in ["WCOSS2"] %}
-    <native>&SCHED_NATIVE_CMD;</native>
-  {%- endif %}
-
-    <jobname>&TAG;&TN_PLOT_ALLVARS;</jobname>
-    <join>&LOGDIR;/&TN_PLOT_ALLVARS;<cyclestr>_@Y@m@d@H</cyclestr>&LOGEXT;</join>
-=======
     {%- endfor %}
   </metatask>
 
@@ -4337,7 +61,6 @@
 
 <?xml version="1.0" encoding="UTF-8"?>
 <!DOCTYPE workflow [
->>>>>>> 276bdd67
 
 {%- for entity, value in entities.items() %}
   <!ENTITY {{ entity }} "{{ value }}">
@@ -4346,29 +69,11 @@
 ]>
 <workflow {% for attr, val in attrs.items() %}{{ attr }}="{{ val }}" {% endfor %}>
 
-<<<<<<< HEAD
-  </task>
-{%- endif %}
-<!--
-************************************************************************
-************************************************************************
--->
-{%- if run_task_pre_post_stat %}
-  <task name="&TN_PRE_POST_STAT;" cycledefs="prodcyc" maxtries="{{ maxtries_pre_post_stat }}">
-    &RSRV_DEFAULT;
-    <command>&LOAD_MODULES_RUN_TASK_FP; "&TN_PRE_POST_STAT;" "&JOBSdir;/JREGIONAL_PRE_POST_STAT"</command>
-    <nodes>{{ nnodes_pre_post_stat }}:ppn={{ ppn_pre_post_stat }}</nodes>
-    <walltime>{{ wtime_pre_post_stat }}</walltime>
-    <nodesize>&NCORES_PER_NODE;</nodesize>
-    <jobname>&TAG;&TN_PRE_POST_STAT;</jobname>
-    <join>&LOGDIR;/&TN_PRE_POST_STAT;<cyclestr>_@Y@m@d@H&LOGEXT;</cyclestr></join>
-=======
   {%- for group, cdefs in cycledefs.items() %}
     {%- for cdef in cdefs %}
   <cycledef group="{{ group }}">{{ cdef }}</cycledef>
     {%- endfor %}
   {%- endfor %}
->>>>>>> 276bdd67
 
   <log>{{ log }}</log>
 
@@ -4378,2012 +83,6 @@
   {%- elif item.split("_", 1)[0] == "metatask" %}
   {{ metatask(name=item.split("_", 1)[-1], settings=settings ) }}
   {%- endif %}
-<<<<<<< HEAD
-{%- else %}
-      <taskdep task="&TN_RUN_FCST;{{ uscore_ensmem_name }}"/>
-{%- endif %}
-    </dependency>
-  </task>
-{%- endif %}
-<!--
-************************************************************************
-************************************************************************
--->
-{%- if run_task_post_stat_o3 %}
-  <task name="&TN_POST_STAT_O3;" cycledefs="prodcyc" maxtries="{{ maxtries_post_stat_o3 }}">
-    &RSRV_DEFAULT;
-    <command>&LOAD_MODULES_RUN_TASK_FP; "&TN_POST_STAT_O3;" "&JOBSdir;/JREGIONAL_POST_STAT_O3"</command>
-    <nodes>{{ nnodes_post_stat_o3 }}:ppn={{ ppn_post_stat_o3 }}</nodes>
-{%- if machine not in ["GAEA"]  %}
-    <memory>{{ mem_post_stat_o3 }}</memory>
-{%- endif %}
-    <walltime>{{ wtime_post_stat_o3 }}</walltime>
-    <nodesize>&NCORES_PER_NODE;</nodesize>
-    <jobname>&TAG;&TN_POST_STAT_O3;</jobname>
-    <join>&LOGDIR;/&TN_POST_STAT_O3;<cyclestr>_@Y@m@d@H&LOGEXT;</cyclestr></join>
-
-    <envar><name>GLOBAL_VAR_DEFNS_FP</name><value>&GLOBAL_VAR_DEFNS_FP;</value></envar>
-    <envar><name>USHdir</name><value>&USHdir;</value></envar>    
-    <envar><name>PDY</name><value><cyclestr>@Y@m@d</cyclestr></value></envar>
-    <envar><name>cyc</name><value><cyclestr>@H</cyclestr></value></envar>
-    <envar><name>subcyc</name><value><cyclestr>@M</cyclestr></value></envar> 
-    <envar><name>LOGDIR</name><value>&LOGDIR;</value></envar>    
-    <envar><name>SLASH_ENSMEM_SUBDIR</name><value><cyclestr>{{ slash_ensmem_subdir }}</cyclestr></value></envar>
-
-    <dependency>
-      <taskdep task="&TN_PRE_POST_STAT;"/>
-    </dependency>
-
-  </task>
-{%- endif %}
-<!--
-************************************************************************
-************************************************************************
--->
-{%- if run_task_post_stat_pm25 %}
-  <task name="&TN_POST_STAT_PM25;" cycledefs="prodcyc" maxtries="{{ maxtries_post_stat_pm25 }}">
-    &RSRV_DEFAULT;
-    <command>&LOAD_MODULES_RUN_TASK_FP; "&TN_POST_STAT_PM25;" "&JOBSdir;/JREGIONAL_POST_STAT_PM25"</command>
-    <nodes>{{ nnodes_post_stat_pm25 }}:ppn={{ ppn_post_stat_pm25 }}</nodes>
-{%- if machine not in ["GAEA"]  %}
-    <memory>{{ mem_post_stat_pm25 }}</memory>
-{%- endif %}    
-    <walltime>{{ wtime_post_stat_pm25 }}</walltime>
-    <nodesize>&NCORES_PER_NODE;</nodesize>
-    <jobname>&TAG;&TN_POST_STAT_PM25;</jobname>
-    <join>&LOGDIR;/&TN_POST_STAT_PM25;<cyclestr>_@Y@m@d@H&LOGEXT;</cyclestr></join>
-
-    <envar><name>GLOBAL_VAR_DEFNS_FP</name><value>&GLOBAL_VAR_DEFNS_FP;</value></envar>
-    <envar><name>USHdir</name><value>&USHdir;</value></envar>    
-    <envar><name>PDY</name><value><cyclestr>@Y@m@d</cyclestr></value></envar>
-    <envar><name>cyc</name><value><cyclestr>@H</cyclestr></value></envar>
-    <envar><name>subcyc</name><value><cyclestr>@M</cyclestr></value></envar> 
-    <envar><name>LOGDIR</name><value>&LOGDIR;</value></envar>    
-    <envar><name>SLASH_ENSMEM_SUBDIR</name><value><cyclestr>{{ slash_ensmem_subdir }}</cyclestr></value></envar>
-
-    <dependency>
-      <taskdep task="&TN_PRE_POST_STAT;"/>
-    </dependency>
-
-  </task>
-{%- endif %}
-<!--
-************************************************************************
-************************************************************************
--->
-{%- if run_task_bias_correction_o3 %}
-  <task name="&TN_BIAS_CORRECTION_O3;" cycledefs="prodcyc" maxtries="{{ maxtries_bias_correction_o3 }}">
-    &RSRV_DEFAULT;
-    <command>&LOAD_MODULES_RUN_TASK_FP; "&TN_BIAS_CORRECTION_O3;" "&JOBSdir;/JREGIONAL_BIAS_CORRECTION_O3"</command>
-    <nodes>{{ nnodes_bias_correction_o3 }}:ppn={{ ppn_bias_correction_o3 }}</nodes>
-{%- if machine not in ["GAEA"]  %}
-    <memory>{{ mem_bias_correction_o3 }}</memory>
-{%- endif %}
-    <walltime>{{ wtime_bias_correction_o3 }}</walltime>
-    <nodesize>&NCORES_PER_NODE;</nodesize>
-    <jobname>&TAG;&TN_BIAS_CORRECTION_O3;</jobname>
-    <join>&LOGDIR;/&TN_BIAS_CORRECTION_O3;<cyclestr>_@Y@m@d@H&LOGEXT;</cyclestr></join>
-
-    <envar><name>GLOBAL_VAR_DEFNS_FP</name><value>&GLOBAL_VAR_DEFNS_FP;</value></envar>
-    <envar><name>USHdir</name><value>&USHdir;</value></envar>    
-    <envar><name>PDY</name><value><cyclestr>@Y@m@d</cyclestr></value></envar>
-    <envar><name>cyc</name><value><cyclestr>@H</cyclestr></value></envar>
-    <envar><name>subcyc</name><value><cyclestr>@M</cyclestr></value></envar> 
-    <envar><name>LOGDIR</name><value>&LOGDIR;</value></envar>    
-    <envar><name>SLASH_ENSMEM_SUBDIR</name><value><cyclestr>{{ slash_ensmem_subdir }}</cyclestr></value></envar>
-
-    <dependency>
-      <taskdep task="&TN_PRE_POST_STAT;"/>
-    </dependency>
-
-  </task>
-{%- endif %}
-<!--
-************************************************************************
-************************************************************************
--->
-{%- if run_task_bias_correction_pm25 %}
-  <task name="&TN_BIAS_CORRECTION_PM25;" cycledefs="prodcyc" maxtries="{{ maxtries_bias_correction_pm25 }}">
-    &RSRV_DEFAULT;
-    <command>&LOAD_MODULES_RUN_TASK_FP; "&TN_BIAS_CORRECTION_PM25;" "&JOBSdir;/JREGIONAL_BIAS_CORRECTION_PM25"</command>
-    <nodes>{{ nnodes_bias_correction_pm25 }}:ppn={{ ppn_bias_correction_pm25 }}</nodes>
-{%- if machine not in ["GAEA"]  %}
-    <memory>{{ mem_bias_correction_pm25 }}</memory>
-{%- endif %}
-    <walltime>{{ wtime_bias_correction_pm25 }}</walltime>
-    <nodesize>&NCORES_PER_NODE;</nodesize>
-    <jobname>&TAG;&TN_BIAS_CORRECTION_PM25;</jobname>
-    <join>&LOGDIR;/&TN_BIAS_CORRECTION_PM25;<cyclestr>_@Y@m@d@H&LOGEXT;</cyclestr></join>
-
-    <envar><name>GLOBAL_VAR_DEFNS_FP</name><value>&GLOBAL_VAR_DEFNS_FP;</value></envar>
-    <envar><name>USHdir</name><value>&USHdir;</value></envar>    
-    <envar><name>PDY</name><value><cyclestr>@Y@m@d</cyclestr></value></envar>
-    <envar><name>cyc</name><value><cyclestr>@H</cyclestr></value></envar>
-    <envar><name>subcyc</name><value><cyclestr>@M</cyclestr></value></envar> 
-    <envar><name>LOGDIR</name><value>&LOGDIR;</value></envar>    
-    <envar><name>SLASH_ENSMEM_SUBDIR</name><value><cyclestr>{{ slash_ensmem_subdir }}</cyclestr></value></envar>
-
-    <dependency>
-      <taskdep task="&TN_PRE_POST_STAT;"/>
-    </dependency>
-
-  </task>
-{%- endif %}
-<!--
-************************************************************************
-************************************************************************
--->
-{#-
-Tasks for combining (adding) hourly APCP (accumulated precipitation) from
-forecasts to obtain APCP obs for longer accumulation periods (3 hours,
-6 hours, etc).  These are needed for downstream verification tasks (both
-deterministic and ensemble).
-#}
-{%- if run_tasks_metvx_det or run_tasks_metvx_ens %}
-
-  {%- if ("APCP" in vx_fields) %}
-
-    {%- for accum_hh in vx_apcp_accums_hh -%}
-      {%- set obtype = "CCPA" %}
-      {%- set field = "APCP" %}
-      {%- set accum = accum_hh|int %}
-      {%- set fieldname = field ~ accum_hh ~ "h" %}
-      {%- set base_tn = tn_run_met_pcpcombine -%}
-      {%- set tn = base_tn ~ "_fcst_" ~ fieldname ~ uscore_ensmem_name -%}
-      {%- set maxtries = maxtries_run_met_pcpcombine_fcst -%}
-      {%- set nnodes = nnodes_run_met_pcpcombine_fcst -%}
-      {%- set ppn = ppn_run_met_pcpcombine_fcst -%}
-      {%- set wtime = wtime_run_met_pcpcombine_fcst -%}
-
-      {%- set is_ens_fcst = false -%}
-
-      {%- if (accum > 1) and (fcst_len_hrs >= accum) %}
-<!--
-************************************************************************
-************************************************************************
--->
-  <task name="{{tn}}" cycledefs="prodcyc" maxtries="{{maxtries}}">
-
-    &RSRV_DEFAULT;
-    <command>&LOAD_MODULES_RUN_TASK_FP; "&VX_LOCAL_MODULE_FN;" "&JOBSdir;/JREGIONAL_RUN_MET_PCPCOMBINE"</command>
-    <nodes>{{nnodes}}:ppn={{ppn}}</nodes>
-    <walltime>{{wtime}}</walltime>
-    <nodesize>&NCORES_PER_NODE;</nodesize>
-    <native>&SCHED_NATIVE_CMD;</native>
-    <jobname>{{tn}}</jobname>
-    <join>&LOGDIR;/{{tn}}_<cyclestr>@Y@m@d@H</cyclestr>&LOGEXT;</join>
-
-    <envar><name>GLOBAL_VAR_DEFNS_FP</name><value>&GLOBAL_VAR_DEFNS_FP;</value></envar>
-    <envar><name>USHdir</name><value>&USHdir;</value></envar>
-    <envar><name>LOGDIR</name><value>&LOGDIR;</value></envar>
-    <envar><name>PDY</name><value><cyclestr>@Y@m@d</cyclestr></value></envar>
-    <envar><name>cyc</name><value><cyclestr>@H</cyclestr></value></envar>
-    <envar><name>subcyc</name><value><cyclestr>@M</cyclestr></value></envar>
-    <envar><name>VAR</name><value>{{field}}</value></envar>
-    <envar><name>ACCUM_HH</name><value>{{accum_hh}}</value></envar>
-    <envar><name>obs_or_fcst</name><value>fcst</value></envar>
-    <envar><name>OBTYPE</name><value>{{obtype}}</value></envar>
-    <envar><name>OBS_DIR</name><value>&{{obtype}}_OBS_DIR;</value></envar>
-    <envar><name>USCORE_ENSMEM_NAME_OR_NULL</name><value>{{uscore_ensmem_name}}</value></envar>
-    <envar><name>SLASH_ENSMEM_SUBDIR_OR_NULL</name><value><cyclestr>{{slash_ensmem_subdir}}</cyclestr></value></envar>
-          {%- if is_ens_fcst or run_tasks_metvx_ens %}
-    <envar><name>MEM_INDX_OR_NULL</name><value>#{{ensmem_indx_name}}#</value></envar>
-          {%- else %}
-    <envar><name>MEM_INDX_OR_NULL</name><value></value></envar>
-          {%- endif %}
-
-    <dependency>
-      <and>
-{#- Redundant dependency to simplify jinja code. #}
-        <streq><left>TRUE</left><right>TRUE</right></streq>
-{#-
-If the post-processed forecast output needed for verification is being
-generated by the TN_RUN_FCST task (by having RUN_TASK_RUN_FCST and
-WRITE_DOPOST both set to TRUE, which causes UPP to be called inline,
-i.e. from within the weather model), then include a dependency on the
-TN_RUN_FCST task.
-#}
-        {%- if run_task_run_fcst and write_dopost %}
-        <taskdep task="&TN_RUN_FCST;{{uscore_ensmem_name}}"/>
-{#-
-Otherwise, if UPP is being called separately from the forecast (by
-having RUN_TASK_RUN_POST set to TRUE), then inlude a dependency on the
-TN_RUN_POST metatask (which runs UPP for all forecast output hours).
-
-Note that in this case, we have to wait until the whole TN_RUN_POST
-metatask is complete before this task can launch, i.e. we cannot launch
-this task as the UPP output files for each forecast output hour become
-available.  This is because the loop over forecast hours for this task
-is performed within MET/METplus, not here in rocoto, whereas the loop
-over forecast hours for the post-processing is done by rocoto in this
-xml.  This may be changed in the future.
-#}
-        {%- elif run_task_run_post %}
-        <metataskdep metatask="&TN_RUN_POST;{{uscore_ensmem_name}}"/>
-        {%- endif %}
-      </and>
-    </dependency>
-
-  </task>
-<!--
-************************************************************************
-************************************************************************
--->
-      {%- endif %}
-    {%- endfor %}
-
-  {%- endif %}
-
-{%- endif %}
-<!--
-************************************************************************
-************************************************************************
--->
-{%- if run_task_get_obs_ccpa %}
-  <task name="&TN_GET_OBS_CCPA;" cycledefs="prodcyc" maxtries="{{ maxtries_get_obs_ccpa }}">
-
-    &RSRV_HPSS;
-    <command>&LOAD_MODULES_RUN_TASK_FP; "&GET_OBS_LOCAL_MODULE_FN;" "&JOBSdir;/JREGIONAL_GET_OBS_CCPA"</command>
-    <nodes>{{ nnodes_get_obs_ccpa }}:ppn={{ ppn_get_obs_ccpa }}</nodes>
-  {%- if machine not in ["GAEA", "NOAACLOUD"]  %}
-    <memory>{{ mem_get_obs_ccpa }}</memory>
-  {%- endif %}
-    <walltime>{{ wtime_get_obs_ccpa }}</walltime>
-    <nodesize>&NCORES_PER_NODE;</nodesize>
-    <native>&SCHED_NATIVE_CMD;</native>
-    <jobname>&TAG;&TN_GET_OBS_CCPA;</jobname>
-    <join>&LOGDIR;/&TN_GET_OBS_CCPA;<cyclestr>_@Y@m@d@H</cyclestr>&LOGEXT;</join>
-
-    <envar><name>GLOBAL_VAR_DEFNS_FP</name><value>&GLOBAL_VAR_DEFNS_FP;</value></envar>
-    <envar><name>USHdir</name><value>&USHdir;</value></envar>
-    <envar><name>OBS_DIR</name><value>&CCPA_OBS_DIR;</value></envar>
-    <envar><name>PDY</name><value><cyclestr>@Y@m@d</cyclestr></value></envar>
-    <envar><name>cyc</name><value><cyclestr>@H</cyclestr></value></envar>
-    <envar><name>subcyc</name><value><cyclestr>@M</cyclestr></value></envar>
-    <envar><name>LOGDIR</name><value>&LOGDIR;</value></envar>
-    <envar><name>FHR</name><value><cyclestr> {% for h in range(0, fcst_len_hrs+1) %}{{ " %02d" % h  }}{% endfor %} </cyclestr></value></envar>
-    <envar><name>ACCUM</name><value>01</value></envar>
-
-  </task>
-{%- endif %}
-<!--
-************************************************************************
-************************************************************************
--->
-{%- if run_task_get_obs_mrms %}
-  <task name="&TN_GET_OBS_MRMS;" cycledefs="prodcyc" maxtries="{{ maxtries_get_obs_mrms }}">
-
-    &RSRV_HPSS;
-    <command>&LOAD_MODULES_RUN_TASK_FP; "&GET_OBS_LOCAL_MODULE_FN;" "&JOBSdir;/JREGIONAL_GET_OBS_MRMS"</command>
-    <nodes>{{ nnodes_get_obs_mrms }}:ppn={{ ppn_get_obs_mrms }}</nodes>
-  {%- if machine not in ["GAEA", "NOAACLOUD"]  %}
-    <memory>{{ mem_get_obs_mrms }}</memory>
-  {%- endif %}
-    <walltime>{{ wtime_get_obs_mrms }}</walltime>
-    <nodesize>&NCORES_PER_NODE;</nodesize>
-    <native>&SCHED_NATIVE_CMD;</native>
-    <jobname>&TAG;&TN_GET_OBS_MRMS;</jobname>
-    <join>&LOGDIR;/&TN_GET_OBS_MRMS;<cyclestr>_@Y@m@d@H</cyclestr>&LOGEXT;</join>
-
-    <envar><name>GLOBAL_VAR_DEFNS_FP</name><value>&GLOBAL_VAR_DEFNS_FP;</value></envar>
-    <envar><name>USHdir</name><value>&USHdir;</value></envar>
-    <envar><name>OBS_DIR</name><value>&MRMS_OBS_DIR;</value></envar>
-    <envar><name>PDY</name><value><cyclestr>@Y@m@d</cyclestr></value></envar>
-    <envar><name>cyc</name><value><cyclestr>@H</cyclestr></value></envar>
-    <envar><name>subcyc</name><value><cyclestr>@M</cyclestr></value></envar>
-    <envar><name>LOGDIR</name><value>&LOGDIR;</value></envar>
-    <envar><name>FHR</name><value><cyclestr> {% for h in range(0, fcst_len_hrs+1) %}{{ " %02d" % h  }}{% endfor %} </cyclestr></value></envar>
-    <envar><name>SCRIPTSdir</name><value>&SCRIPTSdir;</value></envar>
-    <envar><name>VAR</name><value>REFC RETOP</value></envar>
- 
-  </task>
-{%- endif %}
-<!--
-************************************************************************
-************************************************************************
--->
-{%- if run_task_get_obs_ndas %}
-  <task name="&TN_GET_OBS_NDAS;" cycledefs="prodcyc" maxtries="{{ maxtries_get_obs_ndas }}">
-
-    &RSRV_HPSS;
-    <command>&LOAD_MODULES_RUN_TASK_FP; "&GET_OBS_LOCAL_MODULE_FN;" "&JOBSdir;/JREGIONAL_GET_OBS_NDAS"</command>
-    <nodes>{{ nnodes_get_obs_ndas }}:ppn={{ ppn_get_obs_ndas }}</nodes>
-  {%- if machine not in ["GAEA", "NOAACLOUD"]  %}
-    <memory>{{ mem_get_obs_ndas }}</memory>
-  {%- endif %}
-    <walltime>{{ wtime_get_obs_ndas }}</walltime>
-    <nodesize>&NCORES_PER_NODE;</nodesize>
-    <native>&SCHED_NATIVE_CMD;</native>
-    <jobname>&TAG;&TN_GET_OBS_NDAS;</jobname>
-    <join>&LOGDIR;/&TN_GET_OBS_NDAS;<cyclestr>_@Y@m@d@H</cyclestr>&LOGEXT;</join>
-
-    <envar><name>GLOBAL_VAR_DEFNS_FP</name><value>&GLOBAL_VAR_DEFNS_FP;</value></envar>
-    <envar><name>USHdir</name><value>&USHdir;</value></envar>
-    <envar><name>OBS_DIR</name><value>&NDAS_OBS_DIR;</value></envar>
-    <envar><name>PDY</name><value><cyclestr>@Y@m@d</cyclestr></value></envar>
-    <envar><name>cyc</name><value><cyclestr>@H</cyclestr></value></envar>
-    <envar><name>subcyc</name><value><cyclestr>@M</cyclestr></value></envar>
-    <envar><name>LOGDIR</name><value>&LOGDIR;</value></envar>
-    <envar><name>FHR</name><value><cyclestr> {% for h in range(0, fcst_len_hrs+1) %}{{ " %02d" % h  }}{% endfor %} </cyclestr></value></envar>
-
-  </task>
-{%- endif %}
-
-<!--
-************************************************************************
-************************************************************************
--->
-{#-
-Obs processing tasks that must be run if either deterministic or ensemble
-verification tasks are going to be run.
-#}
-{%- if run_tasks_metvx_det or run_tasks_metvx_ens %}
-
-{#-
-Task for pre-processing of NDAS observations to convert prep-buffer files
-to NetCDF format.
-    {%- set obtype = "NDAS" %}
-#}
-  {%- if ("SFC" in vx_fields) or ("UPA" in vx_fields) %}
-{#-
-This for-loop isn't strictly necessary because it loops over only one 
-item, but having it allows for the use of the "set" tag to define new
-variables within the loop (in Jinja, it is not possible to define variables
-outside a loop unless one uses a namespace, which would be overkill in
-this case).  So here we opt for a redundant for-loop.
-#}
-    {%- for obtype in ["NDAS"] -%}
-      {%- set tn = tn_run_met_pb2nc_obs -%}
-      {%- set maxtries = maxtries_run_met_pb2nc_obs -%}
-      {%- set nnodes = nnodes_run_met_pb2nc_obs -%}
-      {%- set ppn = ppn_run_met_pb2nc_obs -%}
-      {%- set wtime = wtime_run_met_pb2nc_obs -%}
-<!--
-************************************************************************
-************************************************************************
--->
-  <task name="{{tn}}" cycledefs="forecast" maxtries="{{maxtries}}">
-
-    &RSRV_DEFAULT;
-    <command>&LOAD_MODULES_RUN_TASK_FP; "&VX_LOCAL_MODULE_FN;" "&JOBSdir;/JREGIONAL_RUN_MET_PB2NC_OBS"</command>
-    <nodes>{{nnodes}}:ppn={{ppn}}</nodes>
-    <walltime>{{wtime}}</walltime>
-    <nodesize>&NCORES_PER_NODE;</nodesize>
-    <native>&SCHED_NATIVE_CMD;</native>
-    <jobname>{{tn}}</jobname>
-    <join>&LOGDIR;/{{tn}}_<cyclestr>@Y@m@d@H</cyclestr>&LOGEXT;</join>
-
-    <envar><name>GLOBAL_VAR_DEFNS_FP</name><value>&GLOBAL_VAR_DEFNS_FP;</value></envar>
-    <envar><name>USHdir</name><value>&USHdir;</value></envar>
-    <envar><name>LOGDIR</name><value>&LOGDIR;</value></envar>
-    <envar><name>PDY</name><value><cyclestr>@Y@m@d</cyclestr></value></envar>
-    <envar><name>cyc</name><value><cyclestr>@H</cyclestr></value></envar>
-    <envar><name>subcyc</name><value><cyclestr>@M</cyclestr></value></envar>
-    <envar><name>VAR</name><value>SFC</value></envar>
-    <envar><name>ACCUM_HH</name><value>01</value></envar>
-    <envar><name>obs_or_fcst</name><value>obs</value></envar>
-    <envar><name>OBTYPE</name><value>{{obtype}}</value></envar>
-    <envar><name>OBS_DIR</name><value>&{{obtype}}_OBS_DIR;</value></envar>
-
-    <dependency>
-      <and>
-  {%- if run_task_get_obs_ndas %}
-        <taskdep task="&TN_GET_OBS_NDAS;"/>
-  {%- else %}
-{#-
-We only check for the existence of the NDAS observations directory, not
-for individual prepbufr files within.  This is because this and other
-downstream vx tasks can complete successfully even when some obs files
-are missing (the check for individual files is done by the scripts that
-this task calls).
-#}
-        <datadep><cyclestr>&NDAS_OBS_DIR;</cyclestr></datadep>
-  {%- endif %}
-      </and>
-    </dependency>
-
-  </task>
-    {%- endfor %}
-
-  {%- endif %}
-
-{#-
-Tasks for combining (adding) hourly APCP (accumulated precipitation) from
-CCPA observations to obtain APCP obs for longer accumulation periods 
-(3 hours, 6 hours, etc).
-#}
-  {%- if ("APCP" in vx_fields) %}
-
-    {%- for accum_hh in vx_apcp_accums_hh -%}
-      {%- set obtype = "CCPA" %}
-      {%- set field = "APCP" -%}
-      {%- set accum = accum_hh|int %}
-      {%- set fieldname = field ~ accum_hh ~ "h" -%}
-      {%- set base_tn = tn_run_met_pcpcombine -%}
-      {%- set tn = base_tn ~ "_obs_" ~ fieldname -%}
-      {%- set maxtries = maxtries_run_met_pcpcombine_obs -%}
-      {%- set nnodes = nnodes_run_met_pcpcombine_obs -%}
-      {%- set ppn = ppn_run_met_pcpcombine_obs -%}
-      {%- set wtime = wtime_run_met_pcpcombine_obs -%}
-
-      {%- if (accum > 1) and (fcst_len_hrs >= accum) %}
-<!--
-************************************************************************
-************************************************************************
--->
-  <task name="{{tn}}" cycledefs="prodcyc" maxtries="{{maxtries}}">
-
-    &RSRV_DEFAULT;
-    <command>&LOAD_MODULES_RUN_TASK_FP; "&VX_LOCAL_MODULE_FN;" "&JOBSdir;/JREGIONAL_RUN_MET_PCPCOMBINE"</command>
-    <nodes>{{nnodes}}:ppn={{ppn}}</nodes>
-    <walltime>{{wtime}}</walltime>
-    <nodesize>&NCORES_PER_NODE;</nodesize>
-    <native>&SCHED_NATIVE_CMD;</native>
-    <jobname>{{tn}}</jobname>
-    <join>&LOGDIR;/{{tn}}_<cyclestr>@Y@m@d@H</cyclestr>&LOGEXT;</join>
-
-    <envar><name>GLOBAL_VAR_DEFNS_FP</name><value>&GLOBAL_VAR_DEFNS_FP;</value></envar>
-    <envar><name>USHdir</name><value>&USHdir;</value></envar>
-    <envar><name>LOGDIR</name><value>&LOGDIR;</value></envar>
-    <envar><name>PDY</name><value><cyclestr>@Y@m@d</cyclestr></value></envar>
-    <envar><name>cyc</name><value><cyclestr>@H</cyclestr></value></envar>
-    <envar><name>subcyc</name><value><cyclestr>@M</cyclestr></value></envar>
-    <envar><name>VAR</name><value>{{field}}</value></envar>
-    <envar><name>ACCUM_HH</name><value>{{accum_hh}}</value></envar>
-    <envar><name>obs_or_fcst</name><value>obs</value></envar>
-    <envar><name>OBTYPE</name><value>{{obtype}}</value></envar>
-    <envar><name>OBS_DIR</name><value>&{{obtype}}_OBS_DIR;</value></envar>
-    <envar><name>USCORE_ENSMEM_NAME_OR_NULL</name><value></value></envar>
-    <envar><name>SLASH_ENSMEM_SUBDIR_OR_NULL</name><value><cyclestr></cyclestr></value></envar>
-
-    <dependency>
-      <and>
-  {%- if run_task_get_obs_ccpa %}
-        <taskdep task="&TN_GET_OBS_CCPA;"/>
-  {%- else %}
-{#-
-We only check for the existence of the top-level CCPA observations
-directory, not the individual daily subdirectories within.  This is
-because this and other downstream vx tasks can complete successfully
-even when some obs files are missing (the check for individual files is
-done by the scripts that this task calls).
-#}
-        <datadep><cyclestr>&CCPA_OBS_DIR;</cyclestr></datadep>
-  {%- endif %}
-      </and>
-    </dependency>
-
-  </task>
-<!--
-************************************************************************
-************************************************************************
--->
-      {%- endif %}
-
-    {%- endfor %}
-  {%- endif %}
-
-{%- endif %}
-<!--
-************************************************************************
-************************************************************************
--->
-{%- if run_task_vx_gridstat %}
-<!--
-************************************************************************
-************************************************************************
--->
-  <task name="&TN_RUN_MET_GRIDSTAT_VX_APCP01H;{{ uscore_ensmem_name }}" cycledefs="prodcyc" maxtries="{{ maxtries_run_met_gridstat_vx_apcp01h }}">
-
-    &RSRV_DEFAULT;
-    <command>&LOAD_MODULES_RUN_TASK_FP; "&VX_LOCAL_MODULE_FN;" "&JOBSdir;/JREGIONAL_RUN_MET_GRIDSTAT_VX"</command>
-    <nodes>{{ nnodes_run_met_gridstat_vx_apcp01h }}:ppn={{ ppn_run_met_gridstat_vx_apcp01h }}</nodes>
-  {%- if machine not in ["GAEA", "NOAACLOUD"]  %}
-    <memory>{{ mem_run_met_gridstat_vx_apcp01h }}</memory>
-  {%- endif %}
-    <walltime>{{ wtime_run_met_gridstat_vx_apcp01h }}</walltime>
-    <nodesize>&NCORES_PER_NODE;</nodesize>
-    <native>&SCHED_NATIVE_CMD;</native>
-    <jobname>&TAG;&TN_RUN_MET_GRIDSTAT_VX_APCP01H;{{ uscore_ensmem_name }}</jobname>
-    <join>&LOGDIR;/&TN_RUN_MET_GRIDSTAT_VX_APCP01H;{{ uscore_ensmem_name }}<cyclestr>_@Y@m@d@H</cyclestr>&LOGEXT;</join>
-
-    <envar><name>GLOBAL_VAR_DEFNS_FP</name><value>&GLOBAL_VAR_DEFNS_FP;</value></envar>
-    <envar><name>USHdir</name><value>&USHdir;</value></envar>
-    <envar><name>OBS_DIR</name><value>&CCPA_OBS_DIR;</value></envar>
-    <envar><name>PDY</name><value><cyclestr>@Y@m@d</cyclestr></value></envar>
-    <envar><name>cyc</name><value><cyclestr>@H</cyclestr></value></envar>
-    <envar><name>subcyc</name><value><cyclestr>@M</cyclestr></value></envar>
-    <envar><name>LOGDIR</name><value>&LOGDIR;</value></envar>
-    <envar><name>FHR</name><value><cyclestr> {% for h in range(1, fcst_len_hrs+1) %}{{ " %02d" % h  }}{% endfor %} </cyclestr></value></envar>
-    <envar><name>VAR</name><value>APCP</value></envar>
-    <envar><name>ACCUM_HH</name><value>01</value></envar>
-    <envar><name>USCORE_ENSMEM_NAME_OR_NULL</name><value>{{uscore_ensmem_name}}</value></envar>
-    <envar><name>SLASH_ENSMEM_SUBDIR_OR_NULL</name><value><cyclestr>{{ slash_ensmem_subdir }}</cyclestr></value></envar>
-  {%- if do_ensemble %}
-    <envar><name>ENSMEM_INDX</name><value><cyclestr>#{{ ensmem_indx_name }}#</cyclestr></value></envar>
-  {%- endif %}
-
-    <dependency>
-      <and>
-{#- Redundant dependency to simplify jinja code. #}
-        <streq><left>TRUE</left><right>TRUE</right></streq>
-  {%- if run_task_get_obs_ccpa %}
-        <taskdep task="&TN_GET_OBS_CCPA;"/>
-  {%- endif %}
-  {%- if write_dopost %}
-        <taskdep task="&TN_RUN_FCST;{{ uscore_ensmem_name }}"/>
-  {%- elif run_task_run_post %}
-        <metataskdep metatask="&TN_RUN_POST;{{ uscore_ensmem_name }}"/>
-  {%- endif %}
-      </and>
-    </dependency>
-
-  </task>
-
-  {%- if fcst_len_hrs >= 3 %}
-<!--
-************************************************************************
-************************************************************************
--->
-  <task name="&TN_RUN_MET_GRIDSTAT_VX_APCP03H;{{ uscore_ensmem_name }}" cycledefs="prodcyc" maxtries="{{ maxtries_run_met_gridstat_vx_apcp03h }}">
-
-    &RSRV_DEFAULT;
-    <command>&LOAD_MODULES_RUN_TASK_FP; "&VX_LOCAL_MODULE_FN;" "&JOBSdir;/JREGIONAL_RUN_MET_GRIDSTAT_VX"</command>
-    <nodes>{{ nnodes_run_met_gridstat_vx_apcp03h }}:ppn={{ ppn_run_met_gridstat_vx_apcp03h }}</nodes>
-    {%- if machine not in ["GAEA", "NOAACLOUD"]  %}
-    <memory>{{ mem_run_met_gridstat_vx_apcp03h }}</memory>
-    {%- endif %}
-    <walltime>{{ wtime_run_met_gridstat_vx_apcp03h }}</walltime>
-    <nodesize>&NCORES_PER_NODE;</nodesize>
-    <native>&SCHED_NATIVE_CMD;</native>
-    <jobname>&TAG;&TN_RUN_MET_GRIDSTAT_VX_APCP03H;{{ uscore_ensmem_name }}</jobname>
-    <join>&LOGDIR;/&TN_RUN_MET_GRIDSTAT_VX_APCP03H;{{ uscore_ensmem_name }}<cyclestr>_@Y@m@d@H</cyclestr>&LOGEXT;</join>
-
-    <envar><name>GLOBAL_VAR_DEFNS_FP</name><value>&GLOBAL_VAR_DEFNS_FP;</value></envar>
-    <envar><name>USHdir</name><value>&USHdir;</value></envar>
-    <envar><name>OBS_DIR</name><value>&CCPA_OBS_DIR;</value></envar>
-    <envar><name>PDY</name><value><cyclestr>@Y@m@d</cyclestr></value></envar>
-    <envar><name>cyc</name><value><cyclestr>@H</cyclestr></value></envar>
-    <envar><name>subcyc</name><value><cyclestr>@M</cyclestr></value></envar>
-    <envar><name>LOGDIR</name><value>&LOGDIR;</value></envar>
-    <envar><name>FHR</name><value><cyclestr> {% for h in range(3, fcst_len_hrs+1, 3) %}{{ " %02d" % h  }}{% endfor %} </cyclestr></value></envar>
-    <envar><name>VAR</name><value>APCP</value></envar>
-    <envar><name>ACCUM_HH</name><value>03</value></envar>
-    <envar><name>USCORE_ENSMEM_NAME_OR_NULL</name><value>{{uscore_ensmem_name}}</value></envar>
-    <envar><name>SLASH_ENSMEM_SUBDIR_OR_NULL</name><value><cyclestr>{{ slash_ensmem_subdir }}</cyclestr></value></envar>
-    {%- if do_ensemble %}
-    <envar><name>ENSMEM_INDX</name><value><cyclestr>#{{ ensmem_indx_name }}#</cyclestr></value></envar>
-    {%- endif %}
-
-    <dependency>
-      <and>
-        <taskdep task="&TN_RUN_MET_PCPCOMBINE;_obs_APCP03h"/>
-        <taskdep task="&TN_RUN_MET_PCPCOMBINE;_fcst_APCP03h{{uscore_ensmem_name}}"/>
-      </and>
-    </dependency>
-
-  </task>
-  {%- endif %}
-
-  {%- if fcst_len_hrs >= 6 %}
-<!--
-************************************************************************
-************************************************************************
--->
-  <task name="&TN_RUN_MET_GRIDSTAT_VX_APCP06H;{{ uscore_ensmem_name }}" cycledefs="prodcyc" maxtries="{{ maxtries_run_met_gridstat_vx_apcp06h }}">
-
-    &RSRV_DEFAULT;
-    <command>&LOAD_MODULES_RUN_TASK_FP; "&VX_LOCAL_MODULE_FN;" "&JOBSdir;/JREGIONAL_RUN_MET_GRIDSTAT_VX"</command>
-    <nodes>{{ nnodes_run_met_gridstat_vx_apcp06h }}:ppn={{ ppn_run_met_gridstat_vx_apcp06h }}</nodes>
-    {%- if machine not in ["GAEA", "NOAACLOUD"]  %}
-    <memory>{{ mem_run_met_gridstat_vx_apcp06h }}</memory>
-    {%- endif %}
-    <walltime>{{ wtime_run_met_gridstat_vx_apcp06h }}</walltime>
-    <nodesize>&NCORES_PER_NODE;</nodesize>
-    <native>&SCHED_NATIVE_CMD;</native>
-    <jobname>&TAG;&TN_RUN_MET_GRIDSTAT_VX_APCP06H;{{ uscore_ensmem_name }}</jobname>
-    <join>&LOGDIR;/&TN_RUN_MET_GRIDSTAT_VX_APCP06H;{{ uscore_ensmem_name }}<cyclestr>_@Y@m@d@H</cyclestr>&LOGEXT;</join>
-
-    <envar><name>GLOBAL_VAR_DEFNS_FP</name><value>&GLOBAL_VAR_DEFNS_FP;</value></envar>
-    <envar><name>USHdir</name><value>&USHdir;</value></envar>
-    <envar><name>OBS_DIR</name><value>&CCPA_OBS_DIR;</value></envar>
-    <envar><name>PDY</name><value><cyclestr>@Y@m@d</cyclestr></value></envar>
-    <envar><name>cyc</name><value><cyclestr>@H</cyclestr></value></envar>
-    <envar><name>subcyc</name><value><cyclestr>@M</cyclestr></value></envar>
-    <envar><name>LOGDIR</name><value>&LOGDIR;</value></envar>
-    <envar><name>FHR</name><value><cyclestr> {% for h in range(6, fcst_len_hrs+1, 6) %}{{ " %02d" % h  }}{% endfor %} </cyclestr></value></envar>
-    <envar><name>VAR</name><value>APCP</value></envar>
-    <envar><name>ACCUM_HH</name><value>06</value></envar>
-    <envar><name>USCORE_ENSMEM_NAME_OR_NULL</name><value>{{uscore_ensmem_name}}</value></envar>
-    <envar><name>SLASH_ENSMEM_SUBDIR_OR_NULL</name><value><cyclestr>{{ slash_ensmem_subdir }}</cyclestr></value></envar>
-    {%- if do_ensemble %}
-    <envar><name>ENSMEM_INDX</name><value><cyclestr>#{{ ensmem_indx_name }}#</cyclestr></value></envar>
-    {%- endif %}
-
-    <dependency>
-      <and>
-        <taskdep task="&TN_RUN_MET_PCPCOMBINE;_obs_APCP06h"/>
-        <taskdep task="&TN_RUN_MET_PCPCOMBINE;_fcst_APCP06h{{uscore_ensmem_name}}"/>
-      </and>
-    </dependency>
-
-  </task>
-  {%- endif %}
-
-  {%- if fcst_len_hrs >= 24 %}
-<!--
-     ************************************************************************
-************************************************************************
--->
-  <task name="&TN_RUN_MET_GRIDSTAT_VX_APCP24H;{{ uscore_ensmem_name }}" cycledefs="prodcyc" maxtries="{{ maxtries_run_met_gridstat_vx_apcp24h }}">
-
-    &RSRV_DEFAULT;
-    <command>&LOAD_MODULES_RUN_TASK_FP; "&VX_LOCAL_MODULE_FN;" "&JOBSdir;/JREGIONAL_RUN_MET_GRIDSTAT_VX"</command>
-    <nodes>{{ nnodes_run_met_gridstat_vx_apcp24h }}:ppn={{ ppn_run_met_gridstat_vx_apcp24h }}</nodes>
-    {%- if machine not in ["GAEA", "NOAACLOUD"]  %}
-    <memory>{{ mem_run_met_gridstat_vx_apcp24h }}</memory>
-    {%- endif %}
-    <walltime>{{ wtime_run_met_gridstat_vx_apcp24h }}</walltime>
-    <nodesize>&NCORES_PER_NODE;</nodesize>
-    <native>&SCHED_NATIVE_CMD;</native>
-    <jobname>&TAG;&TN_RUN_MET_GRIDSTAT_VX_APCP24H;{{ uscore_ensmem_name }}</jobname>
-    <join>&LOGDIR;/&TN_RUN_MET_GRIDSTAT_VX_APCP24H;{{ uscore_ensmem_name }}<cyclestr>_@Y@m@d@H</cyclestr>&LOGEXT;</join>
-
-    <envar><name>GLOBAL_VAR_DEFNS_FP</name><value>&GLOBAL_VAR_DEFNS_FP;</value></envar>
-    <envar><name>USHdir</name><value>&USHdir;</value></envar>
-    <envar><name>OBS_DIR</name><value>&CCPA_OBS_DIR;</value></envar>
-    <envar><name>PDY</name><value><cyclestr>@Y@m@d</cyclestr></value></envar>
-    <envar><name>cyc</name><value><cyclestr>@H</cyclestr></value></envar>
-    <envar><name>subcyc</name><value><cyclestr>@M</cyclestr></value></envar>
-    <envar><name>LOGDIR</name><value>&LOGDIR;</value></envar>
-    <envar><name>FHR</name><value><cyclestr> {% for h in range(24, fcst_len_hrs+1, 24) %}{{ " %02d" % h  }}{% endfor %} </cyclestr></value></envar>
-    <envar><name>VAR</name><value>APCP</value></envar>
-    <envar><name>ACCUM_HH</name><value>24</value></envar>
-    <envar><name>USCORE_ENSMEM_NAME_OR_NULL</name><value>{{uscore_ensmem_name}}</value></envar>
-    <envar><name>SLASH_ENSMEM_SUBDIR_OR_NULL</name><value><cyclestr>{{ slash_ensmem_subdir }}</cyclestr></value></envar>
-    {%- if do_ensemble %}
-    <envar><name>ENSMEM_INDX</name><value><cyclestr>#{{ ensmem_indx_name }}#</cyclestr></value></envar>
-    {%- endif %}
-
-    <dependency>
-      <and>
-        <taskdep task="&TN_RUN_MET_PCPCOMBINE;_obs_APCP24h"/>
-        <taskdep task="&TN_RUN_MET_PCPCOMBINE;_fcst_APCP24h{{uscore_ensmem_name}}"/>
-      </and>
-    </dependency>
-
-  </task>
-  {%- endif %}
-
-<!--
-************************************************************************
-************************************************************************
--->
-  <task name="&TN_RUN_MET_GRIDSTAT_VX_REFC;{{ uscore_ensmem_name }}" cycledefs="prodcyc" maxtries="{{ maxtries_run_met_gridstat_vx_refc }}">
-
-    &RSRV_DEFAULT;
-    <command>&LOAD_MODULES_RUN_TASK_FP; "&VX_LOCAL_MODULE_FN;" "&JOBSdir;/JREGIONAL_RUN_MET_GRIDSTAT_VX"</command>
-    <nodes>{{ nnodes_run_met_gridstat_vx_refc }}:ppn={{ ppn_run_met_gridstat_vx_refc }}</nodes>
-  {%- if machine not in ["GAEA", "NOAACLOUD"]  %}
-    <memory>{{ mem_run_met_gridstat_vx_refc }}</memory>
-  {%- endif %}
-    <walltime>{{ wtime_run_met_gridstat_vx_refc }}</walltime>
-    <nodesize>&NCORES_PER_NODE;</nodesize>
-    <native>&SCHED_NATIVE_CMD;</native>
-    <jobname>&TAG;&TN_RUN_MET_GRIDSTAT_VX_REFC;{{ uscore_ensmem_name }}</jobname>
-    <join>&LOGDIR;/&TN_RUN_MET_GRIDSTAT_VX_REFC;{{ uscore_ensmem_name }}<cyclestr>_@Y@m@d@H</cyclestr>&LOGEXT;</join>
-
-    <envar><name>GLOBAL_VAR_DEFNS_FP</name><value>&GLOBAL_VAR_DEFNS_FP;</value></envar>
-    <envar><name>USHdir</name><value>&USHdir;</value></envar>
-    <envar><name>OBS_DIR</name><value>&MRMS_OBS_DIR;</value></envar>
-    <envar><name>PDY</name><value><cyclestr>@Y@m@d</cyclestr></value></envar>
-    <envar><name>cyc</name><value><cyclestr>@H</cyclestr></value></envar>
-    <envar><name>subcyc</name><value><cyclestr>@M</cyclestr></value></envar>
-    <envar><name>LOGDIR</name><value>&LOGDIR;</value></envar>
-    <envar><name>FHR</name><value><cyclestr> {% for h in range(1, fcst_len_hrs+1) %}{{ " %02d" % h  }}{% endfor %} </cyclestr></value></envar>
-    <envar><name>VAR</name><value>REFC</value></envar>
-    <envar><name>USCORE_ENSMEM_NAME_OR_NULL</name><value>{{uscore_ensmem_name}}</value></envar>
-    <envar><name>SLASH_ENSMEM_SUBDIR_OR_NULL</name><value><cyclestr>{{ slash_ensmem_subdir }}</cyclestr></value></envar>
-  {%- if do_ensemble %}
-    <envar><name>ENSMEM_INDX</name><value><cyclestr>#{{ ensmem_indx_name }}#</cyclestr></value></envar>
-  {%- endif %}
-
-    <dependency>
-      <and>
-{#- Redundant dependency to simplify jinja code. #}
-        <streq><left>TRUE</left><right>TRUE</right></streq>
-  {%- if run_task_get_obs_mrms %}
-        <taskdep task="&TN_GET_OBS_MRMS;"/>
-  {%- endif %}
-  {%- if write_dopost %}
-        <taskdep task="&TN_RUN_FCST;{{ uscore_ensmem_name }}"/>
-  {%- elif run_task_run_post %}
-        <metataskdep metatask="&TN_RUN_POST;{{ uscore_ensmem_name }}"/>
-  {%- endif %}
-      </and>
-    </dependency>
-
-  </task>
-
-<!--
-************************************************************************
-************************************************************************
--->
-  <task name="&TN_RUN_MET_GRIDSTAT_VX_RETOP;{{ uscore_ensmem_name }}" cycledefs="prodcyc" maxtries="{{ maxtries_run_met_gridstat_vx_retop }}">
-
-    &RSRV_DEFAULT;
-    <command>&LOAD_MODULES_RUN_TASK_FP; "&VX_LOCAL_MODULE_FN;" "&JOBSdir;/JREGIONAL_RUN_MET_GRIDSTAT_VX"</command>
-    <nodes>{{ nnodes_run_met_gridstat_vx_retop }}:ppn={{ ppn_run_met_gridstat_vx_retop }}</nodes>
-  {%- if machine not in ["GAEA", "NOAACLOUD"]  %}
-    <memory>{{ mem_run_met_gridstat_vx_retop }}</memory>
-  {%- endif %}
-    <walltime>{{ wtime_run_met_gridstat_vx_retop }}</walltime>
-    <nodesize>&NCORES_PER_NODE;</nodesize>
-    <native>&SCHED_NATIVE_CMD;</native>
-    <jobname>&TAG;&TN_RUN_MET_GRIDSTAT_VX_RETOP;{{ uscore_ensmem_name }}</jobname>
-    <join>&LOGDIR;/&TN_RUN_MET_GRIDSTAT_VX_RETOP;{{ uscore_ensmem_name }}<cyclestr>_@Y@m@d@H</cyclestr>&LOGEXT;</join>
-
-    <envar><name>GLOBAL_VAR_DEFNS_FP</name><value>&GLOBAL_VAR_DEFNS_FP;</value></envar>
-    <envar><name>USHdir</name><value>&USHdir;</value></envar>
-    <envar><name>OBS_DIR</name><value>&MRMS_OBS_DIR;</value></envar>
-    <envar><name>PDY</name><value><cyclestr>@Y@m@d</cyclestr></value></envar>
-    <envar><name>cyc</name><value><cyclestr>@H</cyclestr></value></envar>
-    <envar><name>subcyc</name><value><cyclestr>@M</cyclestr></value></envar>
-    <envar><name>LOGDIR</name><value>&LOGDIR;</value></envar>
-    <envar><name>FHR</name><value><cyclestr> {% for h in range(1, fcst_len_hrs+1) %}{{ " %02d" % h  }}{% endfor %} </cyclestr></value></envar>
-    <envar><name>VAR</name><value>RETOP</value></envar>
-    <envar><name>USCORE_ENSMEM_NAME_OR_NULL</name><value>{{uscore_ensmem_name}}</value></envar>
-    <envar><name>SLASH_ENSMEM_SUBDIR_OR_NULL</name><value><cyclestr>{{ slash_ensmem_subdir }}</cyclestr></value></envar>
-  {%- if do_ensemble %}
-    <envar><name>ENSMEM_INDX</name><value><cyclestr>#{{ ensmem_indx_name }}#</cyclestr></value></envar>
-  {%- endif %}
-
-    <dependency>
-      <and>
-{#- Redundant dependency to simplify jinja code. #}
-      <streq><left>TRUE</left><right>TRUE</right></streq>
-  {%- if run_task_get_obs_mrms %}
-        <taskdep task="&TN_GET_OBS_MRMS;"/>
-  {%- endif %}
-  {%- if write_dopost %}
-        <taskdep task="&TN_RUN_FCST;{{ uscore_ensmem_name }}"/>
-  {%- elif run_task_run_post %}
-        <metataskdep metatask="&TN_RUN_POST;{{ uscore_ensmem_name }}"/>
-  {%- endif %}
-      </and>
-    </dependency>
-
-  </task>
-{%- endif %}
-
-{%- if run_task_vx_pointstat %}
-<!--
-************************************************************************
-************************************************************************
--->
-  <task name="&TN_RUN_MET_POINTSTAT_VX_SFC;{{ uscore_ensmem_name }}" cycledefs="prodcyc" maxtries="{{ maxtries_run_met_pointstat_vx_sfc }}">
-    &RSRV_DEFAULT;
-
-    <command>&LOAD_MODULES_RUN_TASK_FP; "&VX_LOCAL_MODULE_FN;" "&JOBSdir;/JREGIONAL_RUN_MET_POINTSTAT_VX"</command>
-    <nodes>{{ nnodes_run_met_pointstat_vx_sfc }}:ppn={{ ppn_run_met_pointstat_vx_sfc }}</nodes>
-  {%- if machine not in ["GAEA", "NOAACLOUD"]  %}
-    <memory>{{ mem_run_met_pointstat_vx_sfc }}</memory>
-  {%- endif %}
-    <walltime>{{ wtime_run_met_pointstat_vx_sfc }}</walltime>
-    <nodesize>&NCORES_PER_NODE;</nodesize>
-    <native>&SCHED_NATIVE_CMD;</native>
-    <jobname>&TAG;&TN_RUN_MET_POINTSTAT_VX_SFC;{{ uscore_ensmem_name }}</jobname>
-    <join>&LOGDIR;/&TN_RUN_MET_POINTSTAT_VX_SFC;{{ uscore_ensmem_name }}<cyclestr>_@Y@m@d@H</cyclestr>&LOGEXT;</join>
-
-    <envar><name>GLOBAL_VAR_DEFNS_FP</name><value>&GLOBAL_VAR_DEFNS_FP;</value></envar>
-    <envar><name>USHdir</name><value>&USHdir;</value></envar>
-    <envar><name>OBS_DIR</name><value>&NDAS_OBS_DIR;</value></envar>
-    <envar><name>PDY</name><value><cyclestr>@Y@m@d</cyclestr></value></envar>
-    <envar><name>cyc</name><value><cyclestr>@H</cyclestr></value></envar>
-    <envar><name>subcyc</name><value><cyclestr>@M</cyclestr></value></envar>
-    <envar><name>LOGDIR</name><value>&LOGDIR;</value></envar>
-    <envar><name>VAR</name><value>SFC</value></envar>
-    <envar><name>ACCUM_HH</name><value></value></envar>
-    <envar><name>USCORE_ENSMEM_NAME_OR_NULL</name><value>{{uscore_ensmem_name}}</value></envar>
-    <envar><name>SLASH_ENSMEM_SUBDIR_OR_NULL</name><value><cyclestr>{{ slash_ensmem_subdir }}</cyclestr></value></envar>
-  {%- if do_ensemble %}
-    <envar><name>ENSMEM_INDX</name><value><cyclestr>#{{ ensmem_indx_name }}#</cyclestr></value></envar>
-  {%- endif %}
-
-    <dependency>
-      <and>
-{#- Redundant dependency to simplify jinja code. #}
-      <streq><left>TRUE</left><right>TRUE</right></streq>
-  {%- if run_task_get_obs_ndas %}
-        <taskdep task="&TN_GET_OBS_NDAS;"/>
-  {%- endif %}
-  {%- if write_dopost %}
-        <taskdep task="&TN_RUN_FCST;{{ uscore_ensmem_name }}"/>
-  {%- elif run_task_run_post %}
-        <metataskdep metatask="&TN_RUN_POST;{{ uscore_ensmem_name }}"/>
-  {%- endif %}
-        <taskdep task="&TN_RUN_MET_PB2NC_OBS;"/>
-      </and>
-    </dependency>
-
-  </task>
-<!--
-************************************************************************
-************************************************************************
--->
-  <task name="&TN_RUN_MET_POINTSTAT_VX_UPA;{{ uscore_ensmem_name }}" cycledefs="prodcyc" maxtries="{{ maxtries_run_met_pointstat_vx_upa }}">
-    &RSRV_DEFAULT;
-
-    <command>&LOAD_MODULES_RUN_TASK_FP; "&VX_LOCAL_MODULE_FN;" "&JOBSdir;/JREGIONAL_RUN_MET_POINTSTAT_VX"</command>
-    <nodes>{{ nnodes_run_met_pointstat_vx_upa }}:ppn={{ ppn_run_met_pointstat_vx_upa }}</nodes>
-  {%- if machine not in ["GAEA", "NOAACLOUD"]  %}
-    <memory>{{ mem_run_met_pointstat_vx_upa }}</memory>
-  {%- endif %}
-    <walltime>{{ wtime_run_met_pointstat_vx_upa }}</walltime>
-    <nodesize>&NCORES_PER_NODE;</nodesize>
-    <native>&SCHED_NATIVE_CMD;</native>
-    <jobname>&TAG;&TN_RUN_MET_POINTSTAT_VX_UPA;{{ uscore_ensmem_name }}</jobname>
-    <join>&LOGDIR;/&TN_RUN_MET_POINTSTAT_VX_UPA;{{ uscore_ensmem_name }}<cyclestr>_@Y@m@d@H</cyclestr>&LOGEXT;</join>
-
-    <envar><name>GLOBAL_VAR_DEFNS_FP</name><value>&GLOBAL_VAR_DEFNS_FP;</value></envar>
-    <envar><name>USHdir</name><value>&USHdir;</value></envar>
-    <envar><name>OBS_DIR</name><value>&NDAS_OBS_DIR;</value></envar>
-    <envar><name>PDY</name><value><cyclestr>@Y@m@d</cyclestr></value></envar>
-    <envar><name>cyc</name><value><cyclestr>@H</cyclestr></value></envar>
-    <envar><name>subcyc</name><value><cyclestr>@M</cyclestr></value></envar>
-    <envar><name>LOGDIR</name><value>&LOGDIR;</value></envar>
-    <envar><name>VAR</name><value>UPA</value></envar>
-    <envar><name>ACCUM_HH</name><value></value></envar>
-    <envar><name>USCORE_ENSMEM_NAME_OR_NULL</name><value>{{uscore_ensmem_name}}</value></envar>
-    <envar><name>SLASH_ENSMEM_SUBDIR_OR_NULL</name><value><cyclestr>{{ slash_ensmem_subdir }}</cyclestr></value></envar>
-  {%- if do_ensemble %}
-    <envar><name>ENSMEM_INDX</name><value><cyclestr>#{{ ensmem_indx_name }}#</cyclestr></value></envar>
-  {%- endif %}
-
-    <dependency>
-      <and>
-{#- Redundant dependency to simplify jinja code. #}
-      <streq><left>TRUE</left><right>TRUE</right></streq>
-  {%- if run_task_get_obs_ndas %}
-        <taskdep task="&TN_GET_OBS_NDAS;"/>
-  {%- endif %}
-  {%- if write_dopost %}
-        <taskdep task="&TN_RUN_FCST;{{ uscore_ensmem_name }}"/>
-  {%- elif run_task_run_post %}
-        <metataskdep metatask="&TN_RUN_POST;{{ uscore_ensmem_name }}"/>
-  {%- endif %}
-        <taskdep task="&TN_RUN_MET_PB2NC_OBS;"/>
-      </and>
-    </dependency>
-
-  </task>
-{%- endif %}
-
-{%- if do_ensemble %}
-  </metatask>
-{%- endif %}
-
-{%- if run_task_vx_ensgrid %}
-<!--
-************************************************************************
-************************************************************************
--->
-  <task name="&TN_RUN_MET_ENSEMBLESTAT_VX_APCP01H;" cycledefs="prodcyc" maxtries="{{ maxtries_run_met_ensemblestat_vx_apcp01h }}">
-
-    &RSRV_DEFAULT;
-    <command>&LOAD_MODULES_RUN_TASK_FP; "&VX_LOCAL_MODULE_FN;" "&JOBSdir;/JREGIONAL_RUN_MET_ENSEMBLESTAT_VX_GRID"</command>
-    <nodes>{{ nnodes_run_met_ensemblestat_vx_apcp01h }}:ppn={{ ppn_run_met_ensemblestat_vx_apcp01h }}</nodes>
-  {%- if machine not in ["GAEA", "NOAACLOUD"]  %}
-    <memory>{{ mem_run_met_ensemblestat_vx_apcp01h }}</memory>
-  {%- endif %}
-    <walltime>{{ wtime_run_met_ensemblestat_vx_apcp01h }}</walltime>
-    <nodesize>&NCORES_PER_NODE;</nodesize>
-    <native>&SCHED_NATIVE_CMD;</native>
-    <jobname>&TAG;&TN_RUN_MET_ENSEMBLESTAT_VX_APCP01H;</jobname>
-    <join>&LOGDIR;/&TN_RUN_MET_ENSEMBLESTAT_VX_APCP01H;<cyclestr>_@Y@m@d@H</cyclestr>&LOGEXT;</join>
-
-    <envar><name>GLOBAL_VAR_DEFNS_FP</name><value>&GLOBAL_VAR_DEFNS_FP;</value></envar>
-    <envar><name>USHdir</name><value>&USHdir;</value></envar>
-    <envar><name>OBS_DIR</name><value>&CCPA_OBS_DIR;</value></envar>
-    <envar><name>PDY</name><value><cyclestr>@Y@m@d</cyclestr></value></envar>
-    <envar><name>cyc</name><value><cyclestr>@H</cyclestr></value></envar>
-    <envar><name>subcyc</name><value><cyclestr>@M</cyclestr></value></envar>
-    <envar><name>LOGDIR</name><value>&LOGDIR;</value></envar>
-    <envar><name>FHR</name><value><cyclestr> {% for h in range(1, fcst_len_hrs+1) %}{{ " %02d" % h  }}{% endfor %} </cyclestr></value></envar>
-    <envar><name>VAR</name><value>APCP</value></envar>
-    <envar><name>ACCUM_HH</name><value>01</value></envar>
-
-    <dependency>
-      <metataskdep metatask="run_ensemble"/>
-    </dependency>
-
-  </task>
-
-  {%- if fcst_len_hrs >= 3 %}
-<!--
-************************************************************************
-************************************************************************
--->
-  <task name="&TN_RUN_MET_ENSEMBLESTAT_VX_APCP03H;" cycledefs="prodcyc" maxtries="{{ maxtries_run_met_ensemblestat_vx_apcp03h }}">
-
-    &RSRV_DEFAULT;
-    <command>&LOAD_MODULES_RUN_TASK_FP; "&VX_LOCAL_MODULE_FN;" "&JOBSdir;/JREGIONAL_RUN_MET_ENSEMBLESTAT_VX_GRID"</command>
-    <nodes>{{ nnodes_run_met_ensemblestat_vx_apcp03h }}:ppn={{ ppn_run_met_ensemblestat_vx_apcp03h }}</nodes>
-    {%- if machine not in ["GAEA", "NOAACLOUD"]  %}
-    <memory>{{ mem_run_met_ensemblestat_vx_apcp03h }}</memory>
-    {%- endif %}
-    <walltime>{{ wtime_run_met_ensemblestat_vx_apcp03h }}</walltime>
-    <nodesize>&NCORES_PER_NODE;</nodesize>
-    <native>&SCHED_NATIVE_CMD;</native>
-    <jobname>&TAG;&TN_RUN_MET_ENSEMBLESTAT_VX_APCP03H;</jobname>
-    <join>&LOGDIR;/&TN_RUN_MET_ENSEMBLESTAT_VX_APCP03H;<cyclestr>_@Y@m@d@H</cyclestr>&LOGEXT;</join>
-
-    <envar><name>GLOBAL_VAR_DEFNS_FP</name><value>&GLOBAL_VAR_DEFNS_FP;</value></envar>
-    <envar><name>USHdir</name><value>&USHdir;</value></envar>
-    <envar><name>OBS_DIR</name><value>&CCPA_OBS_DIR;</value></envar>
-    <envar><name>PDY</name><value><cyclestr>@Y@m@d</cyclestr></value></envar>
-    <envar><name>cyc</name><value><cyclestr>@H</cyclestr></value></envar>
-    <envar><name>subcyc</name><value><cyclestr>@M</cyclestr></value></envar>
-    <envar><name>LOGDIR</name><value>&LOGDIR;</value></envar>
-    <envar><name>FHR</name><value><cyclestr> {% for h in range(3, fcst_len_hrs+1, 3) %}{{ " %02d" % h  }}{% endfor %} </cyclestr></value></envar>
-    <envar><name>VAR</name><value>APCP</value></envar>
-    <envar><name>ACCUM_HH</name><value>03</value></envar>
-
-    <dependency>
-      <taskdep task="&TN_RUN_MET_ENSEMBLESTAT_VX_APCP01H;"/>
-    </dependency>
-
-  </task>
-  {%- endif %}
-
-  {%- if fcst_len_hrs >= 6 %}   
-<!--
-************************************************************************
-************************************************************************
--->
-  <task name="&TN_RUN_MET_ENSEMBLESTAT_VX_APCP06H;" cycledefs="prodcyc" maxtries="{{ maxtries_run_met_ensemblestat_vx_apcp06h }}">
-
-    &RSRV_DEFAULT;
-    <command>&LOAD_MODULES_RUN_TASK_FP; "&VX_LOCAL_MODULE_FN;" "&JOBSdir;/JREGIONAL_RUN_MET_ENSEMBLESTAT_VX_GRID"</command>
-    <nodes>{{ nnodes_run_met_ensemblestat_vx_apcp06h }}:ppn={{ ppn_run_met_ensemblestat_vx_apcp06h }}</nodes>
-    {%- if machine not in ["GAEA", "NOAACLOUD"]  %}
-    <memory>{{ mem_run_met_ensemblestat_vx_apcp06h }}</memory>
-    {%- endif %}
-    <walltime>{{ wtime_run_met_ensemblestat_vx_apcp06h }}</walltime>
-    <nodesize>&NCORES_PER_NODE;</nodesize>
-    <native>&SCHED_NATIVE_CMD;</native>
-    <jobname>&TAG;&TN_RUN_MET_ENSEMBLESTAT_VX_APCP06H;</jobname>
-    <join>&LOGDIR;/&TN_RUN_MET_ENSEMBLESTAT_VX_APCP06H;<cyclestr>_@Y@m@d@H</cyclestr>&LOGEXT;</join>
-
-    <envar><name>GLOBAL_VAR_DEFNS_FP</name><value>&GLOBAL_VAR_DEFNS_FP;</value></envar>
-    <envar><name>USHdir</name><value>&USHdir;</value></envar>
-    <envar><name>OBS_DIR</name><value>&CCPA_OBS_DIR;</value></envar>
-    <envar><name>PDY</name><value><cyclestr>@Y@m@d</cyclestr></value></envar>
-    <envar><name>cyc</name><value><cyclestr>@H</cyclestr></value></envar>
-    <envar><name>subcyc</name><value><cyclestr>@M</cyclestr></value></envar>
-    <envar><name>LOGDIR</name><value>&LOGDIR;</value></envar>
-    <envar><name>FHR</name><value><cyclestr> {% for h in range(6, fcst_len_hrs+1, 6) %}{{ " %02d" % h  }}{% endfor %} </cyclestr></value></envar>
-    <envar><name>VAR</name><value>APCP</value></envar>
-    <envar><name>ACCUM_HH</name><value>06</value></envar>
-
-    <dependency>
-      <taskdep task="&TN_RUN_MET_ENSEMBLESTAT_VX_APCP01H;"/>
-    </dependency>
-
-  </task>
-  {%- endif %}
-
-  {%- if fcst_len_hrs >= 24 %}
-<!--
-************************************************************************
-************************************************************************
--->
-  <task name="&TN_RUN_MET_ENSEMBLESTAT_VX_APCP24H;" cycledefs="prodcyc" maxtries="{{ maxtries_run_met_ensemblestat_vx_apcp24h }}">
-
-    &RSRV_DEFAULT;
-    <command>&LOAD_MODULES_RUN_TASK_FP; "&VX_LOCAL_MODULE_FN;" "&JOBSdir;/JREGIONAL_RUN_MET_ENSEMBLESTAT_VX_GRID"</command>
-    <nodes>{{ nnodes_run_met_ensemblestat_vx_apcp24h }}:ppn={{ ppn_run_met_ensemblestat_vx_apcp24h }}</nodes>
-    {%- if machine not in ["GAEA", "NOAACLOUD"]  %}
-    <memory>{{ mem_run_met_ensemblestat_vx_apcp24h }}</memory>
-    {%- endif %}
-    <walltime>{{ wtime_run_met_ensemblestat_vx_apcp24h }}</walltime>
-    <nodesize>&NCORES_PER_NODE;</nodesize>
-    <native>&SCHED_NATIVE_CMD;</native>
-    <jobname>&TAG;&TN_RUN_MET_ENSEMBLESTAT_VX_APCP24H;</jobname>
-    <join>&LOGDIR;/&TN_RUN_MET_ENSEMBLESTAT_VX_APCP24H;<cyclestr>_@Y@m@d@H</cyclestr>&LOGEXT;</join>
-
-    <envar><name>GLOBAL_VAR_DEFNS_FP</name><value>&GLOBAL_VAR_DEFNS_FP;</value></envar>
-    <envar><name>USHdir</name><value>&USHdir;</value></envar>
-    <envar><name>OBS_DIR</name><value>&CCPA_OBS_DIR;</value></envar>
-    <envar><name>PDY</name><value><cyclestr>@Y@m@d</cyclestr></value></envar>
-    <envar><name>cyc</name><value><cyclestr>@H</cyclestr></value></envar>
-    <envar><name>subcyc</name><value><cyclestr>@M</cyclestr></value></envar>
-    <envar><name>LOGDIR</name><value>&LOGDIR;</value></envar>
-    <envar><name>FHR</name><value><cyclestr> {% for h in range(24, fcst_len_hrs+1, 24) %}{{ " %02d" % h  }}{% endfor %} </cyclestr></value></envar>
-    <envar><name>VAR</name><value>APCP</value></envar>
-    <envar><name>ACCUM_HH</name><value>24</value></envar>
-
-    <dependency>
-      <taskdep task="&TN_RUN_MET_ENSEMBLESTAT_VX_APCP01H;"/>
-    </dependency>
-
-  </task>
-  {%- endif %}
-
-<!--
-************************************************************************
-************************************************************************
--->
-  <task name="&TN_RUN_MET_ENSEMBLESTAT_VX_REFC;" cycledefs="prodcyc" maxtries="{{ maxtries_run_met_ensemblestat_vx_refc }}">
-
-    &RSRV_DEFAULT;
-    <command>&LOAD_MODULES_RUN_TASK_FP; "&VX_LOCAL_MODULE_FN;" "&JOBSdir;/JREGIONAL_RUN_MET_ENSEMBLESTAT_VX_GRID"</command>
-    <nodes>{{ nnodes_run_met_ensemblestat_vx_refc }}:ppn={{ ppn_run_met_ensemblestat_vx_refc }}</nodes>
-  {%- if machine not in ["GAEA", "NOAACLOUD"]  %}
-    <memory>{{ mem_run_met_ensemblestat_vx_refc }}</memory>
-  {%- endif %}
-    <walltime>{{ wtime_run_met_ensemblestat_vx_refc }}</walltime>
-    <nodesize>&NCORES_PER_NODE;</nodesize>
-    <native>&SCHED_NATIVE_CMD;</native>
-    <jobname>&TAG;&TN_RUN_MET_ENSEMBLESTAT_VX_REFC;</jobname>
-    <join>&LOGDIR;/&TN_RUN_MET_ENSEMBLESTAT_VX_REFC;<cyclestr>_@Y@m@d@H</cyclestr>&LOGEXT;</join>
-
-    <envar><name>GLOBAL_VAR_DEFNS_FP</name><value>&GLOBAL_VAR_DEFNS_FP;</value></envar>
-    <envar><name>USHdir</name><value>&USHdir;</value></envar>
-    <envar><name>OBS_DIR</name><value>&MRMS_OBS_DIR;</value></envar>
-    <envar><name>PDY</name><value><cyclestr>@Y@m@d</cyclestr></value></envar>
-    <envar><name>cyc</name><value><cyclestr>@H</cyclestr></value></envar>
-    <envar><name>subcyc</name><value><cyclestr>@M</cyclestr></value></envar>
-    <envar><name>LOGDIR</name><value>&LOGDIR;</value></envar>
-    <envar><name>FHR</name><value><cyclestr> {% for h in range(1, fcst_len_hrs+1) %}{{ " %02d" % h  }}{% endfor %} </cyclestr></value></envar>
-    <envar><name>VAR</name><value>REFC</value></envar>
-
-    <dependency>
-      <metataskdep metatask="run_ensemble"/>
-    </dependency>
-
-  </task>
-
-<!--
-************************************************************************
-************************************************************************
--->
-  <task name="&TN_RUN_MET_ENSEMBLESTAT_VX_RETOP;" cycledefs="prodcyc" maxtries="{{ maxtries_run_met_ensemblestat_vx_retop }}">
-
-    &RSRV_DEFAULT;
-    <command>&LOAD_MODULES_RUN_TASK_FP; "&VX_LOCAL_MODULE_FN;" "&JOBSdir;/JREGIONAL_RUN_MET_ENSEMBLESTAT_VX_GRID"</command>
-    <nodes>{{ nnodes_run_met_ensemblestat_vx_retop }}:ppn={{ ppn_run_met_ensemblestat_vx_retop }}</nodes>
-  {%- if machine not in ["GAEA", "NOAACLOUD"]  %}
-    <memory>{{ mem_run_met_ensemblestat_vx_retop }}</memory>
-  {%- endif %}
-    <walltime>{{ wtime_run_met_ensemblestat_vx_retop }}</walltime>
-    <nodesize>&NCORES_PER_NODE;</nodesize>
-    <native>&SCHED_NATIVE_CMD;</native>
-    <jobname>&TAG;&TN_RUN_MET_ENSEMBLESTAT_VX_RETOP;</jobname>
-    <join>&LOGDIR;/&TN_RUN_MET_ENSEMBLESTAT_VX_RETOP;<cyclestr>_@Y@m@d@H</cyclestr>&LOGEXT;</join>
-
-    <envar><name>GLOBAL_VAR_DEFNS_FP</name><value>&GLOBAL_VAR_DEFNS_FP;</value></envar>
-    <envar><name>USHdir</name><value>&USHdir;</value></envar>
-    <envar><name>OBS_DIR</name><value>&MRMS_OBS_DIR;</value></envar>
-    <envar><name>PDY</name><value><cyclestr>@Y@m@d</cyclestr></value></envar>
-    <envar><name>cyc</name><value><cyclestr>@H</cyclestr></value></envar>
-    <envar><name>subcyc</name><value><cyclestr>@M</cyclestr></value></envar>
-    <envar><name>LOGDIR</name><value>&LOGDIR;</value></envar>
-    <envar><name>FHR</name><value><cyclestr> {% for h in range(1, fcst_len_hrs+1) %}{{ " %02d" % h  }}{% endfor %} </cyclestr></value></envar>
-    <envar><name>VAR</name><value>RETOP</value></envar>
-
-    <dependency>
-      <metataskdep metatask="run_ensemble"/>
-    </dependency>
-
-  </task>
-{%- endif %}
-
-{%- if run_task_vx_enspoint %}
-<!--
-************************************************************************
-************************************************************************
--->
-  <task name="&TN_RUN_MET_ENSEMBLESTAT_VX_SFC;" cycledefs="prodcyc" maxtries="{{ maxtries_run_met_ensemblestat_vx_sfc }}">
-
-    &RSRV_DEFAULT;
-    <command>&LOAD_MODULES_RUN_TASK_FP; "&VX_LOCAL_MODULE_FN;" "&JOBSdir;/JREGIONAL_RUN_MET_ENSEMBLESTAT_VX_POINT"</command>
-    <nodes>{{ nnodes_run_met_ensemblestat_vx_sfc }}:ppn={{ ppn_run_met_ensemblestat_vx_sfc }}</nodes>
-  {%- if machine not in ["GAEA", "NOAACLOUD"]  %}
-    <memory>{{ mem_run_met_ensemblestat_vx_sfc }}</memory>
-  {%- endif %}
-    <walltime>{{ wtime_run_met_ensemblestat_vx_sfc }}</walltime>
-    <nodesize>&NCORES_PER_NODE;</nodesize>
-    <native>&SCHED_NATIVE_CMD;</native>
-    <jobname>&TAG;&TN_RUN_MET_ENSEMBLESTAT_VX_SFC;</jobname>
-    <join>&LOGDIR;/&TN_RUN_MET_ENSEMBLESTAT_VX_SFC;<cyclestr>_@Y@m@d@H</cyclestr>&LOGEXT;</join>
-
-    <envar><name>GLOBAL_VAR_DEFNS_FP</name><value>&GLOBAL_VAR_DEFNS_FP;</value></envar>
-    <envar><name>USHdir</name><value>&USHdir;</value></envar>
-    <envar><name>OBS_DIR</name><value>&NDAS_OBS_DIR;</value></envar>
-    <envar><name>PDY</name><value><cyclestr>@Y@m@d</cyclestr></value></envar>
-    <envar><name>cyc</name><value><cyclestr>@H</cyclestr></value></envar>
-    <envar><name>subcyc</name><value><cyclestr>@M</cyclestr></value></envar>
-    <envar><name>LOGDIR</name><value>&LOGDIR;</value></envar>
-    <envar><name>FHR</name><value><cyclestr> {% for h in range(0, fcst_len_hrs+1) %}{{ " %02d" % h  }}{% endfor %} </cyclestr></value></envar>
-    <envar><name>VAR</name><value>SFC</value></envar>
-
-    <dependency>
-      <and>
-        <metataskdep metatask="run_ensemble"/>
-        <taskdep task="&TN_RUN_MET_PB2NC_OBS;"/>
-      </and>
-    </dependency>
-
-  </task>
-<!--
-************************************************************************
-************************************************************************
--->
-  <task name="&TN_RUN_MET_ENSEMBLESTAT_VX_UPA;" cycledefs="prodcyc" maxtries="{{ maxtries_run_met_ensemblestat_vx_upa }}">
-
-    &RSRV_DEFAULT;
-    <command>&LOAD_MODULES_RUN_TASK_FP; "&VX_LOCAL_MODULE_FN;" "&JOBSdir;/JREGIONAL_RUN_MET_ENSEMBLESTAT_VX_POINT"</command>
-    <nodes>{{ nnodes_run_met_ensemblestat_vx_upa }}:ppn={{ ppn_run_met_ensemblestat_vx_upa }}</nodes>
-  {%- if machine not in ["GAEA", "NOAACLOUD"]  %}
-    <memory>{{ mem_run_met_ensemblestat_vx_upa }}</memory>
-  {%- endif %}
-    <walltime>{{ wtime_run_met_ensemblestat_vx_upa }}</walltime>
-    <nodesize>&NCORES_PER_NODE;</nodesize>
-    <native>&SCHED_NATIVE_CMD;</native>
-    <jobname>&TAG;&TN_RUN_MET_ENSEMBLESTAT_VX_UPA;</jobname>
-    <join>&LOGDIR;/&TN_RUN_MET_ENSEMBLESTAT_VX_UPA;<cyclestr>_@Y@m@d@H</cyclestr>&LOGEXT;</join>
-
-    <envar><name>GLOBAL_VAR_DEFNS_FP</name><value>&GLOBAL_VAR_DEFNS_FP;</value></envar>
-    <envar><name>USHdir</name><value>&USHdir;</value></envar>
-    <envar><name>OBS_DIR</name><value>&NDAS_OBS_DIR;</value></envar>
-    <envar><name>PDY</name><value><cyclestr>@Y@m@d</cyclestr></value></envar>
-    <envar><name>cyc</name><value><cyclestr>@H</cyclestr></value></envar>
-    <envar><name>subcyc</name><value><cyclestr>@M</cyclestr></value></envar>
-    <envar><name>LOGDIR</name><value>&LOGDIR;</value></envar>
-    <envar><name>FHR</name><value><cyclestr> {% for h in range(0, fcst_len_hrs+1) %}{{ " %02d" % h  }}{% endfor %} </cyclestr></value></envar>
-    <envar><name>VAR</name><value>UPA</value></envar>
-
-    <dependency>
-      <and>
-        <metataskdep metatask="run_ensemble"/>
-        <taskdep task="&TN_RUN_MET_PB2NC_OBS;"/>
-      </and>
-    </dependency>
-
-  </task>
-{%- endif %}
-
-{%- if run_task_vx_ensgrid %}
-<!--
-************************************************************************
-************************************************************************
--->
-  <task name="&TN_RUN_MET_GRIDSTAT_VX_ENSMEAN_APCP01H;" cycledefs="prodcyc" maxtries="{{ maxtries_run_met_gridstat_vx_ensmean_apcp01h }}">
-
-    &RSRV_DEFAULT;
-    <command>&LOAD_MODULES_RUN_TASK_FP; "&VX_LOCAL_MODULE_FN;" "&JOBSdir;/JREGIONAL_RUN_MET_GRIDSTAT_VX_ENSMEAN"</command>
-    <nodes>{{ nnodes_run_met_gridstat_vx_ensmean_apcp01h }}:ppn={{ ppn_run_met_gridstat_vx_ensmean_apcp01h }}</nodes>
-  {%- if machine not in ["GAEA", "NOAACLOUD"]  %}
-    <memory>{{ mem_run_met_gridstat_vx_ensmean_apcp01h }}</memory>
-  {%- endif %}
-    <walltime>{{ wtime_run_met_gridstat_vx_ensmean_apcp01h }}</walltime>
-    <nodesize>&NCORES_PER_NODE;</nodesize>
-    <native>&SCHED_NATIVE_CMD;</native>
-    <jobname>&TAG;&TN_RUN_MET_GRIDSTAT_VX_ENSMEAN_APCP01H;</jobname>
-    <join>&LOGDIR;/&TN_RUN_MET_GRIDSTAT_VX_ENSMEAN_APCP01H;<cyclestr>_@Y@m@d@H</cyclestr>&LOGEXT;</join>
-
-    <envar><name>GLOBAL_VAR_DEFNS_FP</name><value>&GLOBAL_VAR_DEFNS_FP;</value></envar>
-    <envar><name>USHdir</name><value>&USHdir;</value></envar>
-    <envar><name>OBS_DIR</name><value>&CCPA_OBS_DIR;</value></envar>
-    <envar><name>PDY</name><value><cyclestr>@Y@m@d</cyclestr></value></envar>
-    <envar><name>cyc</name><value><cyclestr>@H</cyclestr></value></envar>
-    <envar><name>subcyc</name><value><cyclestr>@M</cyclestr></value></envar>
-    <envar><name>LOGDIR</name><value>&LOGDIR;</value></envar>
-    <envar><name>FHR</name><value><cyclestr> {% for h in range(1, fcst_len_hrs+1) %}{{ " %02d" % h  }}{% endfor %} </cyclestr></value></envar>
-    <envar><name>VAR</name><value>APCP</value></envar>
-    <envar><name>ACCUM_HH</name><value>01</value></envar>
-
-    <dependency>
-      <taskdep task="&TN_RUN_MET_ENSEMBLESTAT_VX_APCP01H;"/>
-    </dependency>
-
-  </task>
-
-  {%- if fcst_len_hrs >= 3 %}
-<!--
-************************************************************************
-************************************************************************
--->
-  <task name="&TN_RUN_MET_GRIDSTAT_VX_ENSMEAN_APCP03H;" cycledefs="prodcyc" maxtries="{{ maxtries_run_met_gridstat_vx_ensmean_apcp03h }}">
-
-    &RSRV_DEFAULT;
-    <command>&LOAD_MODULES_RUN_TASK_FP; "&VX_LOCAL_MODULE_FN;" "&JOBSdir;/JREGIONAL_RUN_MET_GRIDSTAT_VX_ENSMEAN"</command>
-    <nodes>{{ nnodes_run_met_gridstat_vx_ensmean_apcp03h }}:ppn={{ ppn_run_met_gridstat_vx_ensmean_apcp03h }}</nodes>
-    {%- if machine not in ["GAEA", "NOAACLOUD"]  %}
-    <memory>{{ mem_run_met_gridstat_vx_ensmean_apcp03h }}</memory>
-    {%- endif %}
-    <walltime>{{ wtime_run_met_gridstat_vx_ensmean_apcp03h }}</walltime>
-    <nodesize>&NCORES_PER_NODE;</nodesize>
-    <native>&SCHED_NATIVE_CMD;</native>
-    <jobname>&TAG;&TN_RUN_MET_GRIDSTAT_VX_ENSMEAN_APCP03H;</jobname>
-    <join>&LOGDIR;/&TN_RUN_MET_GRIDSTAT_VX_ENSMEAN_APCP03H;<cyclestr>_@Y@m@d@H</cyclestr>&LOGEXT;</join>
-
-    <envar><name>GLOBAL_VAR_DEFNS_FP</name><value>&GLOBAL_VAR_DEFNS_FP;</value></envar>
-    <envar><name>USHdir</name><value>&USHdir;</value></envar>
-    <envar><name>OBS_DIR</name><value>&CCPA_OBS_DIR;</value></envar>
-    <envar><name>PDY</name><value><cyclestr>@Y@m@d</cyclestr></value></envar>
-    <envar><name>cyc</name><value><cyclestr>@H</cyclestr></value></envar>
-    <envar><name>subcyc</name><value><cyclestr>@M</cyclestr></value></envar>
-    <envar><name>LOGDIR</name><value>&LOGDIR;</value></envar>
-    <envar><name>FHR</name><value><cyclestr> {% for h in range(3, fcst_len_hrs+1, 3) %}{{ " %02d" % h  }}{% endfor %} </cyclestr></value></envar>
-    <envar><name>VAR</name><value>APCP</value></envar>
-    <envar><name>ACCUM_HH</name><value>03</value></envar>
-
-    <dependency>
-      <taskdep task="&TN_RUN_MET_ENSEMBLESTAT_VX_APCP03H;"/>
-    </dependency>
-
-  </task>
-  {%- endif %}
-
-  {%- if fcst_len_hrs >= 6 %}
-<!--
-************************************************************************
-************************************************************************
--->
-  <task name="&TN_RUN_MET_GRIDSTAT_VX_ENSMEAN_APCP06H;" cycledefs="prodcyc" maxtries="{{ maxtries_run_met_gridstat_vx_ensmean_apcp06h }}">
-
-    &RSRV_DEFAULT;
-    <command>&LOAD_MODULES_RUN_TASK_FP; "&VX_LOCAL_MODULE_FN;" "&JOBSdir;/JREGIONAL_RUN_MET_GRIDSTAT_VX_ENSMEAN"</command>
-    <nodes>{{ nnodes_run_met_gridstat_vx_ensmean_apcp06h }}:ppn={{ ppn_run_met_gridstat_vx_ensmean_apcp06h }}</nodes>
-    {%- if machine not in ["GAEA", "NOAACLOUD"]  %}
-    <memory>{{ mem_run_met_gridstat_vx_ensmean_apcp06h }}</memory>
-    {%- endif %}
-    <walltime>{{ wtime_run_met_gridstat_vx_ensmean_apcp06h }}</walltime>
-    <nodesize>&NCORES_PER_NODE;</nodesize>
-    <native>&SCHED_NATIVE_CMD;</native>
-    <jobname>&TAG;&TN_RUN_MET_GRIDSTAT_VX_ENSMEAN_APCP06H;</jobname>
-    <join>&LOGDIR;/&TN_RUN_MET_GRIDSTAT_VX_ENSMEAN_APCP06H;<cyclestr>_@Y@m@d@H</cyclestr>&LOGEXT;</join>
-
-    <envar><name>GLOBAL_VAR_DEFNS_FP</name><value>&GLOBAL_VAR_DEFNS_FP;</value></envar>
-    <envar><name>USHdir</name><value>&USHdir;</value></envar>
-    <envar><name>OBS_DIR</name><value>&CCPA_OBS_DIR;</value></envar>
-    <envar><name>PDY</name><value><cyclestr>@Y@m@d</cyclestr></value></envar>
-    <envar><name>cyc</name><value><cyclestr>@H</cyclestr></value></envar>
-    <envar><name>subcyc</name><value><cyclestr>@M</cyclestr></value></envar>
-    <envar><name>LOGDIR</name><value>&LOGDIR;</value></envar>
-    <envar><name>FHR</name><value><cyclestr> {% for h in range(6, fcst_len_hrs+1, 6) %}{{ " %02d" % h  }}{% endfor %} </cyclestr></value></envar>
-    <envar><name>VAR</name><value>APCP</value></envar>
-    <envar><name>ACCUM_HH</name><value>06</value></envar>
-
-    <dependency>
-      <taskdep task="&TN_RUN_MET_ENSEMBLESTAT_VX_APCP06H;"/>
-    </dependency>
-
-  </task>
-  {%- endif %}
-
-  {%- if fcst_len_hrs >= 24 %}
-<!--
-************************************************************************
-************************************************************************
--->
-  <task name="&TN_RUN_MET_GRIDSTAT_VX_ENSMEAN_APCP24H;" cycledefs="prodcyc" maxtries="{{ maxtries_run_met_gridstat_vx_ensmean_apcp24h }}">
-
-    &RSRV_DEFAULT;
-    <command>&LOAD_MODULES_RUN_TASK_FP; "&VX_LOCAL_MODULE_FN;" "&JOBSdir;/JREGIONAL_RUN_MET_GRIDSTAT_VX_ENSMEAN"</command>
-    <nodes>{{ nnodes_run_met_gridstat_vx_ensmean_apcp24h }}:ppn={{ ppn_run_met_gridstat_vx_ensmean_apcp24h }}</nodes>
-    {%- if machine not in ["GAEA", "NOAACLOUD"]  %}
-    <memory>{{ mem_run_met_gridstat_vx_ensmean_apcp24h }}</memory>
-    {%- endif %}
-    <walltime>{{ wtime_run_met_gridstat_vx_ensmean_apcp24h }}</walltime>
-    <nodesize>&NCORES_PER_NODE;</nodesize>
-    <native>&SCHED_NATIVE_CMD;</native>
-    <jobname>&TAG;&TN_RUN_MET_GRIDSTAT_VX_ENSMEAN_APCP24H;</jobname>
-    <join>&LOGDIR;/&TN_RUN_MET_GRIDSTAT_VX_ENSMEAN_APCP24H;<cyclestr>_@Y@m@d@H</cyclestr>&LOGEXT;</join>
-
-    <envar><name>GLOBAL_VAR_DEFNS_FP</name><value>&GLOBAL_VAR_DEFNS_FP;</value></envar>
-    <envar><name>USHdir</name><value>&USHdir;</value></envar>
-    <envar><name>OBS_DIR</name><value>&CCPA_OBS_DIR;</value></envar>
-    <envar><name>PDY</name><value><cyclestr>@Y@m@d</cyclestr></value></envar>
-    <envar><name>cyc</name><value><cyclestr>@H</cyclestr></value></envar>
-    <envar><name>subcyc</name><value><cyclestr>@M</cyclestr></value></envar>
-    <envar><name>LOGDIR</name><value>&LOGDIR;</value></envar>
-    <envar><name>FHR</name><value><cyclestr> {% for h in range(24, fcst_len_hrs+1, 24) %}{{ " %02d" % h  }}{% endfor %} </cyclestr></value></envar>
-    <envar><name>VAR</name><value>APCP</value></envar>
-    <envar><name>ACCUM_HH</name><value>24</value></envar>
-
-    <dependency>
-      <taskdep task="&TN_RUN_MET_ENSEMBLESTAT_VX_APCP24H;"/>
-    </dependency>
-
-  </task>
-  {%- endif %}
-{%- endif %}
-
-{%- if run_task_vx_enspoint %}
-<!--
-************************************************************************
-************************************************************************
--->
-  <task name="&TN_RUN_MET_POINTSTAT_VX_ENSMEAN_SFC;" cycledefs="prodcyc" maxtries="{{ maxtries_run_met_pointstat_vx_ensmean_sfc }}">
-
-    &RSRV_DEFAULT;
-    <command>&LOAD_MODULES_RUN_TASK_FP; "&VX_LOCAL_MODULE_FN;" "&JOBSdir;/JREGIONAL_RUN_MET_POINTSTAT_VX_ENSMEAN"</command>
-    <nodes>{{ nnodes_run_met_pointstat_vx_ensmean_sfc }}:ppn={{ ppn_run_met_pointstat_vx_ensmean_sfc }}</nodes>
-  {%- if machine not in ["GAEA", "NOAACLOUD"]  %}
-    <memory>{{ mem_run_met_pointstat_vx_ensmean_sfc }}</memory>
-  {%- endif %}
-    <walltime>{{ wtime_run_met_pointstat_vx_ensmean_sfc }}</walltime>
-    <nodesize>&NCORES_PER_NODE;</nodesize>
-    <native>&SCHED_NATIVE_CMD;</native>
-    <jobname>&TAG;&TN_RUN_MET_POINTSTAT_VX_ENSMEAN_SFC;</jobname>
-    <join>&LOGDIR;/&TN_RUN_MET_POINTSTAT_VX_ENSMEAN_SFC;<cyclestr>_@Y@m@d@H</cyclestr>&LOGEXT;</join>
-
-    <envar><name>GLOBAL_VAR_DEFNS_FP</name><value>&GLOBAL_VAR_DEFNS_FP;</value></envar>
-    <envar><name>USHdir</name><value>&USHdir;</value></envar>
-    <envar><name>OBS_DIR</name><value>&NDAS_OBS_DIR;</value></envar>
-    <envar><name>PDY</name><value><cyclestr>@Y@m@d</cyclestr></value></envar>
-    <envar><name>cyc</name><value><cyclestr>@H</cyclestr></value></envar>
-    <envar><name>subcyc</name><value><cyclestr>@M</cyclestr></value></envar>
-    <envar><name>LOGDIR</name><value>&LOGDIR;</value></envar>
-    <envar><name>VAR</name><value>SFC</value></envar>
-    <envar><name>ACCUM_HH</name><value></value></envar>
-
-    <dependency>
-      <taskdep task="&TN_RUN_MET_ENSEMBLESTAT_VX_SFC;"/>
-    </dependency>
-
-  </task>
-<!--
-************************************************************************
-************************************************************************
--->
-  <task name="&TN_RUN_MET_POINTSTAT_VX_ENSMEAN_UPA;" cycledefs="prodcyc" maxtries="{{ maxtries_run_met_pointstat_vx_ensmean_upa }}">
-
-    &RSRV_DEFAULT;
-    <command>&LOAD_MODULES_RUN_TASK_FP; "&VX_LOCAL_MODULE_FN;" "&JOBSdir;/JREGIONAL_RUN_MET_POINTSTAT_VX_ENSMEAN"</command>
-    <nodes>{{ nnodes_run_met_pointstat_vx_ensmean_upa }}:ppn={{ ppn_run_met_pointstat_vx_ensmean_upa }}</nodes>
-  {%- if machine not in ["GAEA", "NOAACLOUD"]  %}
-    <memory>{{ mem_run_met_pointstat_vx_ensmean_upa }}</memory>
-  {%- endif %}
-    <walltime>{{ wtime_run_met_pointstat_vx_ensmean_upa }}</walltime>
-    <nodesize>&NCORES_PER_NODE;</nodesize>
-    <native>&SCHED_NATIVE_CMD;</native>
-    <jobname>&TAG;&TN_RUN_MET_POINTSTAT_VX_ENSMEAN_UPA;</jobname>
-    <join>&LOGDIR;/&TN_RUN_MET_POINTSTAT_VX_ENSMEAN_UPA;<cyclestr>_@Y@m@d@H</cyclestr>&LOGEXT;</join>
-
-    <envar><name>GLOBAL_VAR_DEFNS_FP</name><value>&GLOBAL_VAR_DEFNS_FP;</value></envar>
-    <envar><name>USHdir</name><value>&USHdir;</value></envar>
-    <envar><name>OBS_DIR</name><value>&NDAS_OBS_DIR;</value></envar>
-    <envar><name>PDY</name><value><cyclestr>@Y@m@d</cyclestr></value></envar>
-    <envar><name>cyc</name><value><cyclestr>@H</cyclestr></value></envar>
-    <envar><name>subcyc</name><value><cyclestr>@M</cyclestr></value></envar>
-    <envar><name>LOGDIR</name><value>&LOGDIR;</value></envar>
-    <envar><name>VAR</name><value>UPA</value></envar>
-    <envar><name>ACCUM_HH</name><value></value></envar>
-
-    <dependency>
-      <taskdep task="&TN_RUN_MET_ENSEMBLESTAT_VX_UPA;"/>
-    </dependency>
-
-  </task>
-{%- endif %}
-
-{%- if run_task_vx_ensgrid %}
-<!--
-************************************************************************
-************************************************************************
--->
-  <task name="&TN_RUN_MET_GRIDSTAT_VX_ENSPROB_APCP01H;" cycledefs="prodcyc" maxtries="{{ maxtries_run_met_gridstat_vx_ensprob_apcp01h }}">
-
-    &RSRV_DEFAULT;
-    <command>&LOAD_MODULES_RUN_TASK_FP; "&VX_LOCAL_MODULE_FN;" "&JOBSdir;/JREGIONAL_RUN_MET_GRIDSTAT_VX_ENSPROB"</command>
-    <nodes>{{ nnodes_run_met_gridstat_vx_ensprob_apcp01h }}:ppn={{ ppn_run_met_gridstat_vx_ensprob_apcp01h }}</nodes>
-  {%- if machine not in ["GAEA", "NOAACLOUD"]  %}
-    <memory>{{ mem_run_met_gridstat_vx_ensprob_apcp01h }}</memory>
-  {%- endif %}
-    <walltime>{{ wtime_run_met_gridstat_vx_ensprob_apcp01h }}</walltime>
-    <nodesize>&NCORES_PER_NODE;</nodesize>
-    <native>&SCHED_NATIVE_CMD;</native>
-    <jobname>&TAG;&TN_RUN_MET_GRIDSTAT_VX_ENSPROB_APCP01H;</jobname>
-    <join>&LOGDIR;/&TN_RUN_MET_GRIDSTAT_VX_ENSPROB_APCP01H;<cyclestr>_@Y@m@d@H</cyclestr>&LOGEXT;</join>
-
-    <envar><name>GLOBAL_VAR_DEFNS_FP</name><value>&GLOBAL_VAR_DEFNS_FP;</value></envar>
-    <envar><name>USHdir</name><value>&USHdir;</value></envar>
-    <envar><name>OBS_DIR</name><value>&CCPA_OBS_DIR;</value></envar>
-    <envar><name>PDY</name><value><cyclestr>@Y@m@d</cyclestr></value></envar>
-    <envar><name>cyc</name><value><cyclestr>@H</cyclestr></value></envar>
-    <envar><name>subcyc</name><value><cyclestr>@M</cyclestr></value></envar>
-    <envar><name>LOGDIR</name><value>&LOGDIR;</value></envar>
-    <envar><name>FHR</name><value><cyclestr> {% for h in range(1, fcst_len_hrs+1) %}{{ " %02d" % h  }}{% endfor %} </cyclestr></value></envar>
-    <envar><name>VAR</name><value>APCP</value></envar>
-    <envar><name>ACCUM_HH</name><value>01</value></envar>
-
-    <dependency>
-      <taskdep task="&TN_RUN_MET_ENSEMBLESTAT_VX_APCP01H;"/>
-    </dependency>
-
-  </task>
-
-  {%- if fcst_len_hrs >= 3 %}
-<!--
-************************************************************************
-************************************************************************
--->
-  <task name="&TN_RUN_MET_GRIDSTAT_VX_ENSPROB_APCP03H;" cycledefs="prodcyc" maxtries="{{ maxtries_run_met_gridstat_vx_ensprob_apcp03h }}">
-
-    &RSRV_DEFAULT;
-    <command>&LOAD_MODULES_RUN_TASK_FP; "&VX_LOCAL_MODULE_FN;" "&JOBSdir;/JREGIONAL_RUN_MET_GRIDSTAT_VX_ENSPROB"</command>
-    <nodes>{{ nnodes_run_met_gridstat_vx_ensprob_apcp03h }}:ppn={{ ppn_run_met_gridstat_vx_ensprob_apcp03h }}</nodes>
-    {%- if machine not in ["GAEA", "NOAACLOUD"]  %}
-    <memory>{{ mem_run_met_gridstat_vx_ensprob_apcp03h }}</memory>
-    {%- endif %}
-    <walltime>{{ wtime_run_met_gridstat_vx_ensprob_apcp03h }}</walltime>
-    <nodesize>&NCORES_PER_NODE;</nodesize>
-    <native>&SCHED_NATIVE_CMD;</native>
-    <jobname>&TAG;&TN_RUN_MET_GRIDSTAT_VX_ENSPROB_APCP03H;</jobname>
-    <join>&LOGDIR;/&TN_RUN_MET_GRIDSTAT_VX_ENSPROB_APCP03H;<cyclestr>_@Y@m@d@H</cyclestr>&LOGEXT;</join>
-
-    <envar><name>GLOBAL_VAR_DEFNS_FP</name><value>&GLOBAL_VAR_DEFNS_FP;</value></envar>
-    <envar><name>USHdir</name><value>&USHdir;</value></envar>
-    <envar><name>OBS_DIR</name><value>&CCPA_OBS_DIR;</value></envar>
-    <envar><name>PDY</name><value><cyclestr>@Y@m@d</cyclestr></value></envar>
-    <envar><name>cyc</name><value><cyclestr>@H</cyclestr></value></envar>
-    <envar><name>subcyc</name><value><cyclestr>@M</cyclestr></value></envar>
-    <envar><name>LOGDIR</name><value>&LOGDIR;</value></envar>
-    <envar><name>FHR</name><value><cyclestr> {% for h in range(3, fcst_len_hrs+1, 3) %}{{ " %02d" % h  }}{% endfor %} </cyclestr></value></envar>
-    <envar><name>VAR</name><value>APCP</value></envar>
-    <envar><name>ACCUM_HH</name><value>03</value></envar>
-
-    <dependency>
-      <taskdep task="&TN_RUN_MET_ENSEMBLESTAT_VX_APCP03H;"/>
-    </dependency>
-
-  </task>
-  {%- endif %}
-
-  {%- if fcst_len_hrs >= 6 %}
-<!--
-************************************************************************
-************************************************************************
--->
-  <task name="&TN_RUN_MET_GRIDSTAT_VX_ENSPROB_APCP06H;" cycledefs="prodcyc" maxtries="{{ maxtries_run_met_gridstat_vx_ensprob_apcp06h }}">
-
-    &RSRV_DEFAULT;
-    <command>&LOAD_MODULES_RUN_TASK_FP; "&VX_LOCAL_MODULE_FN;" "&JOBSdir;/JREGIONAL_RUN_MET_GRIDSTAT_VX_ENSPROB"</command>
-    <nodes>{{ nnodes_run_met_gridstat_vx_ensprob_apcp06h }}:ppn={{ ppn_run_met_gridstat_vx_ensprob_apcp06h }}</nodes>
-    {%- if machine not in ["GAEA", "NOAACLOUD"]  %}
-    <memory>{{ mem_run_met_gridstat_vx_ensprob_apcp06h }}</memory>
-    {%- endif %}
-    <walltime>{{ wtime_run_met_gridstat_vx_ensprob_apcp06h }}</walltime>
-    <nodesize>&NCORES_PER_NODE;</nodesize>
-    <native>&SCHED_NATIVE_CMD;</native>
-    <jobname>&TAG;&TN_RUN_MET_GRIDSTAT_VX_ENSPROB_APCP06H;</jobname>
-    <join>&LOGDIR;/&TN_RUN_MET_GRIDSTAT_VX_ENSPROB_APCP06H;<cyclestr>_@Y@m@d@H</cyclestr>&LOGEXT;</join>
-
-    <envar><name>GLOBAL_VAR_DEFNS_FP</name><value>&GLOBAL_VAR_DEFNS_FP;</value></envar>
-    <envar><name>USHdir</name><value>&USHdir;</value></envar>
-    <envar><name>OBS_DIR</name><value>&CCPA_OBS_DIR;</value></envar>
-    <envar><name>PDY</name><value><cyclestr>@Y@m@d</cyclestr></value></envar>
-    <envar><name>cyc</name><value><cyclestr>@H</cyclestr></value></envar>
-    <envar><name>subcyc</name><value><cyclestr>@M</cyclestr></value></envar>
-    <envar><name>LOGDIR</name><value>&LOGDIR;</value></envar>
-    <envar><name>FHR</name><value><cyclestr> {% for h in range(6, fcst_len_hrs+1, 6) %}{{ " %02d" % h  }}{% endfor %} </cyclestr></value></envar>
-    <envar><name>VAR</name><value>APCP</value></envar>
-    <envar><name>ACCUM_HH</name><value>06</value></envar>
-
-    <dependency>
-      <taskdep task="&TN_RUN_MET_ENSEMBLESTAT_VX_APCP06H;"/>
-    </dependency>
-
-  </task>
-  {%- endif %}
-
-  {%- if fcst_len_hrs >= 24 %}
-<!--
-************************************************************************
-************************************************************************
--->
-  <task name="&TN_RUN_MET_GRIDSTAT_VX_ENSPROB_APCP24H;" cycledefs="prodcyc" maxtries="{{ maxtries_run_met_gridstat_vx_ensprob_apcp24h }}">
-
-    &RSRV_DEFAULT;
-    <command>&LOAD_MODULES_RUN_TASK_FP; "&VX_LOCAL_MODULE_FN;" "&JOBSdir;/JREGIONAL_RUN_MET_GRIDSTAT_VX_ENSPROB"</command>
-    <nodes>{{ nnodes_run_met_gridstat_vx_ensprob_apcp24h }}:ppn={{ ppn_run_met_gridstat_vx_ensprob_apcp24h }}</nodes>
-    {%- if machine not in ["GAEA", "NOAACLOUD"]  %}
-    <memory>{{ mem_run_met_gridstat_vx_ensprob_apcp24h }}</memory>
-    {%- endif %}
-    <walltime>{{ wtime_run_met_gridstat_vx_ensprob_apcp24h }}</walltime>
-    <nodesize>&NCORES_PER_NODE;</nodesize>
-    <native>&SCHED_NATIVE_CMD;</native>
-    <jobname>&TAG;&TN_RUN_MET_GRIDSTAT_VX_ENSPROB_APCP24H;</jobname>
-    <join>&LOGDIR;/&TN_RUN_MET_GRIDSTAT_VX_ENSPROB_APCP24H;<cyclestr>_@Y@m@d@H</cyclestr>&LOGEXT;</join>
-
-    <envar><name>GLOBAL_VAR_DEFNS_FP</name><value>&GLOBAL_VAR_DEFNS_FP;</value></envar>
-    <envar><name>USHdir</name><value>&USHdir;</value></envar>
-    <envar><name>OBS_DIR</name><value>&CCPA_OBS_DIR;</value></envar>
-    <envar><name>PDY</name><value><cyclestr>@Y@m@d</cyclestr></value></envar>
-    <envar><name>cyc</name><value><cyclestr>@H</cyclestr></value></envar>
-    <envar><name>subcyc</name><value><cyclestr>@M</cyclestr></value></envar>
-    <envar><name>LOGDIR</name><value>&LOGDIR;</value></envar>
-    <envar><name>FHR</name><value><cyclestr> {% for h in range(24, fcst_len_hrs+1, 24) %}{{ " %02d" % h  }}{% endfor %} </cyclestr></value></envar>
-    <envar><name>VAR</name><value>APCP</value></envar>
-    <envar><name>ACCUM_HH</name><value>24</value></envar>
-
-    <dependency>
-      <taskdep task="&TN_RUN_MET_ENSEMBLESTAT_VX_APCP24H;"/>
-    </dependency>
-
-  </task>
-  {%- endif %}
-
-<!--
-************************************************************************
-************************************************************************
--->
-  <task name="&TN_RUN_MET_GRIDSTAT_VX_ENSPROB_REFC;" cycledefs="prodcyc" maxtries="{{ maxtries_run_met_gridstat_vx_ensprob_refc }}">
-
-    &RSRV_DEFAULT;
-    <command>&LOAD_MODULES_RUN_TASK_FP; "&VX_LOCAL_MODULE_FN;" "&JOBSdir;/JREGIONAL_RUN_MET_GRIDSTAT_VX_ENSPROB"</command>
-    <nodes>{{ nnodes_run_met_gridstat_vx_ensprob_refc }}:ppn={{ ppn_run_met_gridstat_vx_ensprob_refc }}</nodes>
-  {%- if machine not in ["GAEA", "NOAACLOUD"]  %}
-    <memory>{{ mem_run_met_gridstat_vx_ensprob_refc }}</memory>
-  {%- endif %}
-    <walltime>{{ wtime_run_met_gridstat_vx_ensprob_refc }}</walltime>
-    <nodesize>&NCORES_PER_NODE;</nodesize>
-    <native>&SCHED_NATIVE_CMD;</native>
-    <jobname>&TAG;&TN_RUN_MET_GRIDSTAT_VX_ENSPROB_REFC;</jobname>
-    <join>&LOGDIR;/&TN_RUN_MET_GRIDSTAT_VX_ENSPROB_REFC;<cyclestr>_@Y@m@d@H</cyclestr>&LOGEXT;</join>
-
-    <envar><name>GLOBAL_VAR_DEFNS_FP</name><value>&GLOBAL_VAR_DEFNS_FP;</value></envar>
-    <envar><name>USHdir</name><value>&USHdir;</value></envar>
-    <envar><name>OBS_DIR</name><value>&MRMS_OBS_DIR;</value></envar>
-    <envar><name>PDY</name><value><cyclestr>@Y@m@d</cyclestr></value></envar>
-    <envar><name>cyc</name><value><cyclestr>@H</cyclestr></value></envar>
-    <envar><name>subcyc</name><value><cyclestr>@M</cyclestr></value></envar>
-    <envar><name>LOGDIR</name><value>&LOGDIR;</value></envar>
-    <envar><name>FHR</name><value><cyclestr> {% for h in range(1, fcst_len_hrs+1) %}{{ " %02d" % h  }}{% endfor %} </cyclestr></value></envar>
-    <envar><name>VAR</name><value>REFC</value></envar>
-
-    <dependency>
-      <taskdep task="&TN_RUN_MET_ENSEMBLESTAT_VX_REFC;"/>
-    </dependency>
-
-  </task>
-
-<!--
-************************************************************************
-************************************************************************
--->
-  <task name="&TN_RUN_MET_GRIDSTAT_VX_ENSPROB_RETOP;" cycledefs="prodcyc" maxtries="{{ maxtries_run_met_gridstat_vx_ensprob_retop }}">
-
-    &RSRV_DEFAULT;
-    <command>&LOAD_MODULES_RUN_TASK_FP; "&VX_LOCAL_MODULE_FN;" "&JOBSdir;/JREGIONAL_RUN_MET_GRIDSTAT_VX_ENSPROB"</command>
-    <nodes>{{ nnodes_run_met_gridstat_vx_ensprob_retop }}:ppn={{ ppn_run_met_gridstat_vx_ensprob_retop }}</nodes>
-  {%- if machine not in ["GAEA", "NOAACLOUD"]  %}
-    <memory>{{ mem_run_met_gridstat_vx_ensprob_retop }}</memory>
-  {%- endif %}
-    <walltime>{{ wtime_run_met_gridstat_vx_ensprob_retop }}</walltime>
-    <nodesize>&NCORES_PER_NODE;</nodesize>
-    <native>&SCHED_NATIVE_CMD;</native>
-    <jobname>&TAG;&TN_RUN_MET_GRIDSTAT_VX_ENSPROB_RETOP;</jobname>
-    <join>&LOGDIR;/&TN_RUN_MET_GRIDSTAT_VX_ENSPROB_RETOP;<cyclestr>_@Y@m@d@H</cyclestr>&LOGEXT;</join>
-
-    <envar><name>GLOBAL_VAR_DEFNS_FP</name><value>&GLOBAL_VAR_DEFNS_FP;</value></envar>
-    <envar><name>USHdir</name><value>&USHdir;</value></envar>
-    <envar><name>OBS_DIR</name><value>&MRMS_OBS_DIR;</value></envar>
-    <envar><name>PDY</name><value><cyclestr>@Y@m@d</cyclestr></value></envar>
-    <envar><name>cyc</name><value><cyclestr>@H</cyclestr></value></envar>
-    <envar><name>subcyc</name><value><cyclestr>@M</cyclestr></value></envar>
-    <envar><name>LOGDIR</name><value>&LOGDIR;</value></envar>
-    <envar><name>FHR</name><value><cyclestr> {% for h in range(1, fcst_len_hrs+1) %}{{ " %02d" % h  }}{% endfor %} </cyclestr></value></envar>
-    <envar><name>VAR</name><value>RETOP</value></envar>
-
-    <dependency>
-      <taskdep task="&TN_RUN_MET_ENSEMBLESTAT_VX_RETOP;"/>
-    </dependency>
-
-  </task>
-{%- endif %}
-
-{%- if run_task_vx_enspoint %}
-<!--
-************************************************************************
-************************************************************************
--->
-  <task name="&TN_RUN_MET_POINTSTAT_VX_ENSPROB_SFC;" cycledefs="prodcyc" maxtries="{{ maxtries_run_met_pointstat_vx_ensprob_sfc }}">
-
-    &RSRV_DEFAULT;
-    <command>&LOAD_MODULES_RUN_TASK_FP; "&VX_LOCAL_MODULE_FN;" "&JOBSdir;/JREGIONAL_RUN_MET_POINTSTAT_VX_ENSPROB"</command>
-    <nodes>{{ nnodes_run_met_pointstat_vx_ensprob_sfc }}:ppn={{ ppn_run_met_pointstat_vx_ensprob_sfc }}</nodes>
-  {%- if machine not in ["GAEA", "NOAACLOUD"]  %}
-    <memory>{{ mem_run_met_pointstat_vx_ensprob_sfc }}</memory>
-  {%- endif %}
-    <walltime>{{ wtime_run_met_pointstat_vx_ensprob_sfc }}</walltime>
-    <nodesize>&NCORES_PER_NODE;</nodesize>
-    <native>&SCHED_NATIVE_CMD;</native>
-    <jobname>&TAG;&TN_RUN_MET_POINTSTAT_VX_ENSPROB_SFC;</jobname>
-    <join>&LOGDIR;/&TN_RUN_MET_POINTSTAT_VX_ENSPROB_SFC;<cyclestr>_@Y@m@d@H</cyclestr>&LOGEXT;</join>
-
-    <envar><name>GLOBAL_VAR_DEFNS_FP</name><value>&GLOBAL_VAR_DEFNS_FP;</value></envar>
-    <envar><name>USHdir</name><value>&USHdir;</value></envar>
-    <envar><name>OBS_DIR</name><value>&NDAS_OBS_DIR;</value></envar>
-    <envar><name>PDY</name><value><cyclestr>@Y@m@d</cyclestr></value></envar>
-    <envar><name>cyc</name><value><cyclestr>@H</cyclestr></value></envar>
-    <envar><name>subcyc</name><value><cyclestr>@M</cyclestr></value></envar>
-    <envar><name>LOGDIR</name><value>&LOGDIR;</value></envar>
-    <envar><name>VAR</name><value>SFC</value></envar>
-    <envar><name>ACCUM_HH</name><value></value></envar>
-
-    <dependency>
-      <taskdep task="&TN_RUN_MET_ENSEMBLESTAT_VX_SFC;"/>
-    </dependency>
-
-  </task>
-<!--
-************************************************************************
-************************************************************************
--->
-  <task name="&TN_RUN_MET_POINTSTAT_VX_ENSPROB_UPA;" cycledefs="prodcyc" maxtries="{{ maxtries_run_met_pointstat_vx_ensprob_upa }}">
-
-    &RSRV_DEFAULT;
-    <command>&LOAD_MODULES_RUN_TASK_FP; "&VX_LOCAL_MODULE_FN;" "&JOBSdir;/JREGIONAL_RUN_MET_POINTSTAT_VX_ENSPROB"</command>
-    <nodes>{{ nnodes_run_met_pointstat_vx_ensprob_upa }}:ppn={{ ppn_run_met_pointstat_vx_ensprob_upa }}</nodes>
-  {%- if machine not in ["GAEA", "NOAACLOUD"]  %}
-    <memory>{{ mem_run_met_pointstat_vx_ensprob_upa }}</memory>
-  {%- endif %}
-    <walltime>{{ wtime_run_met_pointstat_vx_ensprob_upa }}</walltime>
-    <nodesize>&NCORES_PER_NODE;</nodesize>
-    <native>&SCHED_NATIVE_CMD;</native>
-    <jobname>&TAG;&TN_RUN_MET_POINTSTAT_VX_ENSPROB_UPA;</jobname>
-    <join>&LOGDIR;/&TN_RUN_MET_POINTSTAT_VX_ENSPROB_UPA;<cyclestr>_@Y@m@d@H</cyclestr>&LOGEXT;</join>
-
-    <envar><name>GLOBAL_VAR_DEFNS_FP</name><value>&GLOBAL_VAR_DEFNS_FP;</value></envar>
-    <envar><name>USHdir</name><value>&USHdir;</value></envar>
-    <envar><name>OBS_DIR</name><value>&NDAS_OBS_DIR;</value></envar>
-    <envar><name>PDY</name><value><cyclestr>@Y@m@d</cyclestr></value></envar>
-    <envar><name>cyc</name><value><cyclestr>@H</cyclestr></value></envar>
-    <envar><name>subcyc</name><value><cyclestr>@M</cyclestr></value></envar>
-    <envar><name>LOGDIR</name><value>&LOGDIR;</value></envar>
-    <envar><name>VAR</name><value>UPA</value></envar>
-    <envar><name>ACCUM_HH</name><value></value></envar>
-
-    <dependency>
-      <taskdep task="&TN_RUN_MET_ENSEMBLESTAT_VX_UPA;"/>
-    </dependency>
-
-  </task>
-{%- endif %}
-<!--
-************************************************************************
-************************************************************************
--->
-
-{%- if do_rrfs_dev -%}
-<!--
-************************************************************************
-************************************************************************
--->
-  <task name="&TN_RUN_CLEAN;" cycledefs="prodcyc,prodcyc_long" maxtries="{{ maxtries_run_post }}">
-
-    &RSRV_POST;
-
-    <command>&LOAD_MODULES_RUN_TASK_FP; "&TN_RUN_POST;" "&JOBSdir;/JREGIONAL_RUN_CLEAN"</command>
-
-    <nodes> 1:ppn=1</nodes>
-    <walltime>00:15:00</walltime>
-    <nodesize>&NCORES_PER_NODE;</nodesize>
-  {%- if machine not in ["WCOSS2"] %}
-    <native>&SCHED_NATIVE_CMD;</native>
-  {%- endif %}
-
-    <jobname>&TAG;&TN_RUN_CLEAN;</jobname>
-    <join>&LOGDIR;/&TN_RUN_CLEAN;<cyclestr>_@Y@m@d@H</cyclestr>&LOGEXT;</join>
-
-    <envar><name>GLOBAL_VAR_DEFNS_FP</name><value>&GLOBAL_VAR_DEFNS_FP;</value></envar>
-    <envar><name>USHdir</name><value>&USHdir;</value></envar>
-    <envar><name>PDY</name><value><cyclestr>@Y@m@d</cyclestr></value></envar>
-    <envar><name>cyc</name><value><cyclestr>@H</cyclestr></value></envar>
-    <envar><name>subcyc</name><value><cyclestr>@M</cyclestr></value></envar>
-    <envar><name>LOGDIR</name><value>&LOGDIR;</value></envar>
-    <envar><name>SLASH_ENSMEM_SUBDIR</name><value><cyclestr>{{ slash_ensmem_subdir }}</cyclestr></value></envar>
-    <envar><name>ENSMEM_INDX</name><value><cyclestr>#{{ ensmem_indx_name }}#</cyclestr></value></envar>
-
-    <envar><name>NWGES_BASEDIR</name><value><cyclestr>&NWGES_BASEDIR;</cyclestr></value></envar>
-{%- if do_ensemble %}
-    <envar><name>nens</name><value><cyclestr>{{ num_ens_members }}</cyclestr></value></envar>
-{%- else %}
-    <envar><name>nens</name><value><cyclestr>0</cyclestr></value></envar>
-{%- endif %}
-
-  </task>
-<!--
-************************************************************************
-************************************************************************
--->
-
-{%- if machine in ["JET", "HERA"]  %}
-
-<!--
-************************************************************************
-************************************************************************
--->
-{%- if do_ensemble %}
-  <task name="&TN_RUN_ARCHIVE;_ens" cycledefs="archive" maxtries="{{ maxtries_run_post }}">
-
-    &RSRV_HPSS;
-
-    <command>&LOAD_MODULES_RUN_TASK_FP; "&TN_GET_EXTRN_ICS;" "&JOBSdir;/JREGIONAL_RUN_ARCHIVE"</command>
-
-    <nodes> 1:ppn=1</nodes>
-    <walltime>23:00:00</walltime>
-    <memory>24G</memory>
-    <nodesize>&NCORES_PER_NODE;</nodesize>
-  {%- if machine not in ["WCOSS2"] %}
-    <native>&SCHED_NATIVE_CMD;</native>
-  {%- endif %}
-
-    <jobname>&TAG;&TN_RUN_ARCHIVE;</jobname>
-    <join>&LOGDIR;/&TN_RUN_ARCHIVE;<cyclestr>_@Y@m@d@H</cyclestr>&LOGEXT;</join>
-
-    <envar><name>GLOBAL_VAR_DEFNS_FP</name><value>&GLOBAL_VAR_DEFNS_FP;</value></envar>
-    <envar><name>USHdir</name><value>&USHdir;</value></envar>
-    <envar><name>PDY</name><value><cyclestr>@Y@m@d</cyclestr></value></envar>
-    <envar><name>cyc</name><value><cyclestr>@H</cyclestr></value></envar>
-    <envar><name>subcyc</name><value><cyclestr>@M</cyclestr></value></envar>
-    <envar><name>LOGDIR</name><value>&LOGDIR;</value></envar>
-    <envar><name>SLASH_ENSMEM_SUBDIR</name><value><cyclestr>{{ slash_ensmem_subdir }}</cyclestr></value></envar>
-    <envar><name>ENSMEM_INDX</name><value><cyclestr>#{{ ensmem_indx_name }}#</cyclestr></value></envar>
-
-    <envar><name>nens</name><value>{{ num_ens_members }}</value></envar>
-
-  </task>
-
-{%- else %}
-<!--
-************************************************************************
-************************************************************************
--->
-  <task name="&TN_RUN_ARCHIVE;" cycledefs="archive" maxtries="{{ maxtries_run_post }}">
-
-    &RSRV_HPSS;
-
-    <command>&LOAD_MODULES_RUN_TASK_FP; "&TN_GET_EXTRN_ICS;" "&JOBSdir;/JREGIONAL_RUN_ARCHIVE"</command>
-
-    <nodes> 1:ppn=1</nodes>
-    <walltime>08:00:00</walltime>
-    <memory>24G</memory>
-    <nodesize>&NCORES_PER_NODE;</nodesize>
-  {%- if machine not in ["WCOSS2"] %}
-    <native>&SCHED_NATIVE_CMD;</native>
-  {%- endif %}
-
-    <jobname>&TAG;&TN_RUN_ARCHIVE;</jobname>
-    <join>&LOGDIR;/&TN_RUN_ARCHIVE;<cyclestr>_@Y@m@d@H</cyclestr>&LOGEXT;</join>
-
-    <envar><name>GLOBAL_VAR_DEFNS_FP</name><value>&GLOBAL_VAR_DEFNS_FP;</value></envar>
-    <envar><name>USHdir</name><value>&USHdir;</value></envar>
-    <envar><name>PDY</name><value><cyclestr>@Y@m@d</cyclestr></value></envar>
-    <envar><name>cyc</name><value><cyclestr>@H</cyclestr></value></envar>
-    <envar><name>subcyc</name><value><cyclestr>@M</cyclestr></value></envar>
-    <envar><name>LOGDIR</name><value>&LOGDIR;</value></envar>
-    <envar><name>SLASH_ENSMEM_SUBDIR</name><value><cyclestr>{{ slash_ensmem_subdir }}</cyclestr></value></envar>
-    <envar><name>ENSMEM_INDX</name><value><cyclestr>#{{ ensmem_indx_name }}#</cyclestr></value></envar>
-
-  </task>
-{%- endif %}
-<!--
-************************************************************************
-************************************************************************
--->
-{%- endif %}
-
-<!--
-************************************************************************
-************************************************************************
--->
-{%- if machine in ["WCOSS2"]  %}
-  <task name="&TN_RUN_ARCHIVE;" cycledefs="archive" maxtries="{{ maxtries_run_post }}">
-
-    &RSRV_HPSS;
-
-    <command>&LOAD_MODULES_RUN_TASK_FP; "&TN_GET_EXTRN_ICS;" "&JOBSdir;/JREGIONAL_RUN_ARCHIVE"</command>
-
-    <nodes>1:ppn=1</nodes>
-    <walltime>08:00:00</walltime>
-    <nodesize>&NCORES_PER_NODE;</nodesize>
-  {%- if machine not in ["WCOSS2"] %}
-    <native>&SCHED_NATIVE_CMD;</native>
-  {%- endif %}
-
-    <jobname>&TAG;&TN_RUN_ARCHIVE;</jobname>
-    <join>&LOGDIR;/&TN_RUN_ARCHIVE;<cyclestr>_@Y@m@d@H</cyclestr>&LOGEXT;</join>
-
-    <envar><name>GLOBAL_VAR_DEFNS_FP</name><value>&GLOBAL_VAR_DEFNS_FP;</value></envar>
-    <envar><name>USHdir</name><value>&USHdir;</value></envar>
-    <envar><name>PDY</name><value><cyclestr>@Y@m@d</cyclestr></value></envar>
-    <envar><name>cyc</name><value><cyclestr>@H</cyclestr></value></envar>
-    <envar><name>subcyc</name><value><cyclestr>@M</cyclestr></value></envar>
-    <envar><name>LOGDIR</name><value>&LOGDIR;</value></envar>
-    <envar><name>SLASH_ENSMEM_SUBDIR</name><value><cyclestr>{{ slash_ensmem_subdir }}</cyclestr></value></envar>
-    <envar><name>ENSMEM_INDX</name><value><cyclestr>#{{ ensmem_indx_name }}#</cyclestr></value></envar>
-
-    <dependency>
-       <or>
-          <and>
-            <or>
-             <streq><left>00</left><right><cyclestr>@H</cyclestr></right></streq>
-             <streq><left>12</left><right><cyclestr>@H</cyclestr></right></streq>
-            </or>
-            <taskdep task="&TN_RUN_PRDGEN;_f060"/>
-          </and>
-          <and>
-            <strneq><left>00</left><right><cyclestr>@H</cyclestr></right></strneq>
-            <strneq><left>12</left><right><cyclestr>@H</cyclestr></right></strneq>
-            <taskdep task="&TN_RUN_PRDGEN;_f003"/>
-          </and>
-       </or>
-    </dependency>
-
-  </task>
-{%- endif %}
-<!--
-************************************************************************
-************************************************************************
--->
-{% if do_ensemble and do_ens_graphics %}
-{%- if machine in ["JET", "HERA"] %}
-  <metatask name="ensemble_maps">
-
-    <var name="tilelabel"> {{ tile_labels }} </var>
-    <var name="tileset"> {{ tile_sets }} </var>
-    <task name="python_maps_#tilelabel#" cycledefs="prodcyc,prodcyc_long" maxtries="{{ maxtries_run_post }}">
-
-      &RSRV_GRAPHICS;
-      &WALL_LIMIT_GRAPHICS;
-
-      <walltime>{{ wtime_run_fcst }}</walltime>
-      <nodes>{{ nnodes_run_graphics }}:ppn={{ ppn_run_graphics }}</nodes>
-      <nodesize>&NCORES_PER_NODE;</nodesize>
-  {%- if machine not in ["WCOSS2"] %}
-      <native>&SCHED_NATIVE_CMD;</native>
-  {%- endif %}
-
-      <jobname>&TAG;python_<cyclestr>@H</cyclestr>_#tilelabel#</jobname>
-      <join>&LOGDIR;/python_#tilelabel#&LOGEXT;</join>
-      <command>&LOAD_MODULES_RUN_TASK_FP; "run_graphics" "&JOBSdir;/JREGIONAL_RUN_GRAPHICS"</command>
-
-      <envar><name>GLOBAL_VAR_DEFNS_FP</name><value>&GLOBAL_VAR_DEFNS_FP;</value></envar>
-      <envar><name>USHdir</name><value>&USHdir;</value></envar>
-      <envar><name>PDY</name><value><cyclestr>@Y@m@d</cyclestr></value></envar>
-      <envar><name>cyc</name><value><cyclestr>@H</cyclestr></value></envar>
-      <envar><name>subcyc</name><value><cyclestr>@M</cyclestr></value></envar>
-      <envar><name>LOGDIR</name><value>&LOGDIR;</value></envar>
-      <envar><name>SLASH_ENSMEM_SUBDIR</name><value><cyclestr>{{ slash_ensmem_subdir }}</cyclestr></value></envar>
-      <envar><name>ENSMEM_INDX</name><value><cyclestr>#{{ ensmem_indx_name }}#</cyclestr></value></envar>
-
-      <envar><name>GRAPHICS_TYPE</name><value>enspanel</value></envar>
-      <envar><name>TILES</name><value>#tileset#</value></envar>
-      <envar><name>TILELABEL</name><value>#tilelabel#</value></envar>
-      <envar><name>ALL_LEADS</name><value>FALSE</value></envar>
-      <envar><name>ENSCTRL_COMOUT_BASEDIR</name><value>&ENSCTRL_COMOUT_BASEDIR;</value></envar>
-
-      <dependency>
-        <and>
-          <datadep age="00:00:00:05"><cyclestr>&ENSCTRL_COMOUT_DIR;/RRFS_CONUS.t@Hz.bgdawpf000.tm00.grib2</cyclestr></datadep>
-          {%- for m in range(1, 10) %}
-          <taskdep task="&TN_RUN_PRDGEN;_mem{{ "%04d" % m }}_f000"/>
-          {%- endfor %}
-        </and>
-      </dependency>
-    </task>
-  </metatask>
-{%- endif %}
-{%- endif %}
-<!--
-************************************************************************
-************************************************************************
--->
-
-{%- if do_ensemble and do_ensfcst and do_enspost %}
-<!--
-************************************************************************
-************************************************************************
--->
-  <metatask name="enspost">
-    <var name="fhr"> {% for h in range(0, postproc_len_hrs+1) %}{{ " %03d" % h  }}{% endfor %} </var>
-
-    <task name="enspost_#fhr#" cycledefs="prodcyc,prodcyc_long" maxtries="{{ maxtries_run_post }}">
-
-      &RSRV_DEFAULT;
-      &WALL_LIMIT_POST;
-
-      <walltime>{{ wtime_run_enspost }}</walltime>
-      <nodes>{{ nnodes_run_enspost }}:ppn={{ ppn_run_enspost }}</nodes>
-      <nodesize>&NCORES_PER_NODE;</nodesize>
-  {%- if machine not in ["WCOSS2"] %}
-      <native>&SCHED_NATIVE_CMD;</native>
-  {%- endif %}
-
-      <jobname>&TAG;enspost_<cyclestr>@H</cyclestr>_#fhr#</jobname>
-      <join>&LOGDIR;/enspost_f#fhr#<cyclestr>_@Y@m@d@H</cyclestr>&LOGEXT;</join>
-      <command>&LOAD_MODULES_RUN_TASK_FP; "run_enspost" "&JOBSdir;/JREGIONAL_RUN_ENSPOST"</command>
-
-      <envar><name>GLOBAL_VAR_DEFNS_FP</name><value>&GLOBAL_VAR_DEFNS_FP;</value></envar>
-      <envar><name>USHdir</name><value>&USHdir;</value></envar>
-      <envar><name>PDY</name><value><cyclestr>@Y@m@d</cyclestr></value></envar>
-      <envar><name>cyc</name><value><cyclestr>@H</cyclestr></value></envar>
-      <envar><name>subcyc</name><value><cyclestr>@M</cyclestr></value></envar>
-      <envar><name>LOGDIR</name><value>&LOGDIR;</value></envar>
-      <envar><name>SLASH_ENSMEM_SUBDIR</name><value><cyclestr>{{ slash_ensmem_subdir }}</cyclestr></value></envar>
-      <envar><name>ENSMEM_INDX</name><value><cyclestr>#{{ ensmem_indx_name }}#</cyclestr></value></envar>
-
-      <envar><name>fhr</name><value>#fhr#</value></envar>
-      <envar><name>ENSCTRL_COMOUT_BASEDIR</name><value>&ENSCTRL_COMOUT_BASEDIR;</value></envar>
-
-      <dependency>
-        <and>
-          <datadep age="00:00:00:05"><cyclestr>&ENSCTRL_COMOUT_DIR;/RRFS_CONUS.t@Hz.bgsfcf#fhr#.tm00.grib2</cyclestr></datadep>
-          {%- for m in range(1, num_ens_members_fcst+1) %}
-          <taskdep task="&TN_RUN_PRDGEN;_mem{{ "%04d" % m }}_f#fhr#"/>
-          {%- endfor %}
-        </and>
-      </dependency>
-    </task>
-  </metatask>
-
-<!--
-************************************************************************
-************************************************************************
--->
-{% if machine in ["JET", "HERA"] %}
-  <task name="python_enspost_maps" cycledefs="prodcyc,prodcyc_long" maxtries="{{ maxtries_run_post }}">
-
-    &RSRV_GRAPHICS;
-    &WALL_LIMIT_GRAPHICS;
-
-    <walltime>{{ wtime_run_enspost }}</walltime>
-    <nodes>{{ nnodes_run_graphics }}:ppn={{ ppn_run_graphics }}</nodes>
-    <nodesize>&NCORES_PER_NODE;</nodesize>
-  {%- if machine not in ["WCOSS2"] %}
-    <native>&SCHED_NATIVE_CMD;</native>
-  {%- endif %}
-
-    <jobname>&TAG;python_<cyclestr>@H</cyclestr>_enspost_maps</jobname>
-    <join>&LOGDIR;/python_enspost_maps&LOGEXT;</join>
-    <command>&LOAD_MODULES_RUN_TASK_FP; "run_graphics" "&JOBSdir;/JREGIONAL_RUN_GRAPHICS"</command>
-
-    <envar><name>GLOBAL_VAR_DEFNS_FP</name><value>&GLOBAL_VAR_DEFNS_FP;</value></envar>
-    <envar><name>USHdir</name><value>&USHdir;</value></envar>
-    <envar><name>PDY</name><value><cyclestr>@Y@m@d</cyclestr></value></envar>
-    <envar><name>cyc</name><value><cyclestr>@H</cyclestr></value></envar>
-    <envar><name>subcyc</name><value><cyclestr>@M</cyclestr></value></envar>
-    <envar><name>LOGDIR</name><value>&LOGDIR;</value></envar>
-    <envar><name>SLASH_ENSMEM_SUBDIR</name><value><cyclestr>{{ slash_ensmem_subdir }}</cyclestr></value></envar>
-    <envar><name>ENSMEM_INDX</name><value><cyclestr>#{{ ensmem_indx_name }}#</cyclestr></value></envar>
-
-    <envar><name>GRAPHICS_TYPE</name><value>maps</value></envar>
-    <envar><name>TILES</name><value>full</value></envar>
-    <envar><name>TILELABEL</name><value>full</value></envar>
-    <envar><name>ALL_LEADS</name><value>FALSE</value></envar>
-    <envar><name>ENSCTRL_COMOUT_BASEDIR</name><value>&ENSCTRL_COMOUT_BASEDIR;</value></envar>
-    <envar><name>ENSPROD</name><value>ensprod</value></envar>
-    <envar><name>IMAGES_FN</name><value>rrfs_ensprod.yml</value></envar>
-
-    <dependency>
-      <metataskdep metatask='enspost'/>
-    </dependency>
-  </task>
-{%- endif %}
-<!--
-************************************************************************
-************************************************************************
--->
-{%- endif %}
-{%- endif %}
-=======
 {%- endfor %}
->>>>>>> 276bdd67
 
 </workflow>