--- conflicted
+++ resolved
@@ -36,11 +36,8 @@
 <!ENTITY MAKE_LBCS_TN              "{{ make_lbcs_tn }}">
 <!ENTITY RUN_FCST_TN               "{{ run_fcst_tn }}">
 <!ENTITY RUN_POST_TN               "{{ run_post_tn }}">
-<<<<<<< HEAD
+<!ENTITY GET_OBS                   "{{ get_obs }}">
 {%- if run_task_get_obs_ccpa %}
-=======
-<!ENTITY GET_OBS                   "{{ get_obs }}">
->>>>>>> d03e6461
 <!ENTITY GET_OBS_CCPA_TN           "{{ get_obs_ccpa_tn }}">
 {%- endif %}
 {%- if run_task_get_obs_ndas %}
