--- conflicted
+++ resolved
@@ -212,11 +212,7 @@
 
 ]>
 
-<<<<<<< HEAD
-<workflow realtime="F" scheduler="&SCHED;" cyclethrottle="60">
-=======
-<workflow realtime="F" scheduler="&SCHED;" cyclethrottle="20" taskthrottle="{{ taskthrottle }}">
->>>>>>> 70da0e86
+<workflow realtime="F" scheduler="&SCHED;" cyclethrottle="60" taskthrottle="{{ taskthrottle }}">
 {# Double quotes are required inside the strftime! Expect an error from reading the template if using single quotes. #}
   <cycledef group="at_start">{{ cdate_first_cycl.strftime("%M %H %d %m %Y *") }}</cycledef>
   <cycledef group="forecast">
