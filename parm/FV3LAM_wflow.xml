{#

This is a Jinja-enabled Rocoto XML template. It is filled in using the
fill_template.py script, and is done automatically by the
generate_workflow.sh step of preparing a regional workflow configured
experiment.

See README.xml_templating.md for information on using the Templating mechanisms.
-#}
<?xml version="1.0" encoding="UTF-8"?>
<!DOCTYPE workflow [

<!--
Parameters needed by the job scheduler.
-->
<!ENTITY ACCOUNT            "{{ account }}">
<!ENTITY SERVICE_ACCOUNT    "{{ service_account }}">
<!ENTITY SCHED              "{{ sched }}">
<!ENTITY QUEUE_DEFAULT      "{{ queue_default }}">
<!ENTITY QUEUE_HPSS         "{{ queue_hpss }}">
<!ENTITY QUEUE_FCST         "{{ queue_fcst }}">
<!ENTITY QUEUE_POST         "{{ queue_post }}">
<!ENTITY QUEUE_PRDGEN       "{{ queue_prdgen }}">
<!ENTITY QUEUE_ANALYSIS     "{{ queue_analysis }}">
<!ENTITY QUEUE_GRAPHICS     "{{ queue_graphics }}">
<!ENTITY RRFS_RESERVE       {% if reservation %}"--reservation={{ reservation }}"{% else %}""{% endif %}>
<!ENTITY RRFS_POST_RESERVE  {% if reservation_post %}"--reservation={{ reservation_post }}"{% else %}""{% endif %}>

<!--
Workflow task names.
-->
{%- if sched_native_cmd  %}
<!ENTITY SCHED_NATIVE_CMD                          "{{ sched_native_cmd }}">
{%- else %}
<!ENTITY SCHED_NATIVE_CMD                          "">
{%- endif %}

<!ENTITY TN_MAKE_GRID              "{{ tn_make_grid }}">
<!ENTITY TN_MAKE_OROG              "{{ tn_make_orog }}">
<!ENTITY TN_MAKE_SFC_CLIMO         "{{ tn_make_sfc_climo }}">
<!ENTITY TN_GET_EXTRN_ICS          "{{ tn_get_extrn_ics }}">
<!ENTITY TN_GET_EXTRN_LBCS         "{{ tn_get_extrn_lbcs }}">
<!ENTITY TN_GET_EXTRN_LBCS_LONG    "{{ tn_get_extrn_lbcs_long }}">
<!ENTITY TN_MAKE_ICS               "{{ tn_make_ics }}">
<!ENTITY TN_MAKE_LBCS              "{{ tn_make_lbcs }}">
<!ENTITY TN_RUN_FCST               "{{ tn_run_fcst }}">
<!ENTITY TN_RUN_POST               "{{ tn_run_post }}">
{%- if fcst_len_hrs == -1 %}
<!ENTITY TN_RUN_POST_CYC1          "{{ tn_run_post }}_c1">
<!ENTITY TN_RUN_POST_CYC2          "{{ tn_run_post }}_c2">
<!ENTITY TN_RUN_POST_CYC3          "{{ tn_run_post }}_c3">
<!ENTITY TN_RUN_POST_CYC4          "{{ tn_run_post }}_c4">
{%- endif%}
<<<<<<< HEAD
<!ENTITY TN_RUN_PRDGEN             "{{ tn_run_prdgen }}">
<!ENTITY TN_RUN_BUFRSND            "{{ tn_run_bufrsnd }}">
<!ENTITY TN_ANAL_GSI               "{{ tn_anal_gsi }}">
<!ENTITY TN_POSTANAL               "{{ tn_postanal }}">
<!ENTITY TN_OBSERVER_GSI_ENSMEAN   "{{ tn_observer_gsi_ensmean }}">
<!ENTITY TN_OBSERVER_GSI           "{{ tn_observer_gsi }}">
<!ENTITY TN_PREP_CYC_SPINUP        "{{ tn_prep_cyc_spinup }}">
<!ENTITY TN_PREP_CYC_PROD          "{{ tn_prep_cyc_prod }}">
<!ENTITY TN_PREP_CYC               "{{ tn_prep_cyc }}">
<!ENTITY TN_CALC_ENSMEAN           "{{ tn_calc_ensmean }}">

<!ENTITY TN_PROCESS_RADAR_REF      "{{ tn_process_radar_ref }}">
<!ENTITY TN_PROCESS_LIGHTNING      "{{ tn_process_lightning }}">
<!ENTITY TN_PROCESS_BUFR           "{{ tn_process_bufr }}">
<!ENTITY TN_RADAR_REFL2TTEN        "{{ tn_radar_refl2tten }}">
<!ENTITY TN_CLDANL_NONVAR          "{{ tn_cldanl_nonvar }}">
<!ENTITY TN_SAVE_RESTART           "{{ tn_save_restart }}">
<!ENTITY TN_SAVE_INPUT             "{{ tn_save_input }}">
<!ENTITY TN_JEDI_ENVAR_IODA        "{{ tn_jedi_envar_ioda }}">
<!ENTITY TN_PROCESS_SMOKE          "{{ tn_process_smoke }}">
<!ENTITY TN_RUN_CLEAN              "{{ tn_run_clean }}">
<!ENTITY TN_RUN_ARCHIVE            "{{ tn_run_archive }}">

<!ENTITY TN_RUN_PREPSTART          "run_prepstart">
<!ENTITY TN_RUN_ANAL               "run_anal_gsi">
<!ENTITY TN_HYBRID_RADAR_REF       "hybrid_radar_ref">
<!ENTITY TN_RUN_ENKFUPDT           "run_enkfupdt">
<!ENTITY TN_ENKF_RADAR_REF         "enkf_radarref">
<!ENTITY TN_RUN_BUFR               "run_bufr">
<!ENTITY TN_RUN_NCL                "run_ncl">
<!ENTITY TN_RUN_NCL_ZIP            "run_ncl_zip">
<!ENTITY TN_RUN_SMOKE              "run_proc_smoke">

{%- if tag  %}
<!ENTITY TAG                       "{{ tag }}">
{%- else %}
<!ENTITY TAG                       "">
{%- endif %}

<!ENTITY TN_PLOT_ALLVARS           "{{ tn_plot_allvars }}">
<!ENTITY GET_OBS                   "{{ get_obs }}">
<!ENTITY TN_GET_OBS_CCPA           "{{ tn_get_obs_ccpa }}">
<!ENTITY TN_GET_OBS_NDAS           "{{ tn_get_obs_ndas }}">
<!ENTITY TN_GET_OBS_MRMS           "{{ tn_get_obs_mrms }}">
<!ENTITY TN_VX                     "{{ tn_vx }}">
=======
<!ENTITY TN_PLOT_ALLVARS                           "{{ tn_plot_allvars }}">
<!ENTITY TN_GET_OBS_CCPA                           "{{ tn_get_obs_ccpa }}">
<!ENTITY TN_GET_OBS_NDAS                           "{{ tn_get_obs_ndas }}">
<!ENTITY TN_GET_OBS_MRMS                           "{{ tn_get_obs_mrms }}">
{%- if run_tasks_metvx_det or run_tasks_metvx_ens %}
<!ENTITY TN_RUN_MET_PCPCOMBINE                     "{{ tn_run_met_pcpcombine }}">
{%- endif%}
{%- if run_tasks_metvx_det %}
>>>>>>> 6ce0363c
<!ENTITY TN_RUN_MET_GRIDSTAT_VX_APCP01H            "{{ tn_run_met_gridstat_vx_apcp01h }}">
<!ENTITY TN_RUN_MET_GRIDSTAT_VX_APCP03H            "{{ tn_run_met_gridstat_vx_apcp03h }}">
<!ENTITY TN_RUN_MET_GRIDSTAT_VX_APCP06H            "{{ tn_run_met_gridstat_vx_apcp06h }}">
<!ENTITY TN_RUN_MET_GRIDSTAT_VX_APCP24H            "{{ tn_run_met_gridstat_vx_apcp24h }}">
<!ENTITY TN_RUN_MET_GRIDSTAT_VX_REFC               "{{ tn_run_met_gridstat_vx_refc }}">
<!ENTITY TN_RUN_MET_GRIDSTAT_VX_RETOP              "{{ tn_run_met_gridstat_vx_retop }}">
<!ENTITY TN_RUN_MET_POINTSTAT_VX_SFC               "{{ tn_run_met_pointstat_vx_sfc }}">
<!ENTITY TN_RUN_MET_POINTSTAT_VX_UPA               "{{ tn_run_met_pointstat_vx_upa }}">
{%- endif%}
{%- if run_tasks_metvx_ens %}
<!ENTITY TN_RUN_MET_ENSEMBLESTAT_VX_APCP01H        "{{ tn_run_met_ensemblestat_vx_apcp01h }}">
<!ENTITY TN_RUN_MET_ENSEMBLESTAT_VX_APCP03H        "{{ tn_run_met_ensemblestat_vx_apcp03h }}">
<!ENTITY TN_RUN_MET_ENSEMBLESTAT_VX_APCP06H        "{{ tn_run_met_ensemblestat_vx_apcp06h }}">
<!ENTITY TN_RUN_MET_ENSEMBLESTAT_VX_APCP24H        "{{ tn_run_met_ensemblestat_vx_apcp24h }}">
<!ENTITY TN_RUN_MET_ENSEMBLESTAT_VX_REFC           "{{ tn_run_met_ensemblestat_vx_refc }}">
<!ENTITY TN_RUN_MET_ENSEMBLESTAT_VX_RETOP          "{{ tn_run_met_ensemblestat_vx_retop }}">
<!ENTITY TN_RUN_MET_ENSEMBLESTAT_VX_SFC            "{{ tn_run_met_ensemblestat_vx_sfc }}">
<!ENTITY TN_RUN_MET_ENSEMBLESTAT_VX_UPA            "{{ tn_run_met_ensemblestat_vx_upa }}">
<!ENTITY TN_RUN_MET_GRIDSTAT_VX_ENSMEAN_APCP01H    "{{ tn_run_met_gridstat_vx_ensmean_apcp01h }}">
<!ENTITY TN_RUN_MET_GRIDSTAT_VX_ENSMEAN_APCP03H    "{{ tn_run_met_gridstat_vx_ensmean_apcp03h }}">
<!ENTITY TN_RUN_MET_GRIDSTAT_VX_ENSMEAN_APCP06H    "{{ tn_run_met_gridstat_vx_ensmean_apcp06h }}">
<!ENTITY TN_RUN_MET_GRIDSTAT_VX_ENSMEAN_APCP24H    "{{ tn_run_met_gridstat_vx_ensmean_apcp24h }}">
<!ENTITY TN_RUN_MET_POINTSTAT_VX_ENSMEAN_SFC       "{{ tn_run_met_pointstat_vx_ensmean_sfc }}">
<!ENTITY TN_RUN_MET_POINTSTAT_VX_ENSMEAN_UPA       "{{ tn_run_met_pointstat_vx_ensmean_upa }}">
<!ENTITY TN_RUN_MET_GRIDSTAT_VX_ENSPROB_APCP01H    "{{ tn_run_met_gridstat_vx_ensprob_apcp01h }}">
<!ENTITY TN_RUN_MET_GRIDSTAT_VX_ENSPROB_APCP03H    "{{ tn_run_met_gridstat_vx_ensprob_apcp03h }}">
<!ENTITY TN_RUN_MET_GRIDSTAT_VX_ENSPROB_APCP06H    "{{ tn_run_met_gridstat_vx_ensprob_apcp06h }}">
<!ENTITY TN_RUN_MET_GRIDSTAT_VX_ENSPROB_APCP24H    "{{ tn_run_met_gridstat_vx_ensprob_apcp24h }}">
<!ENTITY TN_RUN_MET_GRIDSTAT_VX_ENSPROB_REFC       "{{ tn_run_met_gridstat_vx_ensprob_refc }}">
<!ENTITY TN_RUN_MET_GRIDSTAT_VX_ENSPROB_RETOP      "{{ tn_run_met_gridstat_vx_ensprob_retop }}">
<!ENTITY TN_RUN_MET_POINTSTAT_VX_ENSPROB_SFC       "{{ tn_run_met_pointstat_vx_ensprob_sfc }}">
<!ENTITY TN_RUN_MET_POINTSTAT_VX_ENSPROB_UPA       "{{ tn_run_met_pointstat_vx_ensprob_upa }}">
{%- endif%}
<!ENTITY GET_OBS_LOCAL_MODULE_FN  "{{get_obs_local_module_fn}}">
{%- if run_tasks_metvx_det or run_tasks_metvx_ens %}
<!ENTITY VX_LOCAL_MODULE_FN       "{{vx_local_module_fn}}">
{%- endif %}
{%- if run_task_aqm_ics %}
<!ENTITY TN_AQM_EXTRN_ICS          "{{ tn_aqm_ics }}_ext">
<!ENTITY TN_AQM_ICS                "{{ tn_aqm_ics }}">
{%- endif %}
{%- if run_task_aqm_lbcs %}
<!ENTITY TN_AQM_LBCS               "{{ tn_aqm_lbcs }}">
{%- endif %}
{%- if run_task_nexus_gfs_sfc %}
<!ENTITY TN_NEXUS_GFS_SFC          "{{ tn_nexus_gfs_sfc }}">
{%- endif %}
{%- if run_task_nexus_emission %}
<!ENTITY TN_NEXUS_EMISSION         "{{ tn_nexus_emission }}">
<!ENTITY TN_NEXUS_POST_SPLIT       "{{ tn_nexus_post_split }}">
{%- endif %}
{%- if run_task_fire_emission %}
<!ENTITY TN_FIRE_EMISSION          "{{ tn_fire_emission }}">
{%- endif %}
{%- if run_task_point_source %}
<!ENTITY TN_POINT_SOURCE           "{{ tn_point_source }}">
{%- endif %}
{%- if run_task_pre_post_stat %}
<!ENTITY TN_PRE_POST_STAT          "{{ tn_pre_post_stat }}">
{%- endif %}
{%- if run_task_post_stat_o3 %}
<!ENTITY TN_POST_STAT_O3           "{{ tn_post_stat_o3 }}">
{%- endif %}
{%- if run_task_post_stat_pm25 %}
<!ENTITY TN_POST_STAT_PM25         "{{ tn_post_stat_pm25 }}">
{%- endif %}
{%- if run_task_bias_correction_o3 %}
<!ENTITY TN_BIAS_CORRECTION_O3     "{{ tn_bias_correction_o3 }}">
{%- endif %}
{%- if run_task_bias_correction_pm25 %}
<!ENTITY TN_BIAS_CORRECTION_PM25   "{{ tn_bias_correction_pm25 }}">
{%- endif %}

<!--
Flags that specify whether to run the preprocessing and/or verification tasks.
-->
<!ENTITY RUN_TASK_MAKE_GRID      "{{ run_task_make_grid | upper }}">
<!ENTITY RUN_TASK_MAKE_OROG      "{{ run_task_make_orog | upper }}">
<!ENTITY RUN_TASK_MAKE_SFC_CLIMO "{{ run_task_make_sfc_climo | upper }}">

<!--
Number of physical cores per node for the current machine.  This is used
below in the <nodesize> tag, but that tag is not clearly documented.  This
parameter may be unnecessary since each task now has its own variable that
specifies the number of processes per node being used (the PPN_... entities).
-->
<!ENTITY NCORES_PER_NODE "{{ ncores_per_node }}">

<!--
Directories and files.
-->
<!ENTITY USHdir                   "{{ ushdir }}">
<!ENTITY JOBSdir                  "{{ jobsdir }}">
<!ENTITY SCRIPTSdir               "{{ scriptsdir }}">
<!ENTITY COMIN_BASEDIR            "{{ comin_basedir }}">
<!ENTITY COMOUT_BASEDIR           "{{ comout_basedir }}">
<!ENTITY GLOBAL_VAR_DEFNS_FP      "{{ global_var_defns_fp }}">
<!ENTITY LOAD_MODULES_RUN_TASK_FP "{{ load_modules_run_task_fp }}">
<!ENTITY EXPTDIR                  "{{ exptdir }}">

<!ENTITY OBSPATH                  "{{ obspath }}">
<!ENTITY NWGES_BASEDIR            "{{ nwges_basedir }}">
<!ENTITY ENSCTRL_COMIN_BASEDIR    "{{ ensctrl_comin_basedir }}">
<!ENTITY ENSCTRL_NWGES_BASEDIR    "{{ ensctrl_nwges_basedir }}">
<!ENTITY ENSCTRL_COMOUT_BASEDIR   "{{ ensctrl_comout_basedir }}">
<!ENTITY ENSCTRL_COMOUT_DIR       "{{ ensctrl_comout_basedir }}/{{ run }}.<cyclestr>@Y@m@d@H</cyclestr>">
<!ENTITY RRFSE_FG_ROOT            "{{ rrfse_nwges_basedir }}">
{%- if is_rtma %}
<!ENTITY FG_ROOT                  "{{ fg_rootdir }}">
{%- else %}
<!ENTITY FG_ROOT                  "{{ nwges_basedir }}">
{%- endif %}

<!-- Temporarily turn off fcst_fv3lam subdirectory usage -->
<!-- until run_fcst of rrfs_dev is merged                -->
{%- if do_rrfs_dev %}
<!ENTITY FCST_DIR                  "fcst_fv3lam/">
{%- else %}
<!ENTITY FCST_DIR                  "">
{%- endif %}

{%- if run_envir == "nco"  %}
{%- if do_ensemble %}
<!ENTITY DYN_DIR  "{{ dataroot }}/run_fcst_prod_{{ ensmem_indx_name }}#{{ ensmem_indx_name }}#.{{ workflow_id }}_<cyclestr>@Y@m@d@H</cyclestr>/&FCST_DIR;dyn">
<!ENTITY PHY_DIR  "{{ dataroot }}/run_fcst_prod_{{ ensmem_indx_name }}#{{ ensmem_indx_name }}#.{{ workflow_id }}_<cyclestr>@Y@m@d@H</cyclestr>/&FCST_DIR;phy">
{%- else %}
<!ENTITY DYN_DIR  "{{ dataroot }}/run_fcst_prod.{{ workflow_id }}_<cyclestr>@Y@m@d@H</cyclestr>/&FCST_DIR;dyn">
<!ENTITY PHY_DIR  "{{ dataroot }}/run_fcst_prod.{{ workflow_id }}_<cyclestr>@Y@m@d@H</cyclestr>/&FCST_DIR;phy">
{%- endif %}
<!ENTITY COMIN_DIR "{{ comin_basedir }}/{{ run }}.@Y@m@d/@H">
{%- else %}
<!ENTITY DYN_DIR  "{{ comout_basedir }}/<cyclestr>@Y@m@d@H</cyclestr>{{ slash_ensmem_subdir }}/&FCST_DIR;dyn">
<!ENTITY PHY_DIR  "{{ comout_basedir }}/<cyclestr>@Y@m@d@H</cyclestr>{{ slash_ensmem_subdir }}/&FCST_DIR;phy">
<!ENTITY COMIN_DIR "{{ comin_basedir }}/@Y@m@d@H{{ slash_ensmem_subdir }}">
{%- endif %}

{%- if run_envir == "nco"  %}
<!ENTITY LOGDIR                   "{{ logbasedir }}/<cyclestr>@Y@m@d</cyclestr>">
<!ENTITY LOGEXT                   ".{{ workflow_id }}.log" >
{%- else %}
<!ENTITY LOGDIR                   "{{ logbasedir }}">
<!ENTITY LOGEXT                   ".log" >
{%- endif %}
<!ENTITY CMPEXT                   "_task_complete.txt">

<!ENTITY MET_INSTALL_DIR "{{ met_install_dir }}">
<!ENTITY METPLUS_PATH "{{ metplus_path }}">
<!ENTITY METPLUS_CONF "{{ metplus_conf }}">
<!ENTITY MET_CONFIG "{{ met_config }}">
<!ENTITY CCPA_OBS_DIR "{{ ccpa_obs_dir }}">
<!ENTITY MRMS_OBS_DIR "{{ mrms_obs_dir }}">
<!ENTITY NDAS_OBS_DIR "{{ ndas_obs_dir }}">

<!ENTITY WARMSTART_CYCLE_DIR  "{{ warmstart_cycle_dir }}">
{%- if do_real_time %}
<!ENTITY COMINgfs     "{{ comingfs }}">
{%- endif %}

<!--
Reservation types.  Reservations specify the queue/partition and account
to use for a given task.  The "DEFAULT" reservation type is used for all 
tasks other than TN_GET_EXTRN_ICS, TN_GET_EXTRN_LBCS, and TN_RUN_FCST; 
the "HPSS" type is used for the TN_GET_EXTRN_ICS and TN_GET_EXTRN_LBCS 
tasks; and the "FCST" type is used for the TN_RUN_FCST task.
-->

{%- if partition_default is not none %}
<!ENTITY RSRV_DEFAULT "<account>&ACCOUNT;</account><queue>&QUEUE_DEFAULT;</queue><partition>{{ partition_default }}</partition><native>&RRFS_RESERVE;</native>">
{%- else %}
<!ENTITY RSRV_DEFAULT "<account>&ACCOUNT;</account><queue>&QUEUE_DEFAULT;</queue>">
{%- endif %}
{%- if partition_hpss is not none %}
<!ENTITY RSRV_HPSS    "<account>&SERVICE_ACCOUNT;</account><queue>&QUEUE_HPSS;</queue><partition>{{ partition_hpss }}</partition><native>&RRFS_POST_RESERVE;</native>">
{%- else %}
<!ENTITY RSRV_HPSS    "<account>&SERVICE_ACCOUNT;</account><queue>&QUEUE_HPSS;</queue>">
{%- endif %}
{%- if partition_fcst is not none %}
<!ENTITY RSRV_FCST    "<account>&ACCOUNT;</account><queue>&QUEUE_FCST;</queue><partition>{{ partition_fcst }}</partition>">
{%- else %}
<!ENTITY RSRV_FCST    "<account>&ACCOUNT;</account><queue>&QUEUE_FCST;</queue>">
{%- endif %}
{%- if partition_analysis is not none %}
<!ENTITY RSRV_ANALYSIS    "<account>&ACCOUNT;</account><queue>&QUEUE_ANALYSIS;</queue><partition>{{ partition_analysis }}</partition>">
<!ENTITY RSRV_ENKF    "<account>&ACCOUNT;</account><queue>&QUEUE_ANALYSIS;</queue><partition>{{ partition_analysis }}</partition><native>&RRFS_RESERVE;</native>">
{%- else %}
<!ENTITY RSRV_ANALYSIS    "<account>&ACCOUNT;</account><queue>&QUEUE_ANALYSIS;</queue>">
<!ENTITY RSRV_ENKF    "<account>&ACCOUNT;</account><queue>&QUEUE_ANALYSIS;</queue>">
{%- endif %}
{%- if partition_post is not none %}
<!ENTITY RSRV_POST    "<account>&SERVICE_ACCOUNT;</account><queue>&QUEUE_POST;</queue><partition>{{ partition_post }}</partition><native>&RRFS_POST_RESERVE;</native>">
{%- else %}
<!ENTITY RSRV_POST    "<account>&SERVICE_ACCOUNT;</account><queue>&QUEUE_POST;</queue>">
{%- endif %}
{%- if partition_prdgen is not none %}
<!ENTITY RSRV_PRDGEN    "<account>&SERVICE_ACCOUNT;</account><queue>&QUEUE_PRDGEN;</queue><partition>{{ partition_prdgen }}</partition><native>&RRFS_POST_RESERVE;</native>">
{%- else %}
<!ENTITY RSRV_PRDGEN    "<account>&SERVICE_ACCOUNT;</account><queue>&QUEUE_PRDGEN;</queue>">
{%- endif %}
{%- if partition_graphics is not none %}
{%- if do_ens_graphics %}
<!ENTITY RSRV_GRAPHICS   "<account>&SERVICE_ACCOUNT;</account><queue>&QUEUE_GRAPHICS;</queue><partition>{{ partition_graphics }}</partition><native>&RRFS_POST_RESERVE;</native>">
{%- else %}
<!ENTITY RSRV_GRAPHICS   "<account>&SERVICE_ACCOUNT;</account><queue>&QUEUE_GRAPHICS;</queue><partition>{{ partition_graphics }}</partition><native>&RRFS_POST_RESERVE;</native>">
{%- endif %}
{%- else %}
<!ENTITY RSRV_GRAPHICS   "<account>&SERVICE_ACCOUNT;</account><queue>&QUEUE_GRAPHICS;</queue><native>--exclusive</native>">
{%- endif %}

<!-- FROM RRFS_dev1 -->
{% if do_retro %}
<!ENTITY DEADLINE_PRE      "999:00:00">
<!ENTITY DEADLINE_ANAL     "999:00:00">
<!ENTITY DEADLINE_FCST     "999:30:00">
<!ENTITY DEADLINE_POST     "999:00:00">
<!ENTITY DEADLINE_GRAPHICS "999:00:00">
<!ENTITY DEADLINE_RECENTER "999:00:00">
<!ENTITY DEADLINE_SAVE_RESTART "999:00:00">
{% else %}
<!ENTITY DEADLINE_PRE      "16:00:00">
<!ENTITY DEADLINE_ANAL     "16:00:00">
<!ENTITY DEADLINE_FCST     "23:30:00">
<!ENTITY DEADLINE_POST     "24:00:00">
<!ENTITY DEADLINE_GRAPHICS "24:00:00">
<!ENTITY DEADLINE_RECENTER "24:00:00">
<!ENTITY DEADLINE_SAVE_RESTART "24:00:00">
{% endif %}

<!ENTITY START_TIME_SPINUP "{{ start_time_spinup }}">
<!ENTITY START_TIME_PROD "{{ start_time_prod }}">
<!ENTITY START_TIME_CONVENTIONAL_SPINUP "{{ start_time_conventional_spinup }}">
<!ENTITY START_TIME_LATE_ANALYSIS "{{ start_time_late_analysis }}">
<!ENTITY START_TIME_CONVENTIONAL "{{ start_time_conventional }}">
<!ENTITY START_TIME_NSSLMOSIAC   "{{ start_time_nsslmosiac }}">
<!ENTITY START_TIME_LIGHTNINGNC  "{{ start_time_lightningnc }}">
<!ENTITY START_TIME_PROCSMOKE  "{{ start_time_procsmoke }}">

{%- if do_retro %}
<!ENTITY WALL_LIMIT_PRE ''>
<!ENTITY WALL_LIMIT_ANAL ''>
<!ENTITY WALL_LIMIT_FCST ''>
<!ENTITY WALL_LIMIT_POST ''>
<!ENTITY WALL_LIMIT_BUFR ''>
<!ENTITY WALL_LIMIT_GRAPHICS ''>
<!ENTITY WALL_LIMIT_RECENTER ''>
<!ENTITY WALL_LIMIT_SAVE_RESTART ''>
{% else %}
<!ENTITY WALL_LIMIT_PRE '<deadline><cyclestr offset="&DEADLINE_PRE;">@Y@m@d@H@M</cyclestr></deadline>'>
<!ENTITY WALL_LIMIT_ANAL '<deadline><cyclestr offset="&DEADLINE_ANAL;">@Y@m@d@H@M</cyclestr></deadline>'>
<!ENTITY WALL_LIMIT_FCST '<deadline><cyclestr offset="&DEADLINE_FCST;">@Y@m@d@H@M</cyclestr></deadline>'>
<!ENTITY WALL_LIMIT_POST '<deadline><cyclestr offset="&DEADLINE_POST;">@Y@m@d@H@M</cyclestr></deadline>'>
<!ENTITY WALL_LIMIT_BUFR '<deadline><cyclestr offset="&DEADLINE_POST;">@Y@m@d@H@M</cyclestr></deadline>'>
<!ENTITY WALL_LIMIT_BUFRSND '<deadline><cyclestr offset="&DEADLINE_POST;">@Y@m@d@H@M</cyclestr></deadline>'>
<!ENTITY WALL_LIMIT_GRAPHICS '<deadline><cyclestr offset="&DEADLINE_GRAPHICS;">@Y@m@d@H@M</cyclestr></deadline>'>
<!ENTITY WALL_LIMIT_RECENTER '<deadline><cyclestr offset="&DEADLINE_RECENTER;">@Y@m@d@H@M</cyclestr></deadline>'>
<!ENTITY WALL_LIMIT_SAVE_RESTART '<deadline><cyclestr offset="&DEADLINE_SAVE_RESTART;">@Y@m@d@H@M</cyclestr></deadline>'>
{% endif %}

<!ENTITY STARTYEAR  "{{ startyear }}">
<!ENTITY STARTMONTH "{{ startmonth }}">
<!ENTITY STARTDAY   "{{ startday }}">
<!ENTITY STARTHOUR  "{{ starthour }}">

<!ENTITY ENDYEAR  "{{ endyear }}">
<!ENTITY ENDMONTH "{{ endmonth }}">
<!ENTITY ENDDAY   "{{ endday }}">
<!ENTITY ENDHOUR  "{{ endhour }}">

]>

<!--
************************************************************************
************************************************************************
-->

{%- if do_retro %}
<workflow realtime="F" scheduler="&SCHED;" cyclethrottle="200" taskthrottle="{{ taskthrottle }}">
{% else %}
<workflow realtime="T" scheduler="&SCHED;" cyclethrottle="24" taskthrottle="{{ taskthrottle }}" cyclelifespan="01:00:00:00">
{%- endif %}
{# Double quotes are required inside the strftime! Expect an error from reading the template if using single quotes. #}

<!--
************************************************************************
************************************************************************
-->
{%- if not do_rrfs_dev %}
  <cycledef group="at_start">{{ cdate_first_cycl.strftime("%M %H %d %m %Y *") }}</cycledef>
  <cycledef group="initial">{{ cdate_first_cycl.strftime("%M %H %d %m %Y *") }}</cycledef>

{%- if cycl_next != date_first_cycl %}
  <cycledef group="cycled">
    {{- cycl_next ~ " " ~ date_last_cycl ~ " " ~ cycl_freq -}}
  </cycledef>
{%- endif %}

{%- if fcst_len_hrs == -1 %}
  {%- if num_fcst_len_cycl >= 1 %}
  <cycledef group="cyc_1st"> {{- date_first_cycl ~ " " ~ date_1st_last_cycl ~ " " ~ "24:00:00" -}} </cycledef>
  {%- endif %}
  {%- if num_fcst_len_cycl >= 2 %}
  <cycledef group="cyc_2nd"> {{- date_2nd_cycl ~ " " ~ date_2nd_last_cycl ~ " " ~ "24:00:00" -}} </cycledef>
  {%- endif %}
  {%- if num_fcst_len_cycl >= 3 %}
  <cycledef group="cyc_3rd"> {{- date_3rd_cycl ~ " " ~ date_3rd_last_cycl ~ " " ~ "24:00:00" -}} </cycledef>
  {%- endif %}
  {%- if num_fcst_len_cycl >= 4 %}
  <cycledef group="cyc_4th"> {{- date_4th_cycl ~ " " ~ date_4th_last_cycl ~ " " ~ "24:00:00" -}} </cycledef>
  {%- endif %}
{%- endif %}

  <cycledef group="boundary">{{- date_first_cycl ~ " " ~ date_last_cycl ~ " " ~ cycl_freq -}}</cycledef>
  <cycledef group="boundary_long">{{- date_first_cycl ~ " " ~ date_last_cycl ~ " " ~ cycl_freq -}}</cycledef>

  <cycledef group="spinupcyc">{{- date_first_cycl ~ " " ~ date_last_cycl ~ " " ~ cycl_freq -}}</cycledef>
  <cycledef group="prodcyc">{{- date_first_cycl ~ " " ~ date_last_cycl ~ " " ~ cycl_freq -}}</cycledef>
  <cycledef group="prodcyc_long">{{- date_first_cycl ~ " " ~ date_last_cycl ~ " " ~ cycl_freq -}}</cycledef>

{%- if do_save_input %}
  <cycledef group="saveinputcyc"> {{ date_first_cycl ~ " " ~ date_last_cycl ~ " " ~ cycl_freq }} </cycledef>
{%- endif %}
  <cycledef group="recentercyc"> {{ date_first_cycl ~ " " ~ date_last_cycl ~ " " ~ cycl_freq }} </cycledef>
  <cycledef group="archive">  {{ date_first_cycl ~ " " ~ date_last_cycl ~ " " ~ cycl_freq }} </cycledef> 

{%- else -%}
<!--
************************************************************************
************************************************************************
-->
  <cycledef group="at_start">{{ at_start_cycledef }} </cycledef>
  <cycledef group="initial"> {{ initial_cycledef }} </cycledef>
  <cycledef group="boundary"> {{ boundary_cycledef }} </cycledef>
  <cycledef group="boundary_long"> {{ boundary_long_cycledef }} </cycledef>

  <cycledef group="spinupcyc"> {{ spinup_cycledef }} </cycledef>
  <cycledef group="prodcyc"> {{ prod_cycledef }} </cycledef>
  <cycledef group="prodcyc_long"> {{ prodlong_cycledef }} </cycledef>

{%- if do_save_input %}
  <cycledef group="saveinputcyc"> {{ saveinput_cycledef }} </cycledef>
{%- endif %}
  <cycledef group="recentercyc"> {{ recenter_cycledef }} </cycledef>
  <cycledef group="archive">  {{ archive_cycledef }} </cycledef> 

{%- endif -%}
<!--
************************************************************************
************************************************************************
-->

  <log>
  {%- if run_envir == "nco"  %}
    &LOGDIR;/FV3LAM_wflow.{{ workflow_id }}.log
  {%- else %}
    &LOGDIR;/FV3LAM_wflow.log
  {%- endif %}
  </log>

<!-- 
The following command works to call the J-job for a given task (in this
case the TN_MAKE_GRID task) if in the script LOAD_MODULES_RUN_TASK_FP we 
do NOT call exec to run the J-job.  The command first sources the script
LOAD_MODULES_RUN_TASK_FP and then runs the J-job, so it is simpler than
calling exec and thus preferred if NCO accepts it.  Note that the portion
of the command that sources LOAD_MODULES_RUN_TASK_FP also passes an 
argument to it (the argument being the name of the task).  This works in
bash but it probably won't work in sh.

If this method is acceptable to NCO, then for clarity maybe we can
source LOAD_MODULES_RUN_TASK_FP within the J-job instead of here since
we are already sourcing other files in the J-job anyway.
-->
<!--
    <command>{ . &LOAD_MODULES_RUN_TASK_FP; "&TN_MAKE_GRID;";
               &JOBSdir;/JREGIONAL_MAKE_GRID;
             }</command>
-->
<!--
The following command works if we call exec in LOAD_MODULES_RUN_TASK_FP
to run the J-job.  This passes the J-job script as the second argument
to LOAD_MODULES_RUN_TASK_FP (the first argument is the task name).  The
J-job then uses exec to run the J-job (while also terminating the LOAD_-
MODULES_RUN_TASK_FP script.
-->

<!--
************************************************************************
************************************************************************
-->
{%- if run_task_make_grid %}
  <task name="&TN_MAKE_GRID;" cycledefs="at_start" maxtries="{{ maxtries_make_grid }}">

    &RSRV_DEFAULT;
    <command>&LOAD_MODULES_RUN_TASK_FP; "&TN_MAKE_GRID;" "&JOBSdir;/JREGIONAL_MAKE_GRID"</command>
    <nodes>{{ nnodes_make_grid }}:ppn={{ ppn_make_grid }}</nodes>
    <walltime>{{ wtime_make_grid }}</walltime>
    <nodesize>&NCORES_PER_NODE;</nodesize>
    <native>&SCHED_NATIVE_CMD;</native>
    <jobname>&TAG;&TN_MAKE_GRID;</jobname>
    <join>&LOGDIR;/&TN_MAKE_GRID;&LOGEXT;</join>

    <envar><name>GLOBAL_VAR_DEFNS_FP</name><value>&GLOBAL_VAR_DEFNS_FP;</value></envar>
    <envar><name>USHdir</name><value>&USHdir;</value></envar>
    <envar><name>PDY</name><value><cyclestr>@Y@m@d</cyclestr></value></envar>
    <envar><name>cyc</name><value><cyclestr>@H</cyclestr></value></envar>
    <envar><name>subcyc</name><value><cyclestr>@M</cyclestr></value></envar>
    <envar><name>LOGDIR</name><value>&LOGDIR;</value></envar>

  </task>
{%- endif %}
<!--
************************************************************************
************************************************************************
-->
{%- if run_task_make_orog %}
  <task name="&TN_MAKE_OROG;" cycledefs="at_start" maxtries="{{ maxtries_make_orog }}">

    &RSRV_DEFAULT;
    <command>&LOAD_MODULES_RUN_TASK_FP; "&TN_MAKE_OROG;" "&JOBSdir;/JREGIONAL_MAKE_OROG"</command>
    <nodes>{{ nnodes_make_orog }}:ppn={{ ppn_make_orog }}</nodes>
    <walltime>{{ wtime_make_orog }}</walltime>
    <nodesize>&NCORES_PER_NODE;</nodesize>
    <native>&SCHED_NATIVE_CMD;</native>
    <jobname>&TAG;&TN_MAKE_OROG;</jobname>
    <join>&LOGDIR;/&TN_MAKE_OROG;&LOGEXT;</join>

    <envar><name>GLOBAL_VAR_DEFNS_FP</name><value>&GLOBAL_VAR_DEFNS_FP;</value></envar>
    <envar><name>USHdir</name><value>&USHdir;</value></envar>
    <envar><name>PDY</name><value><cyclestr>@Y@m@d</cyclestr></value></envar>
    <envar><name>cyc</name><value><cyclestr>@H</cyclestr></value></envar>
    <envar><name>subcyc</name><value><cyclestr>@M</cyclestr></value></envar>
    <envar><name>LOGDIR</name><value>&LOGDIR;</value></envar>

    <dependency>
      <or>
<!--        <taskdep task="make_grid"/> -->
        <datadep age="00:00:00:05">&EXPTDIR;/grid/&TN_MAKE_GRID;&CMPEXT;</datadep>
        <streq><left>&RUN_TASK_MAKE_GRID;</left><right>FALSE</right></streq>
      </or>
    </dependency>

  </task>
{%- endif %}
<!--
************************************************************************
************************************************************************
-->
{%- if run_task_make_sfc_climo %}
  <task name="&TN_MAKE_SFC_CLIMO;" cycledefs="at_start" maxtries="{{ maxtries_make_sfc_climo }}">

    &RSRV_DEFAULT;
    <command>&LOAD_MODULES_RUN_TASK_FP; "&TN_MAKE_SFC_CLIMO;" "&JOBSdir;/JREGIONAL_MAKE_SFC_CLIMO"</command>
    <nodes>{{ nnodes_make_sfc_climo }}:ppn={{ ppn_make_sfc_climo }}</nodes>
    <walltime>{{ wtime_make_sfc_climo }}</walltime>
    <nodesize>&NCORES_PER_NODE;</nodesize>
    <native>&SCHED_NATIVE_CMD;</native>
    <jobname>&TAG;&TN_MAKE_SFC_CLIMO;</jobname>
    <join>&LOGDIR;/&TN_MAKE_SFC_CLIMO;&LOGEXT;</join>

    <envar><name>GLOBAL_VAR_DEFNS_FP</name><value>&GLOBAL_VAR_DEFNS_FP;</value></envar>
    <envar><name>USHdir</name><value>&USHdir;</value></envar>
    <envar><name>PDY</name><value><cyclestr>@Y@m@d</cyclestr></value></envar>
    <envar><name>cyc</name><value><cyclestr>@H</cyclestr></value></envar>
    <envar><name>subcyc</name><value><cyclestr>@M</cyclestr></value></envar>
    <envar><name>LOGDIR</name><value>&LOGDIR;</value></envar>

    <dependency>
      <and>
        <or>
<!--          <taskdep task="&TN_MAKE_GRID;"/> -->
          <datadep age="00:00:00:05">&EXPTDIR;/grid/&TN_MAKE_GRID;&CMPEXT;</datadep>
          <streq><left>&RUN_TASK_MAKE_GRID;</left><right>FALSE</right></streq>
        </or>
        <or>
<!--          <taskdep task="&TN_MAKE_OROG;"/> -->
          <datadep age="00:00:00:05">&EXPTDIR;/orog/&TN_MAKE_OROG;&CMPEXT;</datadep>
          <streq><left>&RUN_TASK_MAKE_OROG;</left><right>FALSE</right></streq>
        </or>
      </and>
    </dependency>

  </task>
{%- endif %}
<!--
************************************************************************
************************************************************************
-->
{%- if run_task_nexus_gfs_sfc %}
  <task name="&TN_NEXUS_GFS_SFC;" cycledefs="prodcyc" maxtries="{{ maxtries_nexus_gfs_sfc }}">

  {%- if do_real_time %}
    &RSRV_DEFAULT;
  {%- else %}
    &RSRV_HPSS;
  {%- endif %}
    <command>&LOAD_MODULES_RUN_TASK_FP; "&TN_NEXUS_GFS_SFC;" "&JOBSdir;/JREGIONAL_NEXUS_GFS_SFC"</command>
    <nodes>{{ nnodes_nexus_gfs_sfc }}:ppn={{ ppn_nexus_gfs_sfc }}</nodes>
  {%- if machine not in ["GAEA", "NOAACLOUD"]  %}
  {%- if not do_real_time %}   
    <memory>{{ mem_nexus_gfs_sfc }}</memory>
  {%- endif %}
  {%- endif %}
    <walltime>{{ wtime_nexus_gfs_sfc }}</walltime>
    <nodesize>&NCORES_PER_NODE;</nodesize>
  {%- if machine not in ["WCOSS2"] %}
    <native>&SCHED_NATIVE_CMD;</native>
  {%- endif %}
    <jobname>&TAG;&TN_NEXUS_GFS_SFC;</jobname>
    <join>&LOGDIR;/&TN_NEXUS_GFS_SFC;<cyclestr>_@Y@m@d@H</cyclestr>&LOGEXT;</join>

    <envar><name>GLOBAL_VAR_DEFNS_FP</name><value>&GLOBAL_VAR_DEFNS_FP;</value></envar>
    <envar><name>USHdir</name><value>&USHdir;</value></envar>
    <envar><name>PDY</name><value><cyclestr>@Y@m@d</cyclestr></value></envar>
    <envar><name>cyc</name><value><cyclestr>@H</cyclestr></value></envar>
    <envar><name>subcyc</name><value><cyclestr>@M</cyclestr></value></envar>
    <envar><name>LOGDIR</name><value>&LOGDIR;</value></envar>
    <envar><name>SLASH_ENSMEM_SUBDIR</name><value><cyclestr>{{ slash_ensmem_subdir }}</cyclestr></value></envar>

  {%- if do_real_time %}
    <dependency>
      <datadep age="00:00:00:05"><cyclestr offset="-{{- cycl_freq -}}">&COMINgfs;/gfs.@Y@m@d/@H/atmos</cyclestr></datadep>
    </dependency>
  {%- endif %}

  </task>
{%- endif %}
<!--
************************************************************************
************************************************************************
-->
{%- if run_task_nexus_emission %}
<!--
************************************************************************
************************************************************************
-->
  <metatask name="&TN_NEXUS_EMISSION;">
    <var name="nspt">{% for h in range(0, num_split_nexus) %}{{ " %02d" % h }}{% endfor %}</var>
      <task name="&TN_NEXUS_EMISSION;_#nspt#" cycledefs="prodcyc" maxtries="{{ maxtries_nexus_emission }}">
        &RSRV_DEFAULT;
        <command>&LOAD_MODULES_RUN_TASK_FP; "&TN_NEXUS_EMISSION;" "&JOBSdir;/JREGIONAL_NEXUS_EMISSION"</command>
        {%- if machine in ["HERA"]  %}
        <nodes>{{ nnodes_nexus_emission }}:ppn={{ ppn_nexus_emission }}</nodes>
        <native>{{ native_nexus_emission }}</native>
        {%- elif machine in ["WCOSS2"]  %}
        <nodes>{{ nnodes_nexus_emission }}:ppn={{ ppn_nexus_emission }}:tpp={{ omp_num_threads_nexus_emission }}</nodes>
        <native>&SCHED_NATIVE_CMD;</native>
        {%- else %}
        <nodes>{{ nnodes_nexus_emission }}:ppn={{ ppn_nexus_emission }}</nodes>    
        {%- endif %}
        <walltime>{{ wtime_nexus_emission }}</walltime>
        <nodesize>&NCORES_PER_NODE;</nodesize>
        <jobname>&TAG;&TN_NEXUS_EMISSION;_#nspt#</jobname>
        <join>&LOGDIR;/&TN_NEXUS_EMISSION;<cyclestr>_@Y@m@d@H_s#nspt#&LOGEXT;</cyclestr></join>

        <envar><name>GLOBAL_VAR_DEFNS_FP</name><value>&GLOBAL_VAR_DEFNS_FP;</value></envar>
        <envar><name>USHdir</name><value>&USHdir;</value></envar>
	    <envar><name>PDY</name><value><cyclestr>@Y@m@d</cyclestr></value></envar>
        <envar><name>cyc</name><value><cyclestr>@H</cyclestr></value></envar>
        <envar><name>subcyc</name><value><cyclestr>@M</cyclestr></value></envar>
        <envar><name>nspt</name><value>#nspt#</value></envar>
	    <envar><name>LOGDIR</name><value>&LOGDIR;</value></envar>
	    <envar><name>SLASH_ENSMEM_SUBDIR</name><value><cyclestr>{{ slash_ensmem_subdir }}</cyclestr></value></envar>
{%- if run_task_nexus_gfs_sfc %}	
        <dependency>
          <taskdep task="&TN_NEXUS_GFS_SFC;"/>    
	    </dependency>
{%- endif %}
      </task>
  </metatask>      
<!--
************************************************************************
************************************************************************
-->
  <task name="&TN_NEXUS_POST_SPLIT;" cycledefs="prodcyc" maxtries="{{ maxtries_nexus_post_split }}">
    &RSRV_DEFAULT;
    <command>&LOAD_MODULES_RUN_TASK_FP; "&TN_NEXUS_POST_SPLIT;" "&JOBSdir;/JREGIONAL_NEXUS_POST_SPLIT"</command>
    <nodes>{{ nnodes_nexus_post_split }}:ppn={{ ppn_nexus_post_split }}</nodes>
    <walltime>{{ wtime_nexus_post_split }}</walltime>
    <nodesize>&NCORES_PER_NODE;</nodesize>
    <jobname>&TAG;&TN_NEXUS_POST_SPLIT;</jobname>
    <join>&LOGDIR;/&TN_NEXUS_POST_SPLIT;<cyclestr>_@Y@m@d@H&LOGEXT;</cyclestr></join>

    <envar><name>GLOBAL_VAR_DEFNS_FP</name><value>&GLOBAL_VAR_DEFNS_FP;</value></envar>
    <envar><name>USHdir</name><value>&USHdir;</value></envar>
    <envar><name>PDY</name><value><cyclestr>@Y@m@d</cyclestr></value></envar>
    <envar><name>cyc</name><value><cyclestr>@H</cyclestr></value></envar>
    <envar><name>subcyc</name><value><cyclestr>@M</cyclestr></value></envar>
    <envar><name>LOGDIR</name><value>&LOGDIR;</value></envar>
    <envar><name>SLASH_ENSMEM_SUBDIR</name><value><cyclestr>{{ slash_ensmem_subdir }}</cyclestr></value></envar>

    <dependency>
      <metataskdep metatask="&TN_NEXUS_EMISSION;"/>
    </dependency>

  </task>
{%- endif %}
<!--
************************************************************************
************************************************************************
-->
{%- if run_task_fire_emission %}
  <task name="&TN_FIRE_EMISSION;" cycledefs="prodcyc" maxtries="{{ maxtries_fire_emission }}">

  {%- if do_aqm_save_fire %}
    &RSRV_HPSS;
  {%- else %}
    &RSRV_DEFAULT;
  {%- endif %}
    <command>&LOAD_MODULES_RUN_TASK_FP; "&TN_FIRE_EMISSION;" "&JOBSdir;/JREGIONAL_FIRE_EMISSION"</command>
    <nodes>{{ nnodes_fire_emission }}:ppn={{ ppn_fire_emission }}</nodes>
  {%- if machine not in ["GAEA", "NOAACLOUD"]  %}
  {%- if not do_real_time %}
    <memory>{{ mem_fire_emission }}</memory>
  {%- endif %}
  {%- endif %}
    <walltime>{{ wtime_fire_emission }}</walltime>
    <nodesize>&NCORES_PER_NODE;</nodesize>
  {%- if machine not in ["WCOSS2"] %}
    <native>&SCHED_NATIVE_CMD;</native>
  {%- endif %}
    <jobname>&TAG;&TN_FIRE_EMISSION;</jobname>
    <join>&LOGDIR;/&TN_FIRE_EMISSION;<cyclestr>_@Y@m@d@H</cyclestr>&LOGEXT;</join>

    <envar><name>GLOBAL_VAR_DEFNS_FP</name><value>&GLOBAL_VAR_DEFNS_FP;</value></envar>
    <envar><name>USHdir</name><value>&USHdir;</value></envar>
    <envar><name>PDY</name><value><cyclestr>@Y@m@d</cyclestr></value></envar>
    <envar><name>cyc</name><value><cyclestr>@H</cyclestr></value></envar>
    <envar><name>subcyc</name><value><cyclestr>@M</cyclestr></value></envar>
    <envar><name>LOGDIR</name><value>&LOGDIR;</value></envar>
    <envar><name>SLASH_ENSMEM_SUBDIR</name><value><cyclestr>{{ slash_ensmem_subdir }}</cyclestr></value></envar>
  </task>
{%- endif %}
<!--
************************************************************************
************************************************************************
-->
{%- if run_task_point_source %}
  <task name="&TN_POINT_SOURCE;" cycledefs="prodcyc" maxtries="{{ maxtries_point_source }}">

    &RSRV_DEFAULT;
    <command>&LOAD_MODULES_RUN_TASK_FP; "&TN_POINT_SOURCE;" "&JOBSdir;/JREGIONAL_POINT_SOURCE"</command>
    <nodes>{{ nnodes_point_source }}:ppn={{ ppn_point_source }}</nodes>    
    <walltime>{{ wtime_point_source }}</walltime>
    <nodesize>&NCORES_PER_NODE;</nodesize>
    <jobname>&TAG;&TN_POINT_SOURCE;</jobname>
    <join>&LOGDIR;/&TN_POINT_SOURCE;<cyclestr>_@Y@m@d@H&LOGEXT;</cyclestr></join>

    <envar><name>GLOBAL_VAR_DEFNS_FP</name><value>&GLOBAL_VAR_DEFNS_FP;</value></envar>
    <envar><name>USHdir</name><value>&USHdir;</value></envar>    
    <envar><name>PDY</name><value><cyclestr>@Y@m@d</cyclestr></value></envar>
    <envar><name>cyc</name><value><cyclestr>@H</cyclestr></value></envar>
    <envar><name>subcyc</name><value><cyclestr>@M</cyclestr></value></envar>
    <envar><name>LOGDIR</name><value>&LOGDIR;</value></envar>
    <envar><name>SLASH_ENSMEM_SUBDIR</name><value><cyclestr>{{ slash_ensmem_subdir }}</cyclestr></value></envar>

    <dependency>
<!-- <taskdep task="&TN_MAKE_GRID;"/> -->
      <or>
        <datadep age="00:00:00:05">&EXPTDIR;/grid/&TN_MAKE_GRID;&CMPEXT;</datadep>
        <streq><left>&RUN_TASK_MAKE_GRID;</left><right>FALSE</right></streq>
      </or>
    </dependency>

  </task>
{%- endif %}
<!--
************************************************************************
************************************************************************
-->
{%- if not do_ensfcst %}
{%- if do_rrfs_dev %}

<!-- beginning of meta block for prod spinup  -->
{%- if do_smoke_dust or do_nonvar_cldanal or do_refl2tten or do_enkf_radar_ref or do_envar_radar_ref %}
<metatask name="data_preprocessing">
  
{%- if do_spinup %}
  <var name="cycletype">spinupcyc prodcyc,prodcyc_long</var>
  <var name="type">spinup prod</var>
{% else %}
  <var name="cycletype">prodcyc,prodcyc_long</var>
  <var name="type">prod</var>
{%- endif %}

<!--
************************************************************************
************************************************************************
-->
{%- if do_smoke_dust %}
  <task name="&TN_PROCESS_SMOKE;_#type#" cycledefs="#cycletype#"  maxtries="{{ maxtries_process_smoke }}">

    &RSRV_DEFAULT;
    &WALL_LIMIT_ANAL;

    <command>&LOAD_MODULES_RUN_TASK_FP; "&TN_RUN_SMOKE;" "&JOBSdir;/JREGIONAL_PROCESS_SMOKE"</command>

    <nodes>{{ nnodes_process_smoke }}:ppn={{ ppn_process_smoke }}</nodes>
    <walltime>{{ wtime_process_smoke }}</walltime>
    <nodesize>&NCORES_PER_NODE;</nodesize>
    <native>&SCHED_NATIVE_CMD;</native>
  {%- if machine not in ["GAEA", "NOAACLOUD"]  %}
    <memory>{{ mem_process_smoke }}</memory>
  {%- endif %}

    <jobname>&TAG;&TN_PROCESS_SMOKE;_#type#</jobname>
    <join>&LOGDIR;/&TN_PROCESS_SMOKE;_#type#<cyclestr>_@Y@m@d@H</cyclestr>&LOGEXT;</join>

    <envar><name>GLOBAL_VAR_DEFNS_FP</name><value>&GLOBAL_VAR_DEFNS_FP;</value></envar>
    <envar><name>USHdir</name><value>&USHdir;</value></envar>
    <envar><name>PDY</name><value><cyclestr>@Y@m@d</cyclestr></value></envar>
    <envar><name>cyc</name><value><cyclestr>@H</cyclestr></value></envar>
    <envar><name>subcyc</name><value><cyclestr>@M</cyclestr></value></envar>
    <envar><name>LOGDIR</name><value>&LOGDIR;</value></envar>

    <envar><name>CYCLE_TYPE</name><value><cyclestr>#type#</cyclestr></value></envar>
    <envar><name>CYCLE_SUBTYPE</name><value><cyclestr></cyclestr></value></envar>
    <envar><name>NWGES_BASEDIR</name><value>&NWGES_BASEDIR;</value></envar>
    <envar><name>NWGES_DIR</name><value>&NWGES_BASEDIR;</value></envar>

    <dependency>
      <and>
        <timedep><cyclestr offset="&START_TIME_PROCSMOKE;">@Y@m@d@H@M00</cyclestr></timedep>
      </and>
    </dependency>

  </task>
{%- endif %}

{%- if do_nonvar_cldanal or do_refl2tten or do_enkf_radar_ref or do_envar_radar_ref %}
<!--
************************************************************************
************************************************************************
--> 
  <task name="&TN_PROCESS_RADAR_REF;_#type#" cycledefs="#cycletype#"  maxtries="{{ maxtries_process_radarref }}">
    
    &RSRV_DEFAULT;
    &WALL_LIMIT_ANAL;

    <command>&LOAD_MODULES_RUN_TASK_FP; "&TN_RUN_ANAL;" "&JOBSdir;/JREGIONAL_PROCESS_RADARREF"</command>
      
    <nodes>{{ nnodes_process_radarref }}:ppn={{ ppn_process_radarref }}</nodes>
    <walltime>{{ wtime_process_radarref }}</walltime>
    <nodesize>&NCORES_PER_NODE;</nodesize>
    <native>&SCHED_NATIVE_CMD;</native>

    <jobname>&TAG;&TN_PROCESS_RADAR_REF;_#type#</jobname>
    <join>&LOGDIR;/&TN_PROCESS_RADAR_REF;_#type#<cyclestr>_@Y@m@d@H</cyclestr>&LOGEXT;</join>
        
    <envar><name>GLOBAL_VAR_DEFNS_FP</name><value>&GLOBAL_VAR_DEFNS_FP;</value></envar>
    <envar><name>USHdir</name><value>&USHdir;</value></envar>
    <envar><name>PDY</name><value><cyclestr>@Y@m@d</cyclestr></value></envar>
    <envar><name>cyc</name><value><cyclestr>@H</cyclestr></value></envar>
    <envar><name>subcyc</name><value><cyclestr>@M</cyclestr></value></envar>
    <envar><name>LOGDIR</name><value>&LOGDIR;</value></envar>

    <envar><name>CYCLE_TYPE</name><value><cyclestr>#type#</cyclestr></value></envar>
    <envar><name>CYCLE_SUBTYPE</name><value><cyclestr></cyclestr></value></envar>
    <envar><name>RADAR_REF_THINNING</name><value>{{ radar_ref_thinning }}</value></envar>
    <envar><name>NWGES_BASEDIR</name><value>&NWGES_BASEDIR;</value></envar>
        
    <dependency>
      <and>
        <timedep><cyclestr offset="&START_TIME_NSSLMOSIAC;">@Y@m@d@H@M00</cyclestr></timedep>
      </and>
    </dependency>

  </task>
<!--
************************************************************************
************************************************************************
-->
{%- if do_nldn_lght %}
  <task name="&TN_PROCESS_LIGHTNING;_#type#" cycledefs="#cycletype#"  maxtries="{{ maxtries_process_lightning }}">

    &RSRV_DEFAULT;
    &WALL_LIMIT_ANAL;

    <command>&LOAD_MODULES_RUN_TASK_FP; "&TN_RUN_ANAL;" "&JOBSdir;/JREGIONAL_PROCESS_LIGHTNING"</command>

    <nodes>{{ nnodes_process_lightning }}:ppn={{ ppn_process_lightning }}</nodes>
    <walltime>{{ wtime_process_lightning }}</walltime>
    <nodesize>&NCORES_PER_NODE;</nodesize>
    <native>&SCHED_NATIVE_CMD;</native>

    <jobname>&TAG;&TN_PROCESS_LIGHTNING;_#type#</jobname>
    <join>&LOGDIR;/&TN_PROCESS_LIGHTNING;_#type#<cyclestr>_@Y@m@d@H</cyclestr>&LOGEXT;</join>

    <envar><name>GLOBAL_VAR_DEFNS_FP</name><value>&GLOBAL_VAR_DEFNS_FP;</value></envar>
    <envar><name>USHdir</name><value>&USHdir;</value></envar>
    <envar><name>PDY</name><value><cyclestr>@Y@m@d</cyclestr></value></envar>
    <envar><name>cyc</name><value><cyclestr>@H</cyclestr></value></envar>
    <envar><name>subcyc</name><value><cyclestr>@M</cyclestr></value></envar>
    <envar><name>LOGDIR</name><value>&LOGDIR;</value></envar>

    <envar><name>CYCLE_TYPE</name><value><cyclestr>#type#</cyclestr></value></envar>
    <envar><name>CYCLE_SUBTYPE</name><value><cyclestr></cyclestr></value></envar>

    <dependency>
      <and>
        <timedep><cyclestr offset="&START_TIME_LIGHTNINGNC;">@Y@m@d@H@M00</cyclestr></timedep>
      </and>
    </dependency>

  </task>
{%- endif %}
<!--
************************************************************************
************************************************************************
-->
  <task name="&TN_PROCESS_BUFR;_#type#" cycledefs="#cycletype#"  maxtries="{{ maxtries_process_bufr }}">

    &RSRV_DEFAULT;
    &WALL_LIMIT_ANAL;

    <command>&LOAD_MODULES_RUN_TASK_FP; "&TN_RUN_ANAL;" "&JOBSdir;/JREGIONAL_PROCESS_BUFR"</command>

    <nodes>{{ nnodes_process_bufr }}:ppn={{ ppn_process_bufr }}</nodes>
    <walltime>{{ wtime_process_bufr }}</walltime>
    <nodesize>&NCORES_PER_NODE;</nodesize>
    <native>&SCHED_NATIVE_CMD;</native>
  {%- if machine not in ["GAEA", "NOAACLOUD"]  %}
    <memory>{{ mem_process_bufr }}</memory>
  {%- endif %}
    <jobname>&TAG;&TN_PROCESS_BUFR;_#type#</jobname>
    <join>&LOGDIR;/&TN_PROCESS_BUFR;_#type#<cyclestr>_@Y@m@d@H</cyclestr>&LOGEXT;</join>

    <envar><name>GLOBAL_VAR_DEFNS_FP</name><value>&GLOBAL_VAR_DEFNS_FP;</value></envar>
    <envar><name>USHdir</name><value>&USHdir;</value></envar>
    <envar><name>PDY</name><value><cyclestr>@Y@m@d</cyclestr></value></envar>
    <envar><name>cyc</name><value><cyclestr>@H</cyclestr></value></envar>
    <envar><name>subcyc</name><value><cyclestr>@M</cyclestr></value></envar>
    <envar><name>LOGDIR</name><value>&LOGDIR;</value></envar>

    <envar><name>CYCLE_TYPE</name><value><cyclestr>#type#</cyclestr></value></envar>
    <envar><name>CYCLE_SUBTYPE</name><value><cyclestr></cyclestr></value></envar>

    <dependency>
      <and>
        <timedep><cyclestr offset="&START_TIME_CONVENTIONAL;">@Y@m@d@H@M00</cyclestr></timedep>
      </and>
    </dependency>

  </task>
<!--
************************************************************************
************************************************************************
-->
{%- endif %}
<!--
************************************************************************
************************************************************************
-->
</metatask>
{%- endif %}
<!-- end of meta block for prod spinup  -->

{%- endif %}
{%- endif %}
<!--
************************************************************************
************************************************************************
-->
{% if not is_rtma %}

{%- if do_ensemble %}
 <metatask name="run_ensemble_pre">

  <var name="{{ ensmem_indx_name }}">{% for m in range(1, num_ens_members+1) %}{{ "%03d " % m }}{% endfor %}</var>
  {%- if do_enscontrol %}
    <var name="subdirGE">/gec00{% for m in range(2, num_ens_members+1) %}{{ " /gep%02d"%m }}{% endfor %}</var>
    <var name="memNameWRF">_mem0000{% for m in range(2, num_ens_members+1) %}{{ " _mem%04d"%m }}{% endfor %} </var>
  {%- else %}
    <var name="subdirGE">{% for m in range(1, num_ens_members+1) %}{{ " /gep%02d"%m }}{% endfor %}</var>
    <var name="memNameWRF">{% for m in range(1, num_ens_members+1) %}{{ " _mem%04d"%m }}{% endfor %} </var>
    <var name="memNameGDAS">{% for m in range(1, num_ens_members+1) %}{{ " mem%03d"%m }}{% endfor %} </var>
  {%- endif %}
    <var name="subdirGDAS">{% for m in range(1, num_ens_members+1) %}{{ " /mem%03d"%m }}{% endfor %}</var>
{%- endif %}

<!--
************************************************************************
************************************************************************
-->
{%- if run_task_aqm_ics %}
<!--
************************************************************************
************************************************************************
-->
  {%- if not coldstart %}
  <task name="&TN_AQM_EXTRN_ICS;" cycledefs="at_start" maxtries="{{ maxtries_aqm_ics }}">

    &RSRV_DEFAULT;
    <command>&LOAD_MODULES_RUN_TASK_FP; "&TN_AQM_ICS;" "&JOBSdir;/JREGIONAL_AQM_ICS"</command>
    <nodes>{{ nnodes_aqm_ics }}:ppn={{ ppn_aqm_ics }}</nodes>
    <walltime>{{ wtime_aqm_ics }}</walltime>
    <nodesize>&NCORES_PER_NODE;</nodesize>
    <jobname>&TAG;&TN_AQM_EXTRN_ICS;</jobname>
    <join>&LOGDIR;/&TN_AQM_EXTRN_ICS;<cyclestr>_@Y@m@d@H&LOGEXT;</cyclestr></join>

    <envar><name>GLOBAL_VAR_DEFNS_FP</name><value>&GLOBAL_VAR_DEFNS_FP;</value></envar>
    <envar><name>USHdir</name><value>&USHdir;</value></envar>    
    <envar><name>PDY</name><value><cyclestr>@Y@m@d</cyclestr></value></envar>
    <envar><name>cyc</name><value><cyclestr>@H</cyclestr></value></envar>
    <envar><name>subcyc</name><value><cyclestr>@M</cyclestr></value></envar>
    <envar><name>LOGDIR</name><value>&LOGDIR;</value></envar>
    <envar><name>PREV_CYCLE_DIR</name><value>&WARMSTART_CYCLE_DIR;</value></envar>
    <envar><name>SLASH_ENSMEM_SUBDIR</name><value><cyclestr>{{ slash_ensmem_subdir }}</cyclestr></value></envar>

    <dependency>
      <and>
        <taskdep task="&TN_MAKE_ICS;"/>
        <or>
          <datadep age="00:00:00:05">&WARMSTART_CYCLE_DIR;/RESTART/<cyclestr>@Y@m@d.@H@M@S.fv_tracer.res.tile1.nc</cyclestr></datadep>
          <datadep age="00:00:00:05">&WARMSTART_CYCLE_DIR;/RESTART/fv_tracer.res.tile1.nc</datadep>
        </or>
      </and>
    </dependency>

  </task>
  {%- endif %}
<!--
************************************************************************
************************************************************************
-->
  <task name="&TN_AQM_ICS;" cycledefs="cycled" maxtries="{{ maxtries_aqm_ics }}">

    &RSRV_DEFAULT;
    <command>&LOAD_MODULES_RUN_TASK_FP; "&TN_AQM_ICS;" "&JOBSdir;/JREGIONAL_AQM_ICS"</command>
    <nodes>{{ nnodes_aqm_ics }}:ppn={{ ppn_aqm_ics }}</nodes>
    <walltime>{{ wtime_aqm_ics }}</walltime>
    <nodesize>&NCORES_PER_NODE;</nodesize>
    <jobname>&TAG;&TN_AQM_ICS;</jobname>
    <join>&LOGDIR;/&TN_AQM_ICS;<cyclestr>_@Y@m@d@H&LOGEXT;</cyclestr></join>

    <envar><name>GLOBAL_VAR_DEFNS_FP</name><value>&GLOBAL_VAR_DEFNS_FP;</value></envar>
    <envar><name>USHdir</name><value>&USHdir;</value></envar>
    <envar><name>PDY</name><value><cyclestr>@Y@m@d</cyclestr></value></envar>
    <envar><name>cyc</name><value><cyclestr>@H</cyclestr></value></envar>
    <envar><name>subcyc</name><value><cyclestr>@M</cyclestr></value></envar>
    <envar><name>LOGDIR</name><value>&LOGDIR;</value></envar>
    <envar><name>PREV_CYCLE_DIR</name><value><cyclestr offset="-{{- cycl_freq -}}">&COMIN_DIR;</cyclestr></value></envar>
    <envar><name>SLASH_ENSMEM_SUBDIR</name><value><cyclestr>{{ slash_ensmem_subdir }}</cyclestr></value></envar>

    <dependency>
      <and>
        <taskdep task="&TN_MAKE_ICS;"/>
        <or>
          <datadep age="00:00:00:05"><cyclestr offset="-{{- cycl_freq -}}">&COMIN_DIR;</cyclestr>/RESTART/<cyclestr>@Y@m@d.@H@M@S.fv_tracer.res.tile1.nc</cyclestr></datadep>
          <datadep age="00:00:00:05"><cyclestr offset="-{{- cycl_freq -}}">&COMIN_DIR;</cyclestr>/RESTART/fv_tracer.res.tile1.nc</datadep>
        </or>
      </and>
    </dependency>

  </task>
<!--
************************************************************************
************************************************************************
-->
{%- endif %}
<!--
************************************************************************
************************************************************************
-->
{%- if run_task_aqm_lbcs %}
  <task name="&TN_AQM_LBCS;" cycledefs="prodcyc" maxtries="{{ maxtries_aqm_lbcs }}">

    &RSRV_DEFAULT;
    <command>&LOAD_MODULES_RUN_TASK_FP; "&TN_AQM_LBCS;" "&JOBSdir;/JREGIONAL_AQM_LBCS"</command>
    <nodes>{{ nnodes_aqm_lbcs }}:ppn={{ ppn_aqm_lbcs }}</nodes>
    <walltime>{{ wtime_aqm_lbcs }}</walltime>
    <nodesize>&NCORES_PER_NODE;</nodesize>
    <jobname>&TAG;&TN_AQM_LBCS;</jobname>
    <join>&LOGDIR;/&TN_AQM_LBCS;<cyclestr>_@Y@m@d@H&LOGEXT;</cyclestr></join>

    <envar><name>GLOBAL_VAR_DEFNS_FP</name><value>&GLOBAL_VAR_DEFNS_FP;</value></envar>
    <envar><name>USHdir</name><value>&USHdir;</value></envar>    
    <envar><name>PDY</name><value><cyclestr>@Y@m@d</cyclestr></value></envar>
    <envar><name>cyc</name><value><cyclestr>@H</cyclestr></value></envar>
    <envar><name>subcyc</name><value><cyclestr>@M</cyclestr></value></envar>
    <envar><name>LOGDIR</name><value>&LOGDIR;</value></envar>
    <envar><name>SLASH_ENSMEM_SUBDIR</name><value><cyclestr>{{ slash_ensmem_subdir }}</cyclestr></value></envar>

    <dependency>
        <taskdep task="&TN_MAKE_LBCS;"/>
    </dependency>

  </task>
{%- endif %}
<!--
************************************************************************
************************************************************************
-->
{%- if run_task_get_extrn_ics %}

  <task name="&TN_GET_EXTRN_ICS;{{ uscore_ensmem_name }}" cycledefs="initial" maxtries="{{ maxtries_get_extrn_ics }}">

    &RSRV_HPSS;
    &WALL_LIMIT_PRE;
    <command>&LOAD_MODULES_RUN_TASK_FP; "&TN_GET_EXTRN_ICS;" "&JOBSdir;/JREGIONAL_GET_EXTRN_MDL_FILES"</command>

    <nodes>{{ nnodes_get_extrn_ics }}:ppn={{ ppn_get_extrn_ics }}</nodes>
  {%- if machine not in ["GAEA", "NOAACLOUD"]  %}
    <memory>{{ mem_get_extrn_ics }}</memory>
  {%- endif %}
    <walltime>{{ wtime_get_extrn_ics }}</walltime>
    <nodesize>&NCORES_PER_NODE;</nodesize>
  {%- if machine not in ["WCOSS2"] %}
    <native>&SCHED_NATIVE_CMD;</native>
  {%- endif %}

    <jobname>&TAG;&TN_GET_EXTRN_ICS;{{ uscore_ensmem_name }}</jobname>
    <join>&LOGDIR;/&TN_GET_EXTRN_ICS;{{ uscore_ensmem_name }}<cyclestr>_@Y@m@d@H</cyclestr>&LOGEXT;</join>

    <envar><name>GLOBAL_VAR_DEFNS_FP</name><value>&GLOBAL_VAR_DEFNS_FP;</value></envar>
    <envar><name>USHdir</name><value>&USHdir;</value></envar>
    <envar><name>PDY</name><value><cyclestr>@Y@m@d</cyclestr></value></envar>
    <envar><name>cyc</name><value><cyclestr>@H</cyclestr></value></envar>
    <envar><name>subcyc</name><value><cyclestr>@M</cyclestr></value></envar>
    <envar><name>LOGDIR</name><value>&LOGDIR;</value></envar>
    <envar><name>SLASH_ENSMEM_SUBDIR</name><value><cyclestr>{{ slash_ensmem_subdir }}</cyclestr></value></envar>
    <envar><name>ENSMEM_INDX</name><value><cyclestr>#{{ ensmem_indx_name }}#</cyclestr></value></envar>

    <envar><name>ICS_OR_LBCS</name><value>ICS</value></envar>
    <envar><name>GEFS_INPUT_SUBDIR</name><value>#subdirGE#</value></envar>
    <envar><name>WRF_MEM_NAME</name><value>#memNameWRF#</value></envar>
    <envar><name>GDASENKF_INPUT_SUBDIR</name><value>#subdirGDAS#</value></envar>
    <envar><name>GDAS_MEM_NAME</name><value>#memNameGDAS#</value></envar>

   {%- if not do_retro %}
    <dependency>
      {%- if machine in ["WCOSS2"]  %}
      {%- if fv3gfs_file_fmt_ics in ["netcdf"] %}
      <datadep age="00:00:05:00"><cyclestr offset="-{{ extrn_mdl_ics_offset_hrs }}:00:00">{{ extrn_mdl_sysbasedir_ics }}/gfs.@Y@m@d/@H/atmos/gfs.t@Hz.atmf{{ "%03d" % extrn_mdl_ics_offset_hrs }}.nc</cyclestr></datadep>
      {% else %}
      {%- if extrn_mdl_name_ics in ["GEFS"] %}
      <datadep age="00:00:05:00"><cyclestr offset="-{{ extrn_mdl_ics_offset_hrs }}:00:00">{{ extrn_mdl_sysbasedir_ics }}/gefs.@Y@m@d/@H/atmos/pgrb2bp5/#subdirGE#.t@Hz.pgrb2b.0p50.f{{ "%03d" % extrn_mdl_ics_offset_hrs }}</cyclestr></datadep>
      {% else %}
      <datadep age="00:00:05:00"><cyclestr offset="-{{ extrn_mdl_ics_offset_hrs }}:00:00">{{ extrn_mdl_sysbasedir_ics }}/gfs.@Y@m@d/@H/atmos/gfs.t@Hz.pgrb2.0p25.f{{ "%03d" % extrn_mdl_ics_offset_hrs }}</cyclestr></datadep>
      {%- endif %}
      {%- endif %}
      {%- elif machine in ["ORION"]  %}
      <datadep age="00:00:05:00"><cyclestr offset="-{{ extrn_mdl_ics_offset_hrs }}:00:00">{{ extrn_mdl_sysbasedir_ics }}/@y@j@H000{{ "%03d" % extrn_mdl_ics_offset_hrs }}</cyclestr></datadep>
      {% else %}
      {%- if extrn_mdl_name_ics in ["GEFS"] %}
      <datadep age="00:00:05:00"><cyclestr offset="-{{ extrn_mdl_ics_offset_hrs }}:00:00">{{ extrn_mdl_sysbasedir_ics }}/#subdirGE#/@y@j@H000{{ "%03d" % extrn_mdl_ics_offset_hrs }}</cyclestr></datadep>
      {%- elif extrn_mdl_name_ics in ["GDASENKF"] %}
      <and>
      {%- if machine in ["HERA"] %}
        <datadep age="00:00:05:00"><cyclestr offset="-{{ extrn_mdl_ics_offset_hrs }}:00:00">{{ extrn_mdl_sysbasedir_ics }}/enkfgdas.@Y@m@d/@H/atmos/#subdirGDAS#/gdas.t@Hz.atmf00{{ extrn_mdl_ics_offset_hrs }}.nc</cyclestr></datadep>
        <datadep age="00:00:05:00"><cyclestr offset="-{{ extrn_mdl_ics_offset_hrs }}:00:00">{{ extrn_mdl_sysbasedir_ics }}/enkfgdas.@Y@m@d/@H/atmos/#subdirGDAS#/gdas.t@Hz.sfcf00{{ extrn_mdl_ics_offset_hrs }}.nc</cyclestr></datadep>
      {%- elif machine in ["JET"] %}
        <datadep age="00:00:05:00"><cyclestr offset="-{{ extrn_mdl_ics_offset_hrs }}:00:00">{{ extrn_mdl_sysbasedir_ics }}/@y@j@H00.gdas.t@Hz.atmf00{{ extrn_mdl_ics_offset_hrs }}.#memNameGDAS#.nc</cyclestr></datadep>
        <datadep age="00:00:05:00"><cyclestr offset="-{{ extrn_mdl_ics_offset_hrs }}:00:00">{{ extrn_mdl_sysbasedir_ics }}/@y@j@H00.gdas.t@Hz.sfcf00{{ extrn_mdl_ics_offset_hrs }}.#memNameGDAS#.nc</cyclestr></datadep>
      {%- endif %}
      </and>
      {%- elif extrn_mdl_name_ics in ["HRRRDAS"] %}
      <datadep age="00:00:05:00"><cyclestr offset="-{{ extrn_mdl_ics_offset_hrs }}:00:00">{{ extrn_mdl_sysbasedir_ics }}/@Y@m@d@H/postprd#memNameWRF#/wrfnat#memNameWRF#_00.grib2</cyclestr></datadep>
      {%- else %}
      {%- if machine in ["JET"] %}
      <datadep age="00:00:05:00"><cyclestr offset="-{{ extrn_mdl_ics_offset_hrs }}:00:00">{{ extrn_mdl_sysbasedir_ics }}/@y@j@H000{{ "%03d" % extrn_mdl_ics_offset_hrs }}</cyclestr></datadep>
      {%- elif machine in ["HERA"] %}
      <datadep age="00:00:05:00"><cyclestr offset="-{{ extrn_mdl_ics_offset_hrs }}:00:00">{{ extrn_mdl_sysbasedir_ics }}/@y@j@H000{{ "%03d" % extrn_mdl_ics_offset_hrs }}</cyclestr></datadep>
      {%- endif %}
      {%- endif %}
      {%- endif %}
    </dependency>
   {%- endif %}

{%- if do_real_time %}
    <dependency>
      <datadep age="00:00:00:05"><cyclestr offset="-{{- cycl_freq -}}">&COMINgfs;/gfs.@Y@m@d/@H/atmos</cyclestr></datadep>
    </dependency>
{%- endif %}

  </task>
{%- endif %}
<!--
************************************************************************
************************************************************************
-->
{%- if run_task_get_extrn_lbcs %}

  <task name="&TN_GET_EXTRN_LBCS;{{ uscore_ensmem_name }}" cycledefs="boundary" maxtries="{{ maxtries_get_extrn_lbcs }}">

    &WALL_LIMIT_PRE;
    &RSRV_HPSS;
    <command>&LOAD_MODULES_RUN_TASK_FP; "&TN_GET_EXTRN_LBCS;" "&JOBSdir;/JREGIONAL_GET_EXTRN_MDL_FILES"</command>

    <nodes>{{ nnodes_get_extrn_lbcs }}:ppn={{ ppn_get_extrn_lbcs }}</nodes>
  {%- if machine not in ["GAEA", "NOAACLOUD"]  %}
    <memory>{{ mem_get_extrn_lbcs }}</memory>
  {%- endif %}
    <walltime>{{ wtime_get_extrn_lbcs }}</walltime>
    <nodesize>&NCORES_PER_NODE;</nodesize> 
  {%- if machine not in ["WCOSS2"] %}
    <native>&SCHED_NATIVE_CMD;</native>
  {%- endif %}

    <jobname>&TAG;&TN_GET_EXTRN_LBCS;{{ uscore_ensmem_name }}</jobname>
    <join>&LOGDIR;/&TN_GET_EXTRN_LBCS;{{ uscore_ensmem_name }}<cyclestr>_@Y@m@d@H</cyclestr>&LOGEXT;</join>

    <envar><name>GLOBAL_VAR_DEFNS_FP</name><value>&GLOBAL_VAR_DEFNS_FP;</value></envar>
    <envar><name>USHdir</name><value>&USHdir;</value></envar>
    <envar><name>PDY</name><value><cyclestr>@Y@m@d</cyclestr></value></envar>
    <envar><name>cyc</name><value><cyclestr>@H</cyclestr></value></envar>
    <envar><name>subcyc</name><value><cyclestr>@M</cyclestr></value></envar>
    <envar><name>LOGDIR</name><value>&LOGDIR;</value></envar>
    <envar><name>SLASH_ENSMEM_SUBDIR</name><value><cyclestr>{{ slash_ensmem_subdir }}</cyclestr></value></envar>
    <envar><name>ENSMEM_INDX</name><value><cyclestr>#{{ ensmem_indx_name }}#</cyclestr></value></envar>

    <envar><name>EXTRN_MDL_NAME</name><value>{{ extrn_mdl_name_lbcs }}</value></envar>
    <envar><name>ICS_OR_LBCS</name><value>LBCS</value></envar>
    <envar><name>BOUNDARY_LEN</name><value>{{ boundary_len_hrs }}</value></envar>
    <envar><name>GEFS_INPUT_SUBDIR</name><value>#subdirGE#</value></envar>
    <envar><name>GDASENKF_INPUT_SUBDIR</name><value>#subdirGDAS#</value></envar>
    <envar><name>GDAS_MEM_NAME</name><value>#memNameGDAS#</value></envar>

   {%- if not do_retro %}
    <dependency>
       <and>
         {%- for h in range(extrn_mdl_lbcs_offset_hrs, boundary_len_hrs+extrn_mdl_lbcs_offset_hrs+1, lbc_spec_intvl_hrs) %}
         {%- if machine in ["WCOSS2"]  %}
         {%- if fv3gfs_file_fmt_lbcs in ["netcdf"]  %}
         <datadep age="00:00:05:00"><cyclestr offset="-{{ extrn_mdl_lbcs_offset_hrs }}:00:00">{{ extrn_mdl_sysbasedir_lbcs }}/gfs.@Y@m@d/@H/atmos/gfs.t@Hz.atmf{{ "%03d" % h }}.nc</cyclestr></datadep>
         {%- else %}
         <datadep age="00:00:05:00"><cyclestr offset="-{{ extrn_mdl_lbcs_offset_hrs }}:00:00">{{ extrn_mdl_sysbasedir_lbcs }}/gfs.@Y@m@d/@H/atmos/gfs.t@Hz.pgrb2.0p25.f{{ "%03d" % h }}</cyclestr></datadep>
         {%- endif %}
         {%- elif machine in ["ORION"]  %}
         {%- if fv3gfs_file_fmt_lbcs in ["netcdf"]  %}
         <datadep age="00:00:05:00"><cyclestr offset="-{{ extrn_mdl_lbcs_offset_hrs }}:00:00">{{ extrn_mdl_sysbasedir_lbcs }}/gfs.@Y@m@d/@H/atmos/gfs.t@Hz.atmf{{ "%03d" % h }}.nc</cyclestr></datadep>
         {%- else %}
         <datadep age="00:00:05:00"><cyclestr offset="-{{ extrn_mdl_lbcs_offset_hrs }}:00:00">{{ extrn_mdl_sysbasedir_lbcs }}/gfs.@Y@m@d/@H/atmos/gfs.t@Hz.pgrb2.0p25.f{{ "%03d" % h }}</cyclestr></datadep>
         {%- endif %}
         {%- elif machine in ["ORION"]  %}
         <datadep age="00:00:05:00"><cyclestr offset="-{{ extrn_mdl_lbcs_offset_hrs }}:00:00">{{ extrn_mdl_sysbasedir_lbcs }}/@y@j@H000{{ "%03d" % h }}</cyclestr></datadep>
         {%- else %}
         {%- if extrn_mdl_name_lbcs in ["GEFS"] %}
         <datadep age="00:00:05:00"> <cyclestr offset="-{{ extrn_mdl_lbcs_offset_hrs }}:00:00">{{ extrn_mdl_sysbasedir_lbcs }}/#subdirGE#/@y@j@H000{{ "%03d" % h }}</cyclestr></datadep>
         {%- elif extrn_mdl_name_lbcs in ["GDASENKF"] %}
         {%- if machine in ["HERA"] %}
          <datadep age="00:00:05:00"><cyclestr offset="-{{ extrn_mdl_lbcs_offset_hrs }}:00:00">{{ extrn_mdl_sysbasedir_lbcs }}/enkfgdas.@Y@m@d/@H/atmos/#subdirGDAS#/gdas.t@Hz.atmf{{ "%03d" % h }}.nc</cyclestr></datadep>
          <datadep age="00:00:05:00"><cyclestr offset="-{{ extrn_mdl_lbcs_offset_hrs }}:00:00">{{ extrn_mdl_sysbasedir_lbcs }}/enkfgdas.@Y@m@d/@H/atmos/#subdirGDAS#/gdas.t@Hz.sfcf{{ "%03d" % h }}.nc</cyclestr></datadep>
         {%- elif machine in ["JET"] %}
          <datadep age="00:00:05:00"><cyclestr offset="-{{ extrn_mdl_lbcs_offset_hrs }}:00:00">{{ extrn_mdl_sysbasedir_lbcs }}/@y@j@H00.gdas.t@Hz.atmf{{ "%03d" % h }}.#memNameGDAS#.nc</cyclestr></datadep>
          <datadep age="00:00:05:00"><cyclestr offset="-{{ extrn_mdl_lbcs_offset_hrs }}:00:00">{{ extrn_mdl_sysbasedir_lbcs }}/@y@j@H00.gdas.t@Hz.sfcf{{ "%03d" % h }}.#memNameGDAS#.nc</cyclestr></datadep>
         {%- endif %}
         {%- else %}
         {%- if machine in ["JET"] %}
         <datadep age="00:00:05:00"><cyclestr offset="-{{ extrn_mdl_lbcs_offset_hrs }}:00:00">{{ extrn_mdl_sysbasedir_lbcs }}/@y@j@H000{{ "%03d" % h }}</cyclestr></datadep>
         {%- elif machine in ["HERA"] %}
         <datadep age="00:00:05:00"><cyclestr offset="-{{ extrn_mdl_lbcs_offset_hrs }}:00:00">{{ extrn_mdl_sysbasedir_lbcs }}/@y@j@H000{{ "%03d" % h }}</cyclestr></datadep>
         {%- endif %}
         {%- endif %}
         {%- endif %}
         {%- endfor %}
       </and>
    </dependency>
   {%- endif %}

{%- if do_real_time %}
    <dependency>
      <datadep age="00:00:00:05"><cyclestr offset="-{{- cycl_freq -}}">&COMINgfs;/gfs.@Y@m@d/@H/atmos</cyclestr></datadep>
    </dependency>
{%- endif %}

  </task>

{%- endif %}
<!--
************************************************************************
************************************************************************
-->
{%- if do_rrfs_dev %}
{%- if run_task_get_extrn_lbcs %}

  <task name="&TN_GET_EXTRN_LBCS_LONG;{{ uscore_ensmem_name }}" cycledefs="boundary_long" maxtries="{{ maxtries_get_extrn_lbcs }}">

    &WALL_LIMIT_PRE;
    &RSRV_DEFAULT;
    <command>&LOAD_MODULES_RUN_TASK_FP; "&TN_GET_EXTRN_LBCS;" "&JOBSdir;/JREGIONAL_GET_EXTRN_MDL_FILES"</command>

    <nodes>{{ nnodes_get_extrn_lbcs }}:ppn={{ ppn_get_extrn_lbcs }}</nodes>
  {%- if machine not in ["GAEA", "NOAACLOUD"]  %}
    <memory>{{ mem_get_extrn_lbcs }}</memory>
  {%- endif %}
    <walltime>{{ wtime_get_extrn_lbcs }}</walltime>
    <nodesize>&NCORES_PER_NODE;</nodesize>
  {%- if machine not in ["WCOSS2"] %}
    <native>&SCHED_NATIVE_CMD;</native>
  {%- endif %}

    <jobname>&TAG;&TN_GET_EXTRN_LBCS_LONG;{{ uscore_ensmem_name }}</jobname>
    <join>&LOGDIR;/&TN_GET_EXTRN_LBCS_LONG;{{ uscore_ensmem_name }}<cyclestr>_@Y@m@d@H</cyclestr>&LOGEXT;</join>

    <envar><name>GLOBAL_VAR_DEFNS_FP</name><value>&GLOBAL_VAR_DEFNS_FP;</value></envar>
    <envar><name>USHdir</name><value>&USHdir;</value></envar>
    <envar><name>PDY</name><value><cyclestr>@Y@m@d</cyclestr></value></envar>
    <envar><name>cyc</name><value><cyclestr>@H</cyclestr></value></envar>
    <envar><name>subcyc</name><value><cyclestr>@M</cyclestr></value></envar>
    <envar><name>LOGDIR</name><value>&LOGDIR;</value></envar>
    <envar><name>SLASH_ENSMEM_SUBDIR</name><value><cyclestr>{{ slash_ensmem_subdir }}</cyclestr></value></envar>
    <envar><name>ENSMEM_INDX</name><value><cyclestr>#{{ ensmem_indx_name }}#</cyclestr></value></envar>

    <envar><name>EXTRN_MDL_NAME</name><value>{{ extrn_mdl_name_lbcs }}</value></envar>
    <envar><name>ICS_OR_LBCS</name><value>LBCS</value></envar>
    <envar><name>BOUNDARY_LEN</name><value>{{ boundary_len_hrs }}</value></envar>
    <envar><name>GEFS_INPUT_SUBDIR</name><value>#subdirGE#</value></envar>
    <envar><name>GDASENKF_INPUT_SUBDIR</name><value>#subdirGDAS#</value></envar>
    <envar><name>GDAS_MEM_NAME</name><value>#memNameGDAS#</value></envar>

   {%- if not do_retro %}
    <dependency>
       <and>
         {%- for h in range(extrn_mdl_lbcs_offset_hrs, boundary_long_len_hrs+extrn_mdl_lbcs_offset_hrs+1, lbc_spec_intvl_hrs) %}
         {%- if machine in ["WCOSS2"] %}
         <datadep age="00:00:05:00"><cyclestr>{{ extrn_mdl_sysbasedir_lbcs }}/gfs.@Y@m@d/@H/atmos/gfs.t@Hz.pgrb2.0p25.f{{ "%03d" % h }}</cyclestr></datadep>
         {%- elif machine in ["ORION"]  %}
         <datadep age="00:00:05:00"><cyclestr>{{ extrn_mdl_sysbasedir_lbcs }}/gdas.@Y@m@d/@H/atmos/gdas.t@Hz.atmf{{ "%03d" % h }}.nc</cyclestr></datadep>
         {%- else %}
         {%- if extrn_mdl_name_lbcs in ["GEFS"] %}
         <datadep age="00:00:05:00"> <cyclestr offset="-{{ extrn_mdl_lbcs_offset_hrs }}:00:00">{{ extrn_mdl_sysbasedir_lbcs }}/#subdirGE#/@y@j@H000{{ "%03d" % h }}</cyclestr></datadep>
         {%- else %}
         <datadep age="00:00:05:00"> <cyclestr offset="-{{ extrn_mdl_lbcs_offset_hrs }}:00:00">{{ extrn_mdl_sysbasedir_lbcs }}/@y@j@H000{{ "%03d" % h }}</cyclestr></datadep>
         {%- endif %}
         {%- endif %}
         {%- endfor %}
       </and>
    </dependency>
   {%- endif %}

  </task>

{%- endif %}
{%- endif %}
<!--
************************************************************************
************************************************************************
-->
{%- if run_task_make_ics %}
  <task name="&TN_MAKE_ICS;{{ uscore_ensmem_name }}" cycledefs="initial" maxtries="{{ maxtries_make_ics }}">

    &RSRV_DEFAULT;
    &WALL_LIMIT_PRE;
    <command>&LOAD_MODULES_RUN_TASK_FP; "&TN_MAKE_ICS;" "&JOBSdir;/JREGIONAL_MAKE_ICS"</command>

    <nodes>{{ nnodes_make_ics }}:ppn={{ ppn_make_ics }}</nodes>
    <walltime>{{ wtime_make_ics }}</walltime>
    <nodesize>&NCORES_PER_NODE;</nodesize>
    <native>&SCHED_NATIVE_CMD;</native>
    <jobname>&TAG;&TN_MAKE_ICS;{{ uscore_ensmem_name }}</jobname>
    <join>&LOGDIR;/&TN_MAKE_ICS;{{ uscore_ensmem_name }}<cyclestr>_@Y@m@d@H</cyclestr>&LOGEXT;</join>

    <envar><name>GLOBAL_VAR_DEFNS_FP</name><value>&GLOBAL_VAR_DEFNS_FP;</value></envar>
    <envar><name>USHdir</name><value>&USHdir;</value></envar>
    <envar><name>PDY</name><value><cyclestr>@Y@m@d</cyclestr></value></envar>
    <envar><name>cyc</name><value><cyclestr>@H</cyclestr></value></envar>
    <envar><name>subcyc</name><value><cyclestr>@M</cyclestr></value></envar>
    <envar><name>LOGDIR</name><value>&LOGDIR;</value></envar>
    <envar><name>SLASH_ENSMEM_SUBDIR</name><value><cyclestr>{{ slash_ensmem_subdir }}</cyclestr></value></envar>
    <envar><name>ENSMEM_INDX</name><value><cyclestr>#{{ ensmem_indx_name }}#</cyclestr></value></envar>

    <envar><name>NWGES_DIR</name><value><cyclestr>&NWGES_BASEDIR;/@Y@m@d@H</cyclestr></value></envar>

    <dependency>
      <and>
        <taskdep task="&TN_GET_EXTRN_ICS;{{ uscore_ensmem_name }}"/>
        <or>
<!--          <taskdep task="&TN_MAKE_GRID;"/> -->
          <datadep age="00:00:00:05">&EXPTDIR;/grid/&TN_MAKE_GRID;&CMPEXT;</datadep>
          <streq><left>&RUN_TASK_MAKE_GRID;</left><right>FALSE</right></streq>
        </or>
        <or>
<!--          <taskdep task="&TN_MAKE_OROG;"/> -->
          <datadep age="00:00:00:05">&EXPTDIR;/orog/&TN_MAKE_OROG;&CMPEXT;</datadep>
          <streq><left>&RUN_TASK_MAKE_OROG;</left><right>FALSE</right></streq>
        </or>
        <or>
<!--          <taskdep task="&TN_MAKE_SFC_CLIMO;"/> -->
          <datadep age="00:00:00:05">&EXPTDIR;/sfc_climo/&TN_MAKE_SFC_CLIMO;&CMPEXT;</datadep>
          <streq><left>&RUN_TASK_MAKE_SFC_CLIMO;</left><right>FALSE</right></streq>
        </or>
      </and>
    </dependency>

  </task>
{%- endif %}
<!--
************************************************************************
************************************************************************
-->
{%- if run_task_make_lbcs %}
<metatask name="&TN_MAKE_LBCS;{{ uscore_ensmem_name }}">
  <var name="bcgrp">{% for h in range(0, boundary_proc_group_num) %}{{ " %02d" % h  }}{% endfor %}</var>

  <task name="&TN_MAKE_LBCS;_#bcgrp#{{ uscore_ensmem_name }}" cycledefs="boundary,boundary_long" maxtries="{{ maxtries_make_lbcs }}">

    &RSRV_DEFAULT;
    &WALL_LIMIT_PRE;
    <command>&LOAD_MODULES_RUN_TASK_FP; "&TN_MAKE_LBCS;" "&JOBSdir;/JREGIONAL_MAKE_LBCS"</command>

    <nodes>{{ nnodes_make_lbcs }}:ppn={{ ppn_make_lbcs }}</nodes>
    <walltime>{{ wtime_make_lbcs }}</walltime>
    <nodesize>&NCORES_PER_NODE;</nodesize>
    <native>&SCHED_NATIVE_CMD;</native>

    <jobname>&TAG;&TN_MAKE_LBCS;{{ uscore_ensmem_name }}</jobname>
    <join>&LOGDIR;/&TN_MAKE_LBCS;{{ uscore_ensmem_name }}<cyclestr>_@Y@m@d@H_#bcgrp#</cyclestr>&LOGEXT;</join>

    <envar><name>GLOBAL_VAR_DEFNS_FP</name><value>&GLOBAL_VAR_DEFNS_FP;</value></envar>
    <envar><name>USHdir</name><value>&USHdir;</value></envar>
    <envar><name>PDY</name><value><cyclestr>@Y@m@d</cyclestr></value></envar>
    <envar><name>cyc</name><value><cyclestr>@H</cyclestr></value></envar>
    <envar><name>subcyc</name><value><cyclestr>@M</cyclestr></value></envar>
    <envar><name>LOGDIR</name><value>&LOGDIR;</value></envar>
    <envar><name>SLASH_ENSMEM_SUBDIR</name><value><cyclestr>{{ slash_ensmem_subdir }}</cyclestr></value></envar>
    <envar><name>ENSMEM_INDX</name><value><cyclestr>#{{ ensmem_indx_name }}#</cyclestr></value></envar>

    <envar><name>NWGES_DIR</name><value><cyclestr>&NWGES_BASEDIR;/@Y@m@d@H</cyclestr></value></envar>
    <envar><name>bcgrp</name><value>#bcgrp#</value></envar>
    <envar><name>bcgrpnum</name><value>{{ boundary_proc_group_num }}</value></envar>

    <dependency>
      <and>
        <or>
          <taskdep task="&TN_GET_EXTRN_LBCS;{{ uscore_ensmem_name }}"/>
          <taskdep task="&TN_GET_EXTRN_LBCS_LONG;{{ uscore_ensmem_name }}"/>
        </or>
        <or>
<!--          <taskdep task="&TN_MAKE_GRID;"/> -->
          <datadep age="00:00:00:05">&EXPTDIR;/grid/&TN_MAKE_GRID;&CMPEXT;</datadep>
          <streq><left>&RUN_TASK_MAKE_GRID;</left><right>FALSE</right></streq>
        </or>
        <or>
<!--          <taskdep task="&TN_MAKE_OROG;"/> -->
          <datadep age="00:00:00:05">&EXPTDIR;/orog/&TN_MAKE_OROG;&CMPEXT;</datadep>
          <streq><left>&RUN_TASK_MAKE_OROG;</left><right>FALSE</right></streq>
        </or>
        <or>
<!--          <taskdep task="&TN_MAKE_SFC_CLIMO;"/> -->
          <datadep age="00:00:00:05">&EXPTDIR;/sfc_climo/&TN_MAKE_SFC_CLIMO;&CMPEXT;</datadep>
          <streq><left>&RUN_TASK_MAKE_SFC_CLIMO;</left><right>FALSE</right></streq>
        </or>
      </and>
    </dependency>

  </task>
</metatask>
{%- endif %}
<!--
************************************************************************
************************************************************************
-->

<!--
************************************************************************
************************************************************************
-->
{% if do_ensemble %}
</metatask>
{% endif %}

{%- endif %}
<!--
************************************************************************
************************************************************************
-->
{%- if not do_ensfcst %}

<!-- beginning of spinup block  -->
{%- if do_spinup %}

{%- if do_ensemble %}
 <metatask name="run_ensemble">
  <var name="{{ ensmem_indx_name }}">{% for m in range(1, num_ens_members+1) %}{{ "%03d " % m }}{% endfor %}</var>
{%- endif %}

<!--
************************************************************************
************************************************************************
-->
  <task name="&TN_PREP_CYC_SPINUP;{{ uscore_ensmem_name }}" cycledefs="spinupcyc" maxtries="{{ maxtries_run_prepstart }}">

    &RSRV_DEFAULT;
    &WALL_LIMIT_PRE;

    <command>&LOAD_MODULES_RUN_TASK_FP; "&TN_RUN_PREPSTART;" "&JOBSdir;/JREGIONAL_RUN_PREPSTART"</command>

    <nodes>{{ nnodes_run_prepstart }}:ppn={{ ppn_run_prepstart }}</nodes>
    <walltime>{{ wtime_run_prepstart }}</walltime>
    <nodesize>&NCORES_PER_NODE;</nodesize>
    <native>&SCHED_NATIVE_CMD;</native>

    <jobname>&TAG;&TN_PREP_CYC_SPINUP;{{ uscore_ensmem_name }}</jobname>
    <join>&LOGDIR;/&TN_PREP_CYC_SPINUP;{{ uscore_ensmem_name }}<cyclestr>_@Y@m@d@H</cyclestr>&LOGEXT;</join>

    <envar><name>GLOBAL_VAR_DEFNS_FP</name><value>&GLOBAL_VAR_DEFNS_FP;</value></envar>
    <envar><name>USHdir</name><value>&USHdir;</value></envar>
    <envar><name>PDY</name><value><cyclestr>@Y@m@d</cyclestr></value></envar>
    <envar><name>cyc</name><value><cyclestr>@H</cyclestr></value></envar>
    <envar><name>subcyc</name><value><cyclestr>@M</cyclestr></value></envar>
    <envar><name>LOGDIR</name><value>&LOGDIR;</value></envar>
    <envar><name>SLASH_ENSMEM_SUBDIR</name><value><cyclestr>{{ slash_ensmem_subdir }}</cyclestr></value></envar>
    <envar><name>ENSMEM_INDX</name><value><cyclestr>#{{ ensmem_indx_name }}#</cyclestr></value></envar>

    <envar><name>FG_ROOT</name><value><cyclestr>&FG_ROOT;</cyclestr></value></envar>
    <envar><name>LBCS_ROOT</name><value><cyclestr>&FG_ROOT;</cyclestr></value></envar>
    <envar><name>CYCLE_TYPE</name><value><cyclestr>spinup</cyclestr></value></envar>
 {%- if do_ensinit %}
    <envar><name>CYCLE_SUBTYPE</name><value><cyclestr>ensinit</cyclestr></value></envar>
 {%- else %}
    <envar><name>CYCLE_SUBTYPE</name><value><cyclestr></cyclestr></value></envar>
 {%- endif %}
    <envar><name>NWGES_BASEDIR</name><value>&NWGES_BASEDIR;</value></envar>

    <dependency>
       <or>
<!-- for start spin up cycle -->
         <and>
           <or>
             {%- for h in cycl_hrs_spinstart %}
             <streq><left>{{ h }}</left><right><cyclestr>@H</cyclestr></right></streq>
             {%- endfor %}
           </or>
           <taskdep task="&TN_MAKE_ICS;{{ uscore_ensmem_name }}"/>
           <or>
             {%- for h in range(0,lbcs_search_hrs) %} 
             <metataskdep metatask="&TN_MAKE_LBCS;{{ uscore_ensmem_name }}" cycle_offset="-{{ h }}:00:00"/>
             {%- endfor %}
           </or>
{%- if do_retro %}
  {%- if not do_ensemble %}
           <datadep age="00:00:10:00"><cyclestr offset="00:00:00">&FG_ROOT;/@Y@m@d@H/{{ slash_ensmem_subdir }}/fcst_fv3lam/INPUT/gfs_ctrl.nc</cyclestr></datadep>
  {%- endif %}
{%- else %}
           <timedep><cyclestr offset="&START_TIME_SPINUP;">@Y@m@d@H@M00</cyclestr></timedep>
{%- endif %}
         </and>
<!-- for continue spin up cycles  -->
         <and>
           {%- for h in cycl_hrs_spinstart %}
           <strneq><left>{{ h }}</left><right><cyclestr>@H</cyclestr></right></strneq>
           {%- endfor %}
{%- if do_retro %}
           <datadep age="00:00:01:00"><cyclestr offset="-{{ da_cycle_interv }}:00:00">&FG_ROOT;/@Y@m@d@H/{{ slash_ensmem_subdir }}/fcst_fv3lam_spinup/RESTART/</cyclestr><cyclestr>@Y@m@d.@H0000.coupler.res</cyclestr></datadep>
{%- else %}
           <timedep><cyclestr offset="&START_TIME_CONVENTIONAL_SPINUP;">@Y@m@d@H@M00</cyclestr></timedep>
           <datadep age="00:00:01:00"><cyclestr offset="-{{ da_cycle_interv }}:00:00">&FG_ROOT;/@Y@m@d@H/{{ slash_ensmem_subdir }}/fcst_fv3lam_spinup/RESTART/</cyclestr><cyclestr>@Y@m@d.@H0000.coupler.res</cyclestr></datadep>
{%- endif %}
         </and>
       </or>
    </dependency>

  </task>
<!--
************************************************************************
************************************************************************
-->
{% if do_ensinit -%}
<!--
************************************************************************
************************************************************************
-->
  <task name="&TN_RUN_FCST;_ensinit{{ uscore_ensmem_name }}" cycledefs="spinupcyc" maxtries="{{ maxtries_run_fcst }}">

    &RSRV_FCST;
    &WALL_LIMIT_FCST;

    <command>&LOAD_MODULES_RUN_TASK_FP; "&TN_RUN_FCST;" "&JOBSdir;/JREGIONAL_RUN_FCST"</command>

  {%- if machine in ["JET", "HERA", "LINUX"]  %}
    <cores>{{ ncores_run_fcst }}</cores>
    <native>{{ native_run_fcst }} &RRFS_RESERVE;</native>
  {%- elif machine in ["WCOSS2"]  %}
    <nodes>{{ nnodes_run_fcst }}:ppn={{ ppn_run_fcst }}:tpp={{ omp_num_threads_run_fcst }}</nodes>
    <native>&SCHED_NATIVE_CMD;</native>
    <nodesize>&NCORES_PER_NODE;</nodesize>
  {%- else %}
    <nodes>{{ nnodes_run_fcst }}:ppn={{ ppn_run_fcst }}</nodes>
    <nodesize>&NCORES_PER_NODE;</nodesize>
  {%- endif %}
    <native>&SCHED_NATIVE_CMD;</native>
    <walltime>{{ wtime_run_fcst }}</walltime>

    <jobname>&TAG;&TN_RUN_FCST;_ensinit{{ uscore_ensmem_name }}</jobname>
    <join>&LOGDIR;/&TN_RUN_FCST;_ensinit{{ uscore_ensmem_name }}<cyclestr>_@Y@m@d@H</cyclestr>&LOGEXT;</join>

    <envar><name>GLOBAL_VAR_DEFNS_FP</name><value>&GLOBAL_VAR_DEFNS_FP;</value></envar>
    <envar><name>USHdir</name><value>&USHdir;</value></envar>
    <envar><name>PDY</name><value><cyclestr>@Y@m@d</cyclestr></value></envar>
    <envar><name>cyc</name><value><cyclestr>@H</cyclestr></value></envar>
    <envar><name>subcyc</name><value><cyclestr>@M</cyclestr></value></envar>
    <envar><name>LOGDIR</name><value>&LOGDIR;</value></envar>
    <envar><name>SLASH_ENSMEM_SUBDIR</name><value><cyclestr>{{ slash_ensmem_subdir }}</cyclestr></value></envar>
    <envar><name>ENSMEM_INDX</name><value><cyclestr>#{{ ensmem_indx_name }}#</cyclestr></value></envar>

    <envar><name>CYCLE_TYPE</name><value><cyclestr>spinup</cyclestr></value></envar>
    <envar><name>CYCLE_SUBTYPE</name><value><cyclestr>ensinit</cyclestr></value></envar>
    <envar><name>NWGES_BASEDIR</name><value>&NWGES_BASEDIR;</value></envar>
    <envar><name>RESTART_HRS</name><value><cyclestr>0</cyclestr></value></envar>

    <dependency>
        <and>   
          <or>    
           {%- for h in cycl_hrs_spinstart %}
            <streq><left>{{ h }}</left><right><cyclestr>@H</cyclestr></right></streq>
           {%- endfor %}
          </or>   
          <taskdep task="&TN_PREP_CYC_SPINUP;{{ uscore_ensmem_name }}"/>
        </and>  
    </dependency>

  </task> 
<!--
************************************************************************
************************************************************************
-->
    <task name="&TN_SAVE_RESTART;_ensinit{{ uscore_ensmem_name }}" cycledefs="spinupcyc" maxtries="{{ maxtries_save_restart }}">

      &RSRV_DEFAULT;
      &WALL_LIMIT_SAVE_RESTART;
      <command>&LOAD_MODULES_RUN_TASK_FP; "&TN_SAVE_RESTART;" "&JOBSdir;/JREGIONAL_SAVE_RESTART"</command>

      <nodes>{{ nnodes_save_restart }}:ppn={{ ppn_save_restart }}</nodes>
      <walltime>{{ wtime_save_restart }}</walltime>
      <nodesize>&NCORES_PER_NODE;</nodesize>
      <native>&SCHED_NATIVE_CMD;</native>

      <jobname>&TAG;&TN_SAVE_RESTART;_ensinit{{ uscore_ensmem_name }}</jobname>
      <join>&LOGDIR;/&TN_SAVE_RESTART;_ensinit{{ uscore_ensmem_name }}<cyclestr>_@Y@m@d@H</cyclestr>&LOGEXT;</join>

      <envar><name>GLOBAL_VAR_DEFNS_FP</name><value>&GLOBAL_VAR_DEFNS_FP;</value></envar>
      <envar><name>USHdir</name><value>&USHdir;</value></envar>
      <envar><name>PDY</name><value><cyclestr>@Y@m@d</cyclestr></value></envar>
      <envar><name>cyc</name><value><cyclestr>@H</cyclestr></value></envar>
      <envar><name>subcyc</name><value><cyclestr>@M</cyclestr></value></envar>
      <envar><name>LOGDIR</name><value>&LOGDIR;</value></envar>
      <envar><name>SLASH_ENSMEM_SUBDIR</name><value><cyclestr>{{ slash_ensmem_subdir }}</cyclestr></value></envar>
      <envar><name>ENSMEM_INDX</name><value><cyclestr>#{{ ensmem_indx_name }}#</cyclestr></value></envar>

      <envar><name>NWGES_DIR</name><value><cyclestr>&NWGES_BASEDIR;/@Y@m@d@H</cyclestr></value></envar>
      <envar><name>fhr</name><value>0</value></envar>
      <envar><name>CYCLE_TYPE</name><value><cyclestr>spinup</cyclestr></value></envar>
      <envar><name>CYCLE_SUBTYPE</name><value><cyclestr>ensinit</cyclestr></value></envar>

      <dependency>
        <and>
          <timedep><cyclestr offset="&START_TIME_CONVENTIONAL;">@Y@m@d@H@M00</cyclestr></timedep>
          <datadep age="01:30"><cyclestr>&COMIN_BASEDIR;/@Y@m@d@H{{ slash_ensmem_subdir }}/fcst_fv3lam_ensinit/RESTART/coupler.res</cyclestr></datadep>
        </and>
      </dependency>

    </task>
<!--
************************************************************************
************************************************************************
-->
  <task name="&TN_PREP_CYC_SPINUP;_ensinit{{ uscore_ensmem_name }}" cycledefs="spinupcyc" maxtries="{{ maxtries_run_prepstart }}">

    &RSRV_DEFAULT;
    &WALL_LIMIT_PRE;

    <command>&LOAD_MODULES_RUN_TASK_FP; "&TN_RUN_PREPSTART;" "&JOBSdir;/JREGIONAL_RUN_PREPSTART"</command>

    <nodes>{{ nnodes_run_prepstart }}:ppn={{ ppn_run_prepstart }}</nodes>
    <walltime>{{ wtime_run_prepstart }}</walltime>
    <nodesize>&NCORES_PER_NODE;</nodesize>
    <native>&SCHED_NATIVE_CMD;</native>

    <jobname>&TAG;&TN_PREP_CYC_SPINUP;_ensinit{{ uscore_ensmem_name }}</jobname>
    <join>&LOGDIR;/&TN_PREP_CYC_SPINUP;_ensinit{{ uscore_ensmem_name }}<cyclestr>_@Y@m@d@H</cyclestr>&LOGEXT;</join>

    <envar><name>GLOBAL_VAR_DEFNS_FP</name><value>&GLOBAL_VAR_DEFNS_FP;</value></envar>
    <envar><name>USHdir</name><value>&USHdir;</value></envar>
    <envar><name>PDY</name><value><cyclestr>@Y@m@d</cyclestr></value></envar>
    <envar><name>cyc</name><value><cyclestr>@H</cyclestr></value></envar>
    <envar><name>subcyc</name><value><cyclestr>@M</cyclestr></value></envar>
    <envar><name>LOGDIR</name><value>&LOGDIR;</value></envar>
    <envar><name>SLASH_ENSMEM_SUBDIR</name><value><cyclestr>{{ slash_ensmem_subdir }}</cyclestr></value></envar>
    <envar><name>ENSMEM_INDX</name><value><cyclestr>#{{ ensmem_indx_name }}#</cyclestr></value></envar>

    <envar><name>FG_ROOT</name><value><cyclestr>&FG_ROOT;</cyclestr></value></envar>
    <envar><name>LBCS_ROOT</name><value><cyclestr>&FG_ROOT;</cyclestr></value></envar>
    <envar><name>CYCLE_TYPE</name><value><cyclestr>spinup</cyclestr></value></envar>
    <envar><name>CYCLE_SUBTYPE</name><value><cyclestr>spinup</cyclestr></value></envar>
    <envar><name>NWGES_BASEDIR</name><value>&NWGES_BASEDIR;</value></envar>

    <dependency>
       <taskdep task="&TN_SAVE_RESTART;_ensinit{{ uscore_ensmem_name }}"/>
    </dependency>

  </task>
<!--
************************************************************************
************************************************************************
-->
  <task name="&TN_RUN_RECENTER;_spinup" cycledefs="spinupcyc" maxtries="{{ maxtries_run_recenter }}">
    &RSRV_ENKF;
    &WALL_LIMIT_RECENTER;

    <command>&LOAD_MODULES_RUN_TASK_FP; "&TN_RUN_RECENTER;" &JOBSdir;/JREGIONAL_RUN_RECENTER</command>

    <nodes>{{ nnodes_run_recenter }}:ppn={{ ppn_run_recenter }}</nodes>
    <walltime>{{ wtime_run_recenter }}</walltime>
    <nodesize>&NCORES_PER_NODE;</nodesize>
    <native>&SCHED_NATIVE_CMD;</native>

    <jobname>&TAG;&TN_RUN_RECENTER;_spinup</jobname>
    <join>&LOGDIR;/&TN_RUN_RECENTER;_spinup<cyclestr>_@Y@m@d@H</cyclestr>&LOGEXT;</join>

    <envar><name>GLOBAL_VAR_DEFNS_FP</name><value>&GLOBAL_VAR_DEFNS_FP;</value></envar>
    <envar><name>USHdir</name><value>&USHdir;</value></envar>
    <envar><name>PDY</name><value><cyclestr>@Y@m@d</cyclestr></value></envar>
    <envar><name>cyc</name><value><cyclestr>@H</cyclestr></value></envar>
    <envar><name>subcyc</name><value><cyclestr>@M</cyclestr></value></envar>
    <envar><name>LOGDIR</name><value>&LOGDIR;</value></envar>
    <envar><name>SLASH_ENSMEM_SUBDIR</name><value><cyclestr>{{ slash_ensmem_subdir }}</cyclestr></value></envar>
    <envar><name>ENSMEM_INDX</name><value><cyclestr>#{{ ensmem_indx_name }}#</cyclestr></value></envar>

    <envar><name>nens</name><value>{{ num_ens_members }}</value></envar>
    <envar><name>ENSCTRL_COMIN_DIR</name><value><cyclestr>&ENSCTRL_COMIN_BASEDIR;/@Y@m@d@H</cyclestr></value></envar>
    <envar><name>ENSCTRL_COMIN_ROOT</name><value><cyclestr>&ENSCTRL_COMIN_BASEDIR;</cyclestr></value></envar>
    <envar><name>NWGES_DIR</name><value><cyclestr>&NWGES_BASEDIR;/@Y@m@d@H</cyclestr></value></envar>
    <envar><name>CYCLE_TYPE</name><value><cyclestr>spinup</cyclestr></value></envar>
    <envar><name>CYCLE_SUBTYPE</name><value><cyclestr></cyclestr></value></envar>

    <dependency>
      <and>
        {%- for m in range(1, num_ens_members+1) %}
          <taskdep task="&TN_PREP_CYC_SPINUP;_ensinit_mem{{ "%04d" % m }}"/>
        {%- endfor %}
        <datadep age="00:00:00:05"><cyclestr>&ENSCTRL_COMIN_BASEDIR;/@Y@m@d@H/nonvar_cldanl_spinup/nonvarcldanl_complete.txt</cyclestr></datadep>
      </and>
    </dependency>
  </task>
<!--
************************************************************************
************************************************************************
-->
{%- endif %}

{%- if not do_ensemble %}
{%- if do_dacycle %}
<!--
************************************************************************
************************************************************************
-->
  <task name="&TN_ANAL_GSI;_spinup{{ uscore_ensmem_name }}" cycledefs="spinupcyc" maxtries="{{ maxtries_run_anal }}">

    &RSRV_ANALYSIS;
    &WALL_LIMIT_ANAL;

    <command>&LOAD_MODULES_RUN_TASK_FP; "&TN_RUN_ANAL;" "&JOBSdir;/JREGIONAL_RUN_ANAL"</command>

  {%- if machine in ["JET", "HERA", "LINUX"]  %}
    <cores>{{ ncores_run_anal }}</cores>
    <native>&SCHED_NATIVE_CMD; &RRFS_RESERVE;</native>
  {%- elif machine in ["WCOSS2"]  %}
    <nodes>{{ nnodes_run_anal }}:ppn={{ ppn_run_anal }}:tpp={{ omp_num_threads_run_anal }}</nodes>
    <native>&SCHED_NATIVE_CMD;</native>
    <nodesize>&NCORES_PER_NODE;</nodesize>
  {%- else %}
    <nodes>{{ nnodes_run_anal }}:ppn={{ ppn_run_anal }}</nodes>
    <nodesize>&NCORES_PER_NODE;</nodesize>
  {%- endif %}
    <native>&SCHED_NATIVE_CMD;</native>
    <walltime>{{ wtime_run_anal }}</walltime>

    <jobname>&TAG;&TN_ANAL_GSI;_spinup{{ uscore_ensmem_name }}</jobname>
    <join>&LOGDIR;/&TN_ANAL_GSI;{{ uscore_ensmem_name }}_spinup<cyclestr>_@Y@m@d@H</cyclestr>&LOGEXT;</join>

    <envar><name>GLOBAL_VAR_DEFNS_FP</name><value>&GLOBAL_VAR_DEFNS_FP;</value></envar>
    <envar><name>USHdir</name><value>&USHdir;</value></envar>
    <envar><name>PDY</name><value><cyclestr>@Y@m@d</cyclestr></value></envar>
    <envar><name>cyc</name><value><cyclestr>@H</cyclestr></value></envar>
    <envar><name>subcyc</name><value><cyclestr>@M</cyclestr></value></envar>
    <envar><name>LOGDIR</name><value>&LOGDIR;</value></envar>
    <envar><name>SLASH_ENSMEM_SUBDIR</name><value><cyclestr>{{ slash_ensmem_subdir }}</cyclestr></value></envar>
    <envar><name>ENSMEM_INDX</name><value><cyclestr>#{{ ensmem_indx_name }}#</cyclestr></value></envar>

    <envar><name>CYCLE_ROOT</name><value><cyclestr>&COMIN_BASEDIR;</cyclestr></value></envar>
    <envar><name>RRFSE_FG_ROOT</name><value><cyclestr>&RRFSE_FG_ROOT;</cyclestr></value></envar>
    <envar><name>CYCLE_TYPE</name><value><cyclestr>spinup</cyclestr></value></envar>
    <envar><name>CYCLE_SUBTYPE</name><value><cyclestr></cyclestr></value></envar>
    <envar><name>GSI_TYPE</name><value><cyclestr>ANALYSIS</cyclestr></value></envar>
    <envar><name>MEM_TYPE</name><value><cyclestr>MEMBER</cyclestr></value></envar>
    <envar><name>SLASH_ENSMEM_SUBDIR</name><value><cyclestr>{{ slash_ensmem_subdir }}</cyclestr></value></envar>
    <envar><name>SATBIAS_DIR</name><value><cyclestr>&NWGES_BASEDIR;/satbias</cyclestr></value></envar>
    <envar><name>nens</name><value>{{ num_ens_members }}</value></envar>

    <dependency>
       <and>
         <timedep><cyclestr offset="&START_TIME_CONVENTIONAL;">@Y@m@d@H@M00</cyclestr></timedep>
         <taskdep task="&TN_PREP_CYC;_spinup{{ uscore_ensmem_name }}"/>
         {%- if use_rrfse_ens %}
         <or>
           <and>
             <or>
             {%- for h in cycl_hrs_hyb_fv3lam_ens %}
               <streq><left>{{ h }}</left><right><cyclestr>@H</cyclestr></right></streq>
             {%- endfor %}
             </or>
             <or>
               <and> 
                 <or>
             {%- for h in cycl_hrs_prodstart_ens %}
               <streq><left>{{ h }}</left><right><cyclestr>@H</cyclestr></right></streq>
             {%- endfor %}
                 </or>
             {% for h in range(1, num_ens_members+1) %}
             <datadep age="00:00:01:00"><cyclestr offset="-{{ da_cycle_interv }}:00:00">&RRFSE_FG_ROOT;/@Y@m@d@H/mem{{ "%04d" % h  }}/fcst_fv3lam_spinup/RESTART/</cyclestr><cyclestr>@Y@m@d.@H0000.coupler.res</cyclestr></datadep>
             {%- endfor %}
               </and>
               <and> 
                 <or>
             {%- for h in cycl_hrs_prodstart_ens %}
               <strneq><left>{{ h }}</left><right><cyclestr>@H</cyclestr></right></strneq>
             {%- endfor %}
                 </or>
             {% for h in range(1, num_ens_members+1) %}
             <datadep age="00:00:01:00"><cyclestr offset="-{{ da_cycle_interv }}:00:00">&RRFSE_FG_ROOT;/@Y@m@d@H/mem{{ "%04d" % h  }}/fcst_fv3lam/RESTART/</cyclestr><cyclestr>@Y@m@d.@H0000.coupler.res</cyclestr></datadep>
             {%- endfor %}
               </and>
             </or>
           </and>
           <and>
              {%- for h in cycl_hrs_hyb_fv3lam_ens %}
                <strneq><left>{{ h }}</left><right><cyclestr>@H</cyclestr></right></strneq>
              {%- endfor %}
           </and>
         </or>
         {%- endif %}
       </and>
    </dependency>

  </task>
<!--
************************************************************************
************************************************************************
-->
  <task name="&TN_POSTANAL;_spinup{{ uscore_ensmem_name }}" cycledefs="spinupcyc" maxtries="{{ maxtries_run_postanal }}">

    &RSRV_DEFAULT;
    &WALL_LIMIT_POST;

    <command>&LOAD_MODULES_RUN_TASK_FP; "&TN_RUN_POST;" "&JOBSdir;/JREGIONAL_RUN_POSTANAL"</command>

    <nodes>{{ nnodes_run_postanal }}:ppn={{ ppn_run_postanal }}</nodes>
    <walltime>{{ wtime_run_postanal }}</walltime>
    <nodesize>&NCORES_PER_NODE;</nodesize>
    <native>&SCHED_NATIVE_CMD;</native>

    <jobname>&TAG;&TN_POSTANAL;_spinup{{ uscore_ensmem_name }}</jobname>
    <join>&LOGDIR;/&TN_POSTANAL;{{ uscore_ensmem_name }}_spinup_<cyclestr>@Y@m@d@H</cyclestr>&LOGEXT;</join>

    <envar><name>GLOBAL_VAR_DEFNS_FP</name><value>&GLOBAL_VAR_DEFNS_FP;</value></envar>
    <envar><name>USHdir</name><value>&USHdir;</value></envar>
    <envar><name>PDY</name><value><cyclestr>@Y@m@d</cyclestr></value></envar>
    <envar><name>cyc</name><value><cyclestr>@H</cyclestr></value></envar>
    <envar><name>subcyc</name><value><cyclestr>@M</cyclestr></value></envar>
    <envar><name>LOGDIR</name><value>&LOGDIR;</value></envar>
    <envar><name>SLASH_ENSMEM_SUBDIR</name><value><cyclestr>{{ slash_ensmem_subdir }}</cyclestr></value></envar>
    <envar><name>ENSMEM_INDX</name><value><cyclestr>#{{ ensmem_indx_name }}#</cyclestr></value></envar>

    <envar><name>CYCLE_ROOT</name><value><cyclestr>&COMIN_BASEDIR;</cyclestr></value></envar>
    <envar><name>RRFSE_FG_ROOT</name><value><cyclestr>&RRFSE_FG_ROOT;</cyclestr></value></envar>
    <envar><name>CYCLE_TYPE</name><value><cyclestr>spinup</cyclestr></value></envar>
    <envar><name>CYCLE_SUBTYPE</name><value><cyclestr></cyclestr></value></envar>
    <envar><name>GSI_TYPE</name><value><cyclestr>ANALYSIS</cyclestr></value></envar>
    <envar><name>MEM_TYPE</name><value><cyclestr>MEMBER</cyclestr></value></envar>
    <envar><name>SATBIAS_DIR</name><value><cyclestr>&NWGES_BASEDIR;/satbias</cyclestr></value></envar>
    <envar><name>nens</name><value>{{ num_ens_members }}</value></envar>

    <dependency>
       <taskdep task="&TN_ANAL_GSI;_spinup{{ uscore_ensmem_name }}"/>
    </dependency>

  </task>

<!--
************************************************************************
************************************************************************
-->
{%- if do_envar_radar_ref %}
  <task name="&TN_HYBRID_RADAR_REF;_spinup" cycledefs="spinupcyc" maxtries="{{ maxtries_run_anal }}">

    &RSRV_ANALYSIS;
    &WALL_LIMIT_ANAL;

    <command>&LOAD_MODULES_RUN_TASK_FP; "&TN_HYBRID_RADAR_REF;" "&JOBSdir;/JREGIONAL_RUN_ANAL"</command>

  {%- if machine in ["JET", "HERA", "LINUX"]  %}
    <cores>{{ ncores_run_anal }}</cores>
    <native>&SCHED_NATIVE_CMD; &RRFS_RESERVE;</native>
  {%- elif machine in ["WCOSS2"]  %}
    <nodes>{{ nnodes_run_anal }}:ppn={{ ppn_run_anal }}:tpp={{ omp_num_threads_run_anal }}</nodes>
    <native>&SCHED_NATIVE_CMD;</native>
    <nodesize>&NCORES_PER_NODE;</nodesize>
  {%- else %}
    <nodes>{{ nnodes_run_anal }}:ppn={{ ppn_run_anal }}</nodes>
    <nodesize>&NCORES_PER_NODE;</nodesize>
  {%- endif %}
    <native>&SCHED_NATIVE_CMD;</native>
    <walltime>{{ wtime_run_anal }}</walltime>

    <jobname>&TAG;&TN_HYBRID_RADAR_REF;_spinup</jobname>
    <join>&LOGDIR;/&TN_HYBRID_RADAR_REF;_spinup<cyclestr>_@Y@m@d@H</cyclestr>&LOGEXT;</join>

    <envar><name>GLOBAL_VAR_DEFNS_FP</name><value>&GLOBAL_VAR_DEFNS_FP;</value></envar>
    <envar><name>USHdir</name><value>&USHdir;</value></envar>
    <envar><name>PDY</name><value><cyclestr>@Y@m@d</cyclestr></value></envar>
    <envar><name>cyc</name><value><cyclestr>@H</cyclestr></value></envar>
    <envar><name>subcyc</name><value><cyclestr>@M</cyclestr></value></envar>
    <envar><name>LOGDIR</name><value>&LOGDIR;</value></envar>
    <envar><name>SLASH_ENSMEM_SUBDIR</name><value><cyclestr>{{ slash_ensmem_subdir }}</cyclestr></value></envar>
    <envar><name>ENSMEM_INDX</name><value><cyclestr>#{{ ensmem_indx_name }}#</cyclestr></value></envar>

    <envar><name>CYCLE_ROOT</name><value><cyclestr>&COMIN_BASEDIR;</cyclestr></value></envar>
    <envar><name>RRFSE_FG_ROOT</name><value><cyclestr>&RRFSE_FG_ROOT;</cyclestr></value></envar>
    <envar><name>CYCLE_TYPE</name><value><cyclestr>spinup</cyclestr></value></envar>
    <envar><name>CYCLE_SUBTYPE</name><value><cyclestr></cyclestr></value></envar>
    <envar><name>GSI_TYPE</name><value><cyclestr>ANALYSIS</cyclestr></value></envar>
    <envar><name>MEM_TYPE</name><value><cyclestr>MEMBER</cyclestr></value></envar>
    <envar><name>SATBIAS_DIR</name><value><cyclestr>&NWGES_BASEDIR;/satbias</cyclestr></value></envar>
    <envar><name>nens</name><value>30</value></envar>
    <envar><name>OB_TYPE</name><value>radardbz</value></envar>

    <dependency>
       <and>
         <taskdep task="&TN_ANAL_GSI;_spinup"/>
         <or>    
            {%- for h in cycl_hrs_hyb_fv3lam_ens %}
               <streq><left>{{ h }}</left><right><cyclestr>@H</cyclestr></right></streq>
            {%- endfor %}
         </or>   
       </and>
    </dependency>

  </task>
{% endif -%}
<!--
************************************************************************
************************************************************************
-->

{% endif -%}

<!--
************************************************************************
************************************************************************
-->
{%- if do_refl2tten %}
  <task name="&TN_RADAR_REFL2TTEN;_spinup" cycledefs="spinupcyc"  maxtries="{{ maxtries_run_ref2tten }}">

    &RSRV_DEFAULT;
    &WALL_LIMIT_ANAL;

    <command>&LOAD_MODULES_RUN_TASK_FP; "&TN_RUN_ANAL;" "&JOBSdir;/JREGIONAL_RUN_REF2TTEN"</command>

    <nodes>{{ nnodes_run_ref2tten }}:ppn={{ ppn_run_ref2tten }}</nodes>
    <walltime>{{ wtime_run_ref2tten }}</walltime>
    <memory>{{ mem_run_ref2tten }}</memory>
    <nodesize>&NCORES_PER_NODE;</nodesize>
    <native>&SCHED_NATIVE_CMD;</native>

    <jobname>&TAG;&TN_RADAR_REFL2TTEN;_spinup</jobname>
    <join>&LOGDIR;/&TN_RADAR_REFL2TTEN;_spinup<cyclestr>_@Y@m@d@H</cyclestr>&LOGEXT;</join>

    <envar><name>GLOBAL_VAR_DEFNS_FP</name><value>&GLOBAL_VAR_DEFNS_FP;</value></envar>
    <envar><name>USHdir</name><value>&USHdir;</value></envar>
    <envar><name>PDY</name><value><cyclestr>@Y@m@d</cyclestr></value></envar>
    <envar><name>cyc</name><value><cyclestr>@H</cyclestr></value></envar>
    <envar><name>subcyc</name><value><cyclestr>@M</cyclestr></value></envar>
    <envar><name>LOGDIR</name><value>&LOGDIR;</value></envar>
    <envar><name>SLASH_ENSMEM_SUBDIR</name><value><cyclestr>{{ slash_ensmem_subdir }}</cyclestr></value></envar>
    <envar><name>ENSMEM_INDX</name><value><cyclestr>#{{ ensmem_indx_name }}#</cyclestr></value></envar>

    <envar><name>CYCLE_TYPE</name><value><cyclestr>spinup</cyclestr></value></envar>
    <envar><name>CYCLE_SUBTYPE</name><value><cyclestr></cyclestr></value></envar>
    <envar><name>MEM_TYPE</name><value><cyclestr>MEMBER</cyclestr></value></envar>

    <dependency>
      <and>
        <or>
          <taskdep task="&TN_PROCESS_RADAR_REF;_spinup"/>
          <taskdep task="&TN_PROCESS_BUFR;_spinup"/>
        </or>
        <taskdep task="&TN_ANAL_GSI;_spinup"/>
      </and>
    </dependency>

  </task>
{%- endif %}
<!--
************************************************************************
************************************************************************
-->
{%- if do_jedi_envar_ioda %}
  <task name="&TN_JEDI_ENVAR_IODA;_spinup{{ uscore_ensmem_name }}" cycledefs="spinupcyc"  maxtries="{{ maxtries_run_jedi_envar_ioda }}">

    &RSRV_DEFAULT;
    &WALL_LIMIT_ANAL;

    <command>&LOAD_MODULES_RUN_TASK_FP; "jedienvar_ioda" "&JOBSdir;/JREGIONAL_JEDIENVAR_IODA"</command>

    <nodes>{{ nnodes_run_jedi_envar_ioda }}:ppn={{ ppn_run_jedi_envar_ioda }}</nodes>
    <walltime>{{ wtime_run_jedi_envar_ioda }}</walltime>
    <memory>{{ mem_run_jedi_envar_ioda }}</memory>
    <nodesize>&NCORES_PER_NODE;</nodesize>
    <native>&SCHED_NATIVE_CMD;</native>

    <jobname>&TAG;&TN_JEDI_ENVAR_IODA;_spinup</jobname>
    <join>&LOGDIR;/&TN_JEDI_ENVAR_IODA;_spinup<cyclestr>_@Y@m@d@H</cyclestr>&LOGEXT;</join>

    <envar><name>GLOBAL_VAR_DEFNS_FP</name><value>&GLOBAL_VAR_DEFNS_FP;</value></envar>
    <envar><name>USHdir</name><value>&USHdir;</value></envar>
    <envar><name>PDY</name><value><cyclestr>@Y@m@d</cyclestr></value></envar>
    <envar><name>cyc</name><value><cyclestr>@H</cyclestr></value></envar>
    <envar><name>subcyc</name><value><cyclestr>@M</cyclestr></value></envar>
    <envar><name>LOGDIR</name><value>&LOGDIR;</value></envar>
    <envar><name>SLASH_ENSMEM_SUBDIR</name><value><cyclestr>{{ slash_ensmem_subdir }}</cyclestr></value></envar>
    <envar><name>ENSMEM_INDX</name><value><cyclestr>#{{ ensmem_indx_name }}#</cyclestr></value></envar>

    <envar><name>CYCLE_TYPE</name><value><cyclestr>spinup</cyclestr></value></envar>
    <envar><name>CYCLE_SUBTYPE</name><value><cyclestr></cyclestr></value></envar>
    <envar><name>MEM_TYPE</name><value><cyclestr>MEMBER</cyclestr></value></envar>

    <dependency>
      <and>
        <taskdep task="&TN_ANAL_GSI;_spinup"/>
      </and>
    </dependency>

  </task>
{%- endif %}

<!--
************************************************************************
************************************************************************
-->
{%- if do_nonvar_cldanal %}
  <task name="&TN_CLDANL_NONVAR;_spinup{{ uscore_ensmem_name }}" cycledefs="spinupcyc"  maxtries="{{ maxtries_run_nonvarcldanl }}">

    &RSRV_DEFAULT;
    &WALL_LIMIT_ANAL;

    <command>&LOAD_MODULES_RUN_TASK_FP; "&TN_RUN_ANAL;" "&JOBSdir;/JREGIONAL_RUN_NONVARCLDANL"</command>

    <nodes>{{ nnodes_run_nonvarcldanl }}:ppn={{ ppn_run_nonvarcldanl }}</nodes>
    <walltime>{{ wtime_run_nonvarcldanl }}</walltime>
    <memory>{{ mem_run_nonvarcldanl }}</memory>
    <nodesize>&NCORES_PER_NODE;</nodesize>
    <native>&SCHED_NATIVE_CMD;</native>

    <jobname>&TAG;&TN_CLDANL_NONVAR;_spinup{{ uscore_ensmem_name }}</jobname>
    <join>&LOGDIR;/&TN_CLDANL_NONVAR;_spinup{{ uscore_ensmem_name }}<cyclestr>_@Y@m@d@H</cyclestr>&LOGEXT;</join>

    <envar><name>GLOBAL_VAR_DEFNS_FP</name><value>&GLOBAL_VAR_DEFNS_FP;</value></envar>
    <envar><name>USHdir</name><value>&USHdir;</value></envar>
    <envar><name>PDY</name><value><cyclestr>@Y@m@d</cyclestr></value></envar>
    <envar><name>cyc</name><value><cyclestr>@H</cyclestr></value></envar>
    <envar><name>subcyc</name><value><cyclestr>@M</cyclestr></value></envar>
    <envar><name>LOGDIR</name><value>&LOGDIR;</value></envar>
    <envar><name>SLASH_ENSMEM_SUBDIR</name><value><cyclestr>{{ slash_ensmem_subdir }}</cyclestr></value></envar>
    <envar><name>ENSMEM_INDX</name><value><cyclestr>#{{ ensmem_indx_name }}#</cyclestr></value></envar>

    <envar><name>CYCLE_TYPE</name><value><cyclestr>spinup</cyclestr></value></envar>
    <envar><name>CYCLE_SUBTYPE</name><value><cyclestr></cyclestr></value></envar>
    <envar><name>MEM_TYPE</name><value><cyclestr>MEMBER</cyclestr></value></envar>

    <dependency>
      <and>
        <taskdep task="&TN_PROCESS_BUFR;_spinup"/>
        {%- if do_enkfupdate %}
        <and>
           {%- if do_enkf_radar_ref %}
             <taskdep task="&TN_ENKF_RADAR_REF;"/>
           {%- else %}
             <taskdep task="&TN_RUN_ENKFUPDT;"/>
           {%- endif %}
        </and>
        {%- elif do_envar_radar_ref %}
        <or>
          <and>
            <taskdep task="&TN_POSTANAL;_spinup{{ uscore_ensmem_name }}"/>
             {%- for h in cycl_hrs_hyb_fv3lam_ens %}
                <strneq><left>{{ h }}</left><right><cyclestr>@H</cyclestr></right></strneq>
             {%- endfor %}
          </and>
          <and>
        <taskdep task="&TN_HYBRID_RADAR_REF;_spinup"/>
            <or>    
             {%- for h in cycl_hrs_hyb_fv3lam_ens %}
                <streq><left>{{ h }}</left><right><cyclestr>@H</cyclestr></right></streq>
             {%- endfor %}
            </or>   
          </and>
        </or>
        {%- else %}
    <taskdep task="&TN_POSTANAL;_spinup{{ uscore_ensmem_name }}"/>
        {%- endif %}
      </and>
    </dependency>

  </task>
{%- endif %}
<!--
************************************************************************
************************************************************************
-->
{%- endif %}
<!--
************************************************************************
************************************************************************
-->
  <task name="&TN_RUN_FCST;_spinup{{ uscore_ensmem_name }}" cycledefs="spinupcyc" maxtries="{{ maxtries_run_fcst }}">

    &RSRV_FCST;
    &WALL_LIMIT_FCST;

    <command>&LOAD_MODULES_RUN_TASK_FP; "&TN_RUN_FCST;" "&JOBSdir;/JREGIONAL_RUN_FCST"</command>

  {%- if machine in ["JET", "HERA", "LINUX"]  %}
    <cores>{{ ncores_run_fcst }}</cores>
    <native>{{ native_run_fcst }} &RRFS_RESERVE;</native>
  {%- elif machine in ["WCOSS2"]  %}
    <nodes>{{ nnodes_run_fcst }}:ppn={{ ppn_run_fcst }}:tpp={{ omp_num_threads_run_fcst }}</nodes>
    <native>&SCHED_NATIVE_CMD;</native>
    <nodesize>&NCORES_PER_NODE;</nodesize>
  {%- else %}
    <nodes>{{ nnodes_run_fcst }}:ppn={{ ppn_run_fcst }}</nodes>
    <nodesize>&NCORES_PER_NODE;</nodesize>
  {%- endif %}
    <native>&SCHED_NATIVE_CMD;</native>
    <walltime>{{ wtime_run_fcst }}</walltime>

    <jobname>&TAG;&TN_RUN_FCST;_spinup{{ uscore_ensmem_name }}</jobname>
    <join>&LOGDIR;/&TN_RUN_FCST;_spinup{{ uscore_ensmem_name }}<cyclestr>_@Y@m@d@H</cyclestr>&LOGEXT;</join>

    <envar><name>GLOBAL_VAR_DEFNS_FP</name><value>&GLOBAL_VAR_DEFNS_FP;</value></envar>
    <envar><name>USHdir</name><value>&USHdir;</value></envar>
    <envar><name>PDY</name><value><cyclestr>@Y@m@d</cyclestr></value></envar>
    <envar><name>cyc</name><value><cyclestr>@H</cyclestr></value></envar>
    <envar><name>subcyc</name><value><cyclestr>@M</cyclestr></value></envar>
    <envar><name>LOGDIR</name><value>&LOGDIR;</value></envar>
    <envar><name>SLASH_ENSMEM_SUBDIR</name><value><cyclestr>{{ slash_ensmem_subdir }}</cyclestr></value></envar>
    <envar><name>ENSMEM_INDX</name><value><cyclestr>#{{ ensmem_indx_name }}#</cyclestr></value></envar>

    <envar><name>CYCLE_TYPE</name><value><cyclestr>spinup</cyclestr></value></envar>
    <envar><name>CYCLE_SUBTYPE</name><value><cyclestr></cyclestr></value></envar>
    <envar><name>NWGES_BASEDIR</name><value>&NWGES_BASEDIR;</value></envar>
    <envar><name>RESTART_HRS</name><value><cyclestr>1</cyclestr></value></envar>
  
    <dependency>
      {%- if do_dacycle and do_refl2tten and do_nonvar_cldanal%}
      <and>
        <taskdep task="&TN_RADAR_REFL2TTEN;_spinup"/>
        <taskdep task="&TN_CLDANL_NONVAR;_spinup"/>
      </and>
      {%- elif do_dacycle and do_nonvar_cldanal%}
      <taskdep task="&TN_CLDANL_NONVAR;_spinup"/>
      {%- elif do_dacycle and do_refl2tten%}
      <taskdep task="&TN_RADAR_REFL2TTEN;_spinup"/>
      {%- elif do_dacycle %}
        {%- if do_envar_radar_ref %}
        <taskdep task="&TN_HYBRID_RADAR_REF;_spinup"/>
        {%- else  %}
        <taskdep task="&TN_POSTANAL;_spinup{{ uscore_ensmem_name }}"/>
        {%- endif %}
      {%- elif do_enkfupdate or do_enkf_radar_ref %}
        <and>
          <or>
          {%- for h in cycl_hrs_spinstart %}
            <streq><left>{{ h }}</left><right><cyclestr>@H</cyclestr></right></streq>
          {%- endfor %}
          </or>
          <or>
          {%- if do_ensinit %}
          <taskdep task="&TN_RUN_RECENTER;_spinup"/>
          {%- else  %}
          <taskdep task="&TN_PREP_CYC;_spinup{{ uscore_ensmem_name }}"/>
          {%- endif %}
          </or>
        </and>
      {%- else %}
      <taskdep task="&TN_PREP_CYC;_spinup{{ uscore_ensmem_name }}"/>
      {%- endif %}
    </dependency>

  </task>
<!--
************************************************************************
************************************************************************
-->
  <metatask name="&TN_SAVE_RESTART;_spinup">

    <var name="fhr"> {% for h in range(da_cycle_interv, fcst_len_hrs_spinup+da_cycle_interv, da_cycle_interv) %}{{ " %03d" % h  }}{% endfor %} </var>

    <task name="&TN_SAVE_RESTART;_spinup{{ uscore_ensmem_name }}_f#fhr#" cycledefs="spinupcyc" maxtries="{{ maxtries_save_restart }}">

      &RSRV_DEFAULT;
      &WALL_LIMIT_SAVE_RESTART;

      <command>&LOAD_MODULES_RUN_TASK_FP; "&TN_SAVE_RESTART;" "&JOBSdir;/JREGIONAL_SAVE_RESTART"</command>

      <nodes>{{ nnodes_save_restart }}:ppn={{ ppn_save_restart }}</nodes>
      <walltime>{{ wtime_save_restart }}</walltime>
      <nodesize>&NCORES_PER_NODE;</nodesize>
      <native>&SCHED_NATIVE_CMD;</native>

      <jobname>&TAG;&TN_SAVE_RESTART;{{ uscore_ensmem_name }}_f#fhr#</jobname>
      <join>&LOGDIR;/&TN_SAVE_RESTART;_spinup{{ uscore_ensmem_name }}_f#fhr#<cyclestr>_@Y@m@d@H</cyclestr>&LOGEXT;</join>

      <envar><name>GLOBAL_VAR_DEFNS_FP</name><value>&GLOBAL_VAR_DEFNS_FP;</value></envar>
      <envar><name>USHdir</name><value>&USHdir;</value></envar>
      <envar><name>PDY</name><value><cyclestr>@Y@m@d</cyclestr></value></envar>
      <envar><name>cyc</name><value><cyclestr>@H</cyclestr></value></envar>
      <envar><name>subcyc</name><value><cyclestr>@M</cyclestr></value></envar>
      <envar><name>LOGDIR</name><value>&LOGDIR;</value></envar>
      <envar><name>SLASH_ENSMEM_SUBDIR</name><value><cyclestr>{{ slash_ensmem_subdir }}</cyclestr></value></envar>
      <envar><name>ENSMEM_INDX</name><value><cyclestr>#{{ ensmem_indx_name }}#</cyclestr></value></envar>

      <envar><name>NWGES_DIR</name><value><cyclestr>&NWGES_BASEDIR;/@Y@m@d@H</cyclestr></value></envar>
      <envar><name>fhr</name><value>#fhr#</value></envar>
      <envar><name>CYCLE_TYPE</name><value><cyclestr>spinup</cyclestr></value></envar>
      <envar><name>CYCLE_SUBTYPE</name><value><cyclestr></cyclestr></value></envar>

      <dependency>
        <and>
          <timedep><cyclestr offset="&START_TIME_CONVENTIONAL;">@Y@m@d@H@M00</cyclestr></timedep>
          <or>
            <datadep age="01:30"><cyclestr>&COMIN_BASEDIR;/@Y@m@d@H{{ slash_ensmem_subdir }}/fcst_fv3lam_spinup/RESTART/coupler.res</cyclestr></datadep>
            <datadep age="01:30"><cyclestr>&COMIN_BASEDIR;/@Y@m@d@H{{ slash_ensmem_subdir }}/fcst_fv3lam_spinup/RESTART/</cyclestr><cyclestr offset="#fhr#:00:00">@Y@m@d.@H0000.coupler.res</cyclestr></datadep>
          </or>
        </and>
      </dependency>

    </task>

  </metatask>

<!--
************************************************************************
************************************************************************
-->
{% if do_post_spinup %}
  <metatask name="&TN_RUN_POST;_spinup{{ uscore_ensmem_name }}">

    <var name="fhr"> {% for h in range(0, fcst_len_hrs_spinup+1) %}{{ " %03d" % h  }}{% endfor %} </var>
<!--
************************************************************************
************************************************************************
-->
    <task name="&TN_RUN_POST;_spinup{{ uscore_ensmem_name }}_f#fhr#" cycledefs="spinupcyc" maxtries="{{ maxtries_run_post }}">

      &RSRV_POST;
      &WALL_LIMIT_POST;

      <command>&LOAD_MODULES_RUN_TASK_FP; "&TN_RUN_POST;" "&JOBSdir;/JREGIONAL_RUN_POST"</command>

      <nodes>{{ nnodes_run_post }}:ppn={{ ppn_run_post }}</nodes>
      <walltime>{{ wtime_run_post }}</walltime>
      <nodesize>&NCORES_PER_NODE;</nodesize>
      <native>&SCHED_NATIVE_CMD;</native>

      <jobname>&TAG;&TN_RUN_POST;_spinup{{ uscore_ensmem_name }}_f#fhr#</jobname>
      <join>&LOGDIR;/&TN_RUN_POST;_spinup{{ uscore_ensmem_name }}_f#fhr#<cyclestr>_@Y@m@d@H</cyclestr>&LOGEXT;</join>

      <envar><name>GLOBAL_VAR_DEFNS_FP</name><value>&GLOBAL_VAR_DEFNS_FP;</value></envar>
      <envar><name>USHdir</name><value>&USHdir;</value></envar>
      <envar><name>PDY</name><value><cyclestr>@Y@m@d</cyclestr></value></envar>
      <envar><name>cyc</name><value><cyclestr>@H</cyclestr></value></envar>
      <envar><name>subcyc</name><value><cyclestr>@M</cyclestr></value></envar>
      <envar><name>LOGDIR</name><value>&LOGDIR;</value></envar>
      <envar><name>SLASH_ENSMEM_SUBDIR</name><value><cyclestr>{{ slash_ensmem_subdir }}</cyclestr></value></envar>
      <envar><name>ENSMEM_INDX</name><value><cyclestr>#{{ ensmem_indx_name }}#</cyclestr></value></envar>

      <envar><name>NWGES_DIR</name><value><cyclestr>&NWGES_BASEDIR;/@Y@m@d@H</cyclestr></value></envar>
      <envar><name>fhr</name><value>#fhr#</value></envar>
      <envar><name>CYCLE_TYPE</name><value><cyclestr>spinup</cyclestr></value></envar>
      <envar><name>CYCLE_SUBTYPE</name><value><cyclestr></cyclestr></value></envar>
      <envar><name>TMMARK</name><value>tm00</value></envar>

      <dependency>
        <datadep age="02:30"><cyclestr>&COMIN_BASEDIR;/@Y@m@d@H{{ slash_ensmem_subdir }}/fcst_fv3lam_spinup/logf#fhr#</cyclestr></datadep>
      </dependency>

    </task>
<!--
************************************************************************
************************************************************************
-->
    <task name="&TN_RUN_PRDGEN;_spinup{{ uscore_ensmem_name }}_f#fhr#" cycledefs="spinupcyc" maxtries="{{ maxtries_run_prdgen }}">

      &RSRV_PRDGEN;
      &WALL_LIMIT_POST;

      <command>&LOAD_MODULES_RUN_TASK_FP; "&TN_RUN_PRDGEN;" "&JOBSdir;/JREGIONAL_RUN_PRDGEN"</command>

      <nodes>{{ nnodes_run_prdgen }}:ppn={{ ppn_run_prdgen }}</nodes>
      <walltime>{{ wtime_run_prdgen }}</walltime>
      <memory>{{ mem_run_prdgen }}</memory>
      <nodesize>&NCORES_PER_NODE;</nodesize>
      <native>&SCHED_NATIVE_CMD;</native>

      <jobname>&TAG;&TN_RUN_PRDGEN;_spinup{{ uscore_ensmem_name }}_f#fhr#</jobname>
      <join>&LOGDIR;/&TN_RUN_PRDGEN;_spinup{{ uscore_ensmem_name }}_f#fhr#<cyclestr>_@Y@m@d@H</cyclestr>&LOGEXT;</join>

      <envar><name>GLOBAL_VAR_DEFNS_FP</name><value>&GLOBAL_VAR_DEFNS_FP;</value></envar>
      <envar><name>USHdir</name><value>&USHdir;</value></envar>
      <envar><name>PDY</name><value><cyclestr>@Y@m@d</cyclestr></value></envar>
      <envar><name>cyc</name><value><cyclestr>@H</cyclestr></value></envar>
      <envar><name>subcyc</name><value><cyclestr>@M</cyclestr></value></envar>
      <envar><name>LOGDIR</name><value>&LOGDIR;</value></envar>
      <envar><name>SLASH_ENSMEM_SUBDIR</name><value><cyclestr>{{ slash_ensmem_subdir }}</cyclestr></value></envar>
      <envar><name>ENSMEM_INDX</name><value><cyclestr>#{{ ensmem_indx_name }}#</cyclestr></value></envar>

      <envar><name>fhr</name><value>#fhr#</value></envar>
      <envar><name>CYCLE_TYPE</name><value><cyclestr>spinup</cyclestr></value></envar>
      <envar><name>CYCLE_SUBTYPE</name><value><cyclestr></cyclestr></value></envar>
      <envar><name>TMMARK</name><value>tm00</value></envar>

      <dependency>
        <taskdep task="&TN_RUN_POST;_spinup{{ uscore_ensmem_name }}_f#fhr#"/>
      </dependency>

    </task>
<!--
************************************************************************
************************************************************************
-->
  </metatask>
{%- endif %}
<!--
************************************************************************
************************************************************************
-->

{%- if do_ensemble %}
</metatask>
{%- endif %}

<!-- end of spinup block -->
{%- endif %}


{%- endif %}  <!-- not do_ensfcst -->

<!--
************************************************************************
************************************************************************
-->

<!-- beginning of prod block -->
{%- if do_rrfs_dev %}

{%- if do_ensemble %}
 <metatask name="run_ensemble">
  <var name="{{ ensmem_indx_name }}">{% for m in range(1, num_ens_members+1) %}{{ "%03d " % m }}{% endfor %}</var>
{%- endif %}

<!--
************************************************************************
************************************************************************
-->
{%- if tn_prep_cyc_prod %}
  <task name="&TN_PREP_CYC_PROD;{{ uscore_ensmem_name }}" cycledefs="prodcyc,prodcyc_long" maxtries="{{ maxtries_run_prepstart }}">

    &RSRV_DEFAULT;
    &WALL_LIMIT_PRE;

    <command>&LOAD_MODULES_RUN_TASK_FP; "&TN_RUN_PREPSTART;" "&JOBSdir;/JREGIONAL_RUN_PREPSTART"</command>

    <nodes>{{ nnodes_run_prepstart }}:ppn={{ ppn_run_prepstart }}</nodes>
    <walltime>{{ wtime_run_prepstart }}</walltime>
    <nodesize>&NCORES_PER_NODE;</nodesize>
    <native>&SCHED_NATIVE_CMD;</native>

    <jobname>&TAG;&TN_PREP_CYC_PROD;{{ uscore_ensmem_name }}</jobname>
    <join>&LOGDIR;/&TN_PREP_CYC_PROD;{{ uscore_ensmem_name }}<cyclestr>_@Y@m@d@H</cyclestr>&LOGEXT;</join>

    <envar><name>GLOBAL_VAR_DEFNS_FP</name><value>&GLOBAL_VAR_DEFNS_FP;</value></envar>
    <envar><name>USHdir</name><value>&USHdir;</value></envar>
    <envar><name>PDY</name><value><cyclestr>@Y@m@d</cyclestr></value></envar>
    <envar><name>cyc</name><value><cyclestr>@H</cyclestr></value></envar>
    <envar><name>subcyc</name><value><cyclestr>@M</cyclestr></value></envar>
    <envar><name>LOGDIR</name><value>&LOGDIR;</value></envar>
    <envar><name>SLASH_ENSMEM_SUBDIR</name><value><cyclestr>{{ slash_ensmem_subdir }}</cyclestr></value></envar>
    <envar><name>ENSMEM_INDX</name><value><cyclestr>#{{ ensmem_indx_name }}#</cyclestr></value></envar>

    <envar><name>FG_ROOT</name><value><cyclestr>&FG_ROOT;</cyclestr></value></envar>
    <envar><name>LBCS_ROOT</name><value><cyclestr>&FG_ROOT;</cyclestr></value></envar>
    <envar><name>CYCLE_TYPE</name><value><cyclestr>prod</cyclestr></value></envar>
    <envar><name>CYCLE_SUBTYPE</name><value><cyclestr></cyclestr></value></envar>
    <envar><name>NWGES_BASEDIR</name><value>&NWGES_BASEDIR;</value></envar>

    <dependency>
     {%- if do_ensfcst %}
       <and>
         <datadep age="00:00:05:00"><cyclestr>&FG_ROOT;/@Y@m@d@H{{ slash_ensmem_subdir }}/fcst_fv3lam/DA_OUTPUT/coupler.res</cyclestr></datadep>
         <metataskdep metatask="&TN_MAKE_LBCS;{{ uscore_ensmem_name }}"/>
       </and>
     {%- else %}
       <or>
<!-- for start product cycle -->
         <and>
           <or>
             {%- for h in cycl_hrs_prodstart %}
             <streq><left>{{ h }}</left><right><cyclestr>@H</cyclestr></right></streq>
             {%- endfor %}
           </or>
{%- if do_spinup %}
{%- if do_retro %}
           <datadep age="00:00:01:00"><cyclestr offset="-{{ da_cycle_interv }}:00:00">&FG_ROOT;/@Y@m@d@H{{ slash_ensmem_subdir }}/fcst_fv3lam_spinup/RESTART/</cyclestr><cyclestr>@Y@m@d.@H0000.coupler.res</cyclestr></datadep>
{% else %}
           <or>
             <and>
               <timedep><cyclestr offset="&START_TIME_CONVENTIONAL;">@Y@m@d@H@M00</cyclestr></timedep>
               <datadep age="00:00:01:00"><cyclestr offset="-{{ da_cycle_interv }}:00:00">&FG_ROOT;/@Y@m@d@H{{ slash_ensmem_subdir }}/fcst_fv3lam_spinup/RESTART/</cyclestr><cyclestr>@Y@m@d.@H0000.coupler.res</cyclestr></datadep>
             </and>
             <and>
               <timedep><cyclestr offset="&START_TIME_PROD;">@Y@m@d@H@M00</cyclestr></timedep>
               <or>
                 {%- for h in range(da_cycle_interv, 6+1, da_cycle_interv) %}
                 <datadep age="00:00:01:00"><cyclestr offset="-{{ h }}:00:00">&FG_ROOT;/@Y@m@d@H{{ slash_ensmem_subdir }}/fcst_fv3lam/RESTART/</cyclestr><cyclestr>@Y@m@d.@H0000.coupler.res</cyclestr></datadep>
                 {%- endfor %}
               </or>
             </and>
           </or>
{%- endif %}
{% else %}
{%- if do_retro %}
           <and>
             <datadep age="00:00:05:00"><cyclestr>&FG_ROOT;/@Y@m@d@H{{ slash_ensmem_subdir }}/ics/gfs_data.tile7.halo0.nc</cyclestr></datadep>
             <or>
             {%- for h in range(0, extrn_mdl_ics_offset_hrs+1) %}
             <datadep age="00:00:05:00"><cyclestr offset="-{{ h }}:00:00">&FG_ROOT;/@Y@m@d@H{{ slash_ensmem_subdir }}/lbcs/gfs_bndy.tile7.{{ "%03d" % boundary_len_hrs }}.nc</cyclestr></datadep>
             {%- endfor %}
             </or>
           </and>
{% else %}
           <and>
             <timedep><cyclestr offset="&START_TIME_CONVENTIONAL;">@Y@m@d@H@M00</cyclestr></timedep>
             <taskdep task="&TN_MAKE_ICS;{{ uscore_ensmem_name }}"/>
             <or>
               <metataskdep metatask="&TN_MAKE_LBCS;{{ uscore_ensmem_name }}"/>
               <metataskdep metatask="&TN_MAKE_LBCS;{{ uscore_ensmem_name }}" cycle_offset="-{{ extrn_mdl_ics_offset_hrs }}:00:00"/>
             </or>
           </and>
{%- endif %}
{%- endif %}
         </and>
<!-- for continue product cycles  -->
         <and>
           {%- for h in cycl_hrs_prodstart %}
           <strneq><left>{{ h }}</left><right><cyclestr>@H</cyclestr></right></strneq>
           {%- endfor %}
{%- if do_retro %}
           <datadep age="00:00:01:00"><cyclestr offset="-{{ da_cycle_interv }}:00:00">&FG_ROOT;/@Y@m@d@H{{ slash_ensmem_subdir }}/fcst_fv3lam/RESTART/</cyclestr><cyclestr>@Y@m@d.@H0000.coupler.res</cyclestr></datadep>
{% else %}
           <or>
             <and>
               <timedep><cyclestr offset="&START_TIME_CONVENTIONAL;">@Y@m@d@H@M00</cyclestr></timedep>
               <datadep age="00:00:01:00"><cyclestr offset="-{{ da_cycle_interv }}:00:00">&FG_ROOT;/@Y@m@d@H{{ slash_ensmem_subdir }}/fcst_fv3lam/RESTART/</cyclestr><cyclestr>@Y@m@d.@H0000.coupler.res</cyclestr></datadep>
             </and>
             <and>
               <timedep><cyclestr offset="&START_TIME_LATE_ANALYSIS;">@Y@m@d@H@M00</cyclestr></timedep>
               <or>
                 {%- for h in range(da_cycle_interv+da_cycle_interv, 6+1, da_cycle_interv) %}
                 <datadep age="00:00:01:00"><cyclestr offset="-{{ h }}:00:00">&FG_ROOT;/@Y@m@d@H{{ slash_ensmem_subdir }}/fcst_fv3lam/RESTART/</cyclestr><cyclestr>@Y@m@d.@H0000.coupler.res</cyclestr></datadep>
                 {%- endfor %}
               </or>
             </and>
           </or>
{%- endif %}
         </and>
       </or>
{%- endif %}
    </dependency>

  </task>
{%- endif %}
<!--
************************************************************************
************************************************************************
-->

{%- if do_ensemble %}
</metatask>
{%- endif %}
<!-- end of prod block -->
{%- endif %}

{%- if not do_ensfcst %}
{%- if do_gsiobserver %}
<!--
************************************************************************
************************************************************************
-->
  <task name="&TN_CALC_ENSMEAN;" cycledefs="prodcyc,prodcyc_long" maxtries="{{ maxtries_run_prepstart }}">

    &RSRV_ENKF;
    &WALL_LIMIT_RECENTER;

    <command>&LOAD_MODULES_RUN_TASK_FP; "&TN_RUN_PREPSTART;" "&JOBSdir;/JREGIONAL_CALC_ENSMEAN"</command>

    <nodes>{{ nnodes_run_recenter }}:ppn={{ ppn_run_recenter }}</nodes>
    <walltime>{{ wtime_run_recenter }}</walltime>
    <nodesize>&NCORES_PER_NODE;</nodesize>
    <native>&SCHED_NATIVE_CMD;</native>

    <jobname>&TAG;&TN_CALC_ENSMEAN;</jobname>
    <join>&LOGDIR;/&TN_CALC_ENSMEAN;<cyclestr>_@Y@m@d@H</cyclestr>&LOGEXT;</join>

    <envar><name>GLOBAL_VAR_DEFNS_FP</name><value>&GLOBAL_VAR_DEFNS_FP;</value></envar>
    <envar><name>USHdir</name><value>&USHdir;</value></envar>
    <envar><name>PDY</name><value><cyclestr>@Y@m@d</cyclestr></value></envar>
    <envar><name>cyc</name><value><cyclestr>@H</cyclestr></value></envar>
    <envar><name>subcyc</name><value><cyclestr>@M</cyclestr></value></envar>
    <envar><name>LOGDIR</name><value>&LOGDIR;</value></envar>
    <envar><name>SLASH_ENSMEM_SUBDIR</name><value><cyclestr>{{ slash_ensmem_subdir }}</cyclestr></value></envar>
    <envar><name>ENSMEM_INDX</name><value><cyclestr>#{{ ensmem_indx_name }}#</cyclestr></value></envar>

    <envar><name>CYCLE_TYPE</name><value><cyclestr>prod</cyclestr></value></envar>
    <envar><name>CYCLE_SUBTYPE</name><value><cyclestr></cyclestr></value></envar>
    <envar><name>nens</name><value>{{ num_ens_members }}</value></envar>
    <envar><name>NWGES_DIR</name><value><cyclestr>&NWGES_BASEDIR;/@Y@m@d@H</cyclestr></value></envar>

    <dependency>
         <and>
         {%- for m in range(1, num_ens_members+1) %}
         <taskdep task="&TN_PREP_CYC_PROD;_mem{{ "%04d" % m }}"/>
         {%- endfor %}
         </and>
    </dependency>

  </task>
<!--
************************************************************************
************************************************************************
-->
  <task name="&TN_OBSERVER_GSI_ENSMEAN;" cycledefs="prodcyc,prodcyc_long" maxtries="{{ maxtries_run_anal }}">

    &RSRV_ANALYSIS;
    &WALL_LIMIT_ANAL;

    <command>&LOAD_MODULES_RUN_TASK_FP; "&TN_RUN_ANAL;" "&JOBSdir;/JREGIONAL_RUN_ANAL"</command>

  {%- if machine in ["JET", "HERA", "LINUX"]  %}
    <cores>{{ ncores_run_anal }}</cores>
    <native>&SCHED_NATIVE_CMD; &RRFS_RESERVE;</native>
  {%- elif machine in ["WCOSS2"]  %}
    <nodes>{{ nnodes_run_anal }}:ppn={{ ppn_run_anal }}:tpp={{ omp_num_threads_run_anal }}</nodes>
    <native>&SCHED_NATIVE_CMD;</native>
    <nodesize>&NCORES_PER_NODE;</nodesize>
  {%- else %}
    <nodes>{{ nnodes_run_anal }}:ppn={{ ppn_run_anal }}</nodes>
    <nodesize>&NCORES_PER_NODE;</nodesize>
  {%- endif %}
    <native>&SCHED_NATIVE_CMD;</native>
    <walltime>{{ wtime_run_anal }}</walltime>

    <jobname>&TAG;&TN_OBSERVER_GSI_ENSMEAN;</jobname>
    <join>&LOGDIR;/&TN_OBSERVER_GSI_ENSMEAN;<cyclestr>_@Y@m@d@H</cyclestr>&LOGEXT;</join>

    <envar><name>GLOBAL_VAR_DEFNS_FP</name><value>&GLOBAL_VAR_DEFNS_FP;</value></envar>
    <envar><name>USHdir</name><value>&USHdir;</value></envar>
    <envar><name>PDY</name><value><cyclestr>@Y@m@d</cyclestr></value></envar>
    <envar><name>cyc</name><value><cyclestr>@H</cyclestr></value></envar>
    <envar><name>subcyc</name><value><cyclestr>@M</cyclestr></value></envar>
    <envar><name>LOGDIR</name><value>&LOGDIR;</value></envar>
    <envar><name>SLASH_ENSMEM_SUBDIR</name><value><cyclestr>{{ slash_ensmem_subdir }}</cyclestr></value></envar>
    <envar><name>ENSMEM_INDX</name><value><cyclestr>#{{ ensmem_indx_name }}#</cyclestr></value></envar>

    <envar><name>CYCLE_ROOT</name><value><cyclestr>&COMIN_BASEDIR;</cyclestr></value></envar>
    <envar><name>NWGES_DIR</name><value><cyclestr>&NWGES_BASEDIR;/@Y@m@d@H</cyclestr></value></envar>
    <envar><name>GSI_TYPE</name><value><cyclestr>OBSERVER</cyclestr></value></envar>
    <envar><name>MEM_TYPE</name><value><cyclestr>MEAN</cyclestr></value></envar>
    <envar><name>SATBIAS_DIR</name><value><cyclestr>&NWGES_BASEDIR;/satbias</cyclestr></value></envar>

    <dependency>
       <and>
         <taskdep task="&TN_CALC_ENSMEAN;"/>
         {%- if do_enkf_radar_ref %}
         <taskdep task="&TN_PROCESS_RADAR_REF;_prod"/>
         {%- endif %}
         {% if machine in ["JET", "HERA"] -%}
         <datadep age="05:00"><cyclestr>&OBSPATH;/@Y@m@d@H.rap.t@Hz.prepbufr.tm00</cyclestr></datadep>
         {% else -%}
     <datadep age="05:00"><cyclestr>&OBSPATH;/rap.@Y@m@d/rap.t@Hz.prepbufr.tm00</cyclestr></datadep>
         {% endif -%}
       </and>
    </dependency>

  </task>
<!--
************************************************************************
************************************************************************
-->
 {%- if do_ensemble %}
 <metatask name="run_ensemble_observer">
   <var name="{{ ensmem_indx_name }}">{% for m in range(1, num_ens_members+1) %}{{ "%03d " % m }}{% endfor %}</var>
 {%- endif %}
<!--
************************************************************************
************************************************************************
-->
  <task name="&TN_OBSERVER_GSI;{{ uscore_ensmem_name }}" cycledefs="prodcyc,prodcyc_long" maxtries="{{ maxtries_run_anal }}">

    &RSRV_ANALYSIS;
    &WALL_LIMIT_ANAL;

    <command>&LOAD_MODULES_RUN_TASK_FP; "&TN_RUN_ANAL;" "&JOBSdir;/JREGIONAL_RUN_ANAL"</command>

  {%- if machine in ["JET", "HERA", "LINUX"]  %}
    <cores>{{ ncores_run_anal }}</cores>
    <native>&SCHED_NATIVE_CMD; &RRFS_RESERVE;</native>
  {%- elif machine in ["WCOSS2"]  %}
    <nodes>{{ nnodes_run_anal }}:ppn={{ ppn_run_anal }}:tpp={{ omp_num_threads_run_anal }}</nodes>
    <native>&SCHED_NATIVE_CMD;</native>
    <nodesize>&NCORES_PER_NODE;</nodesize>
  {%- else %}
    <nodes>{{ nnodes_run_anal }}:ppn={{ ppn_run_anal }}</nodes>
    <nodesize>&NCORES_PER_NODE;</nodesize>
  {%- endif %}
    <native>&SCHED_NATIVE_CMD;</native>
    <walltime>{{ wtime_run_anal }}</walltime>

    <jobname>&TAG;&TN_OBSERVER_GSI;{{ uscore_ensmem_name }}</jobname>
    <join>&LOGDIR;/&TN_OBSERVER_GSI;{{ uscore_ensmem_name }}<cyclestr>_@Y@m@d@H</cyclestr>&LOGEXT;</join>

    <envar><name>GLOBAL_VAR_DEFNS_FP</name><value>&GLOBAL_VAR_DEFNS_FP;</value></envar>
    <envar><name>USHdir</name><value>&USHdir;</value></envar>
    <envar><name>PDY</name><value><cyclestr>@Y@m@d</cyclestr></value></envar>
    <envar><name>cyc</name><value><cyclestr>@H</cyclestr></value></envar>
    <envar><name>subcyc</name><value><cyclestr>@M</cyclestr></value></envar>
    <envar><name>LOGDIR</name><value>&LOGDIR;</value></envar>
    <envar><name>SLASH_ENSMEM_SUBDIR</name><value><cyclestr>{{ slash_ensmem_subdir }}</cyclestr></value></envar>
    <envar><name>ENSMEM_INDX</name><value><cyclestr>#{{ ensmem_indx_name }}#</cyclestr></value></envar>

    <envar><name>CYCLE_ROOT</name><value><cyclestr>&COMIN_BASEDIR;</cyclestr></value></envar>
    <envar><name>NWGES_DIR</name><value><cyclestr>&NWGES_BASEDIR;/@Y@m@d@H</cyclestr></value></envar>
    <envar><name>GSI_TYPE</name><value><cyclestr>OBSERVER</cyclestr></value></envar>
    <envar><name>MEM_TYPE</name><value><cyclestr>MEMBER</cyclestr></value></envar>
    <envar><name>SATBIAS_DIR</name><value><cyclestr>&NWGES_BASEDIR;/satbias</cyclestr></value></envar>

    <dependency>
       <and>
         <taskdep task="&TN_OBSERVER_GSI_ENSMEAN;"/>
       </and>
    </dependency>

  </task>
<!--
************************************************************************
************************************************************************
-->

{%- if do_ensemble %}
  </metatask>
{%- endif %}
<!-- do gsi observer -->
{%- endif %}

<!--
************************************************************************
************************************************************************
-->
{%- if do_enkfupdate %}
  <task name="&TN_RUN_ENKFUPDT;" cycledefs="prodcyc,prodcyc_long" maxtries="{{ maxtries_run_enkf }}">
    &RSRV_ENKF;
    &WALL_LIMIT_ANAL;

    <command>&LOAD_MODULES_RUN_TASK_FP; "&TN_RUN_ENKFUPDT;" &JOBSdir;/JREGIONAL_RUN_ENKF</command>

    <nodes>{{ nnodes_run_enkf }}:ppn={{ ppn_run_enkf }}</nodes>
    <walltime>{{ wtime_run_enkf }}</walltime>
    <nodesize>&NCORES_PER_NODE;</nodesize>
    <native>&SCHED_NATIVE_CMD;</native>

    <jobname>&TAG;&TN_RUN_ENKFUPDT;</jobname>
    <join>&LOGDIR;/&TN_RUN_ENKFUPDT;<cyclestr>_@Y@m@d@H</cyclestr>&LOGEXT;</join>

    <envar><name>GLOBAL_VAR_DEFNS_FP</name><value>&GLOBAL_VAR_DEFNS_FP;</value></envar>
    <envar><name>USHdir</name><value>&USHdir;</value></envar>
    <envar><name>PDY</name><value><cyclestr>@Y@m@d</cyclestr></value></envar>
    <envar><name>cyc</name><value><cyclestr>@H</cyclestr></value></envar>
    <envar><name>subcyc</name><value><cyclestr>@M</cyclestr></value></envar>
    <envar><name>LOGDIR</name><value>&LOGDIR;</value></envar>
    <envar><name>SLASH_ENSMEM_SUBDIR</name><value><cyclestr>{{ slash_ensmem_subdir }}</cyclestr></value></envar>
    <envar><name>ENSMEM_INDX</name><value><cyclestr>#{{ ensmem_indx_name }}#</cyclestr></value></envar>

    <envar><name>nens</name><value>{{ num_ens_members }}</value></envar>
    <envar><name>CYCLE_ROOT</name><value><cyclestr>&COMIN_BASEDIR;</cyclestr></value></envar>
    <envar><name>NWGES_DIR</name><value><cyclestr>&NWGES_BASEDIR;/@Y@m@d@H</cyclestr></value></envar>
    <envar><name>OB_TYPE</name><value>conv</value></envar>

    <dependency>
        <metataskdep metatask="run_ensemble_observer"/>
    </dependency>
  </task>

{%- endif %}

<!--
************************************************************************
************************************************************************
-->
{%- if do_enkf_radar_ref %}
  <task name="&TN_ENKF_RADAR_REF;" cycledefs="prodcyc,prodcyc_long" maxtries="{{ maxtries_run_enkf }}">
    &RSRV_ENKF;
    &WALL_LIMIT_ANAL;

    <command>&LOAD_MODULES_RUN_TASK_FP; "&TN_ENKF_RADAR_REF;" &JOBSdir;/JREGIONAL_RUN_ENKF</command>

    <nodes>{{ nnodes_run_enkf }}:ppn={{ ppn_run_enkf }}</nodes>
    <walltime>{{ wtime_run_enkf }}</walltime>
    <nodesize>&NCORES_PER_NODE;</nodesize>
    <native>&SCHED_NATIVE_CMD;</native>

    <jobname>&TAG;&TN_ENKF_RADAR_REF;</jobname>
    <join>&LOGDIR;/&TN_ENKF_RADAR_REF;<cyclestr>_@Y@m@d@H</cyclestr>&LOGEXT;</join>

    <envar><name>GLOBAL_VAR_DEFNS_FP</name><value>&GLOBAL_VAR_DEFNS_FP;</value></envar>
    <envar><name>USHdir</name><value>&USHdir;</value></envar>
    <envar><name>PDY</name><value><cyclestr>@Y@m@d</cyclestr></value></envar>
    <envar><name>cyc</name><value><cyclestr>@H</cyclestr></value></envar>
    <envar><name>subcyc</name><value><cyclestr>@M</cyclestr></value></envar>
    <envar><name>LOGDIR</name><value>&LOGDIR;</value></envar>
    <envar><name>SLASH_ENSMEM_SUBDIR</name><value><cyclestr>{{ slash_ensmem_subdir }}</cyclestr></value></envar>
    <envar><name>ENSMEM_INDX</name><value><cyclestr>#{{ ensmem_indx_name }}#</cyclestr></value></envar>

    <envar><name>nens</name><value>{{ num_ens_members }}</value></envar>
    <envar><name>CYCLE_ROOT</name><value><cyclestr>&COMIN_BASEDIR;</cyclestr></value></envar>
    <envar><name>NWGES_DIR</name><value><cyclestr>&NWGES_BASEDIR;/@Y@m@d@H</cyclestr></value></envar>
    <envar><name>OB_TYPE</name><value>radardbz</value></envar>

    <dependency>
      <and>
        <taskdep task="&TN_RUN_ENKFUPDT;"/>
        {%- if do_retro %}
        <and> 
        {%- for m in range(1, num_ens_members+1) %}
          <datadep age="00:00:00:01"><cyclestr>&NWGES_BASEDIR;/@Y@m@d@H/mem{{ "%04d" % m }}/observer_gsi/diag_conv_rw_ges.@Y@m@d@H.nc4</cyclestr></datadep>
        {%- endfor %}
        </and> 
        {%- endif %}
      </and>
    </dependency>
  </task>

{%- endif %}
<!--
************************************************************************
************************************************************************
-->
{%- if do_recenter %}
  <task name="&TN_RUN_RECENTER;" cycledefs="recentercyc" maxtries="{{ maxtries_run_recenter }}">
    &RSRV_ENKF;
    &WALL_LIMIT_RECENTER;

    <command>&LOAD_MODULES_RUN_TASK_FP; "&TN_RUN_RECENTER;" &JOBSdir;/JREGIONAL_RUN_RECENTER</command>

    <nodes>{{ nnodes_run_recenter }}:ppn={{ ppn_run_recenter }}</nodes>
    <walltime>{{ wtime_run_recenter }}</walltime>
    <nodesize>&NCORES_PER_NODE;</nodesize>
    <native>&SCHED_NATIVE_CMD;</native>

    <jobname>&TAG;&TN_RUN_RECENTER;</jobname>
    <join>&LOGDIR;/&TN_RUN_RECENTER;<cyclestr>_@Y@m@d@H</cyclestr>&LOGEXT;</join>

    <envar><name>GLOBAL_VAR_DEFNS_FP</name><value>&GLOBAL_VAR_DEFNS_FP;</value></envar>
    <envar><name>USHdir</name><value>&USHdir;</value></envar>
    <envar><name>PDY</name><value><cyclestr>@Y@m@d</cyclestr></value></envar>
    <envar><name>cyc</name><value><cyclestr>@H</cyclestr></value></envar>
    <envar><name>subcyc</name><value><cyclestr>@M</cyclestr></value></envar>
    <envar><name>LOGDIR</name><value>&LOGDIR;</value></envar>
    <envar><name>SLASH_ENSMEM_SUBDIR</name><value><cyclestr>{{ slash_ensmem_subdir }}</cyclestr></value></envar>
    <envar><name>ENSMEM_INDX</name><value><cyclestr>#{{ ensmem_indx_name }}#</cyclestr></value></envar>

    <envar><name>nens</name><value>{{ num_ens_members }}</value></envar>
    <envar><name>CYCLE_ROOT</name><value><cyclestr>&COMIN_BASEDIR;</cyclestr></value></envar>
    <envar><name>ENSCTRL_CYCLE_DIR</name><value><cyclestr>&ENSCTRL_COMIN_BASEDIR;/@Y@m@d@H</cyclestr></value></envar>
    <envar><name>ENSCTRL_CYCLE_ROOT</name><value><cyclestr>&ENSCTRL_COMIN_BASEDIR;</cyclestr></value></envar>
    <envar><name>NWGES_DIR</name><value><cyclestr>&NWGES_BASEDIR;/@Y@m@d@H</cyclestr></value></envar>

    <dependency>
      <and>
        {%- if do_nonvar_cldanal %}
        <and>
        {%- for m in range(1, num_ens_members+1) %}
          <taskdep task="&TN_CLDANL_NONVAR;_prod_mem{{ "%04d" % m }}"/>
        {%- endfor %}
        </and>
        {%- elif do_enkf_radar_ref %}
        <taskdep task="&TN_ENKF_RADAR_REF;"/>
        {%- elif do_enkfupdate %}
        <taskdep task="&TN_RUN_ENKFUPDT;"/>
        {%- endif %}
        <or>
        <datadep age="00:00:00:05"><cyclestr>&ENSCTRL_COMIN_BASEDIR;/@Y@m@d@H/nonvar_cldanl/nonvarcldanl_complete.txt</cyclestr></datadep>
        <datadep age="00:00:00:05"><cyclestr>&ENSCTRL_COMIN_BASEDIR;/@Y@m@d@H/nonvar_cldanl_spinup/nonvarcldanl_complete.txt</cyclestr></datadep>
        </or>
      </and>
    </dependency>
  </task>

{%- endif %}
<!--
************************************************************************
************************************************************************
-->
{% if do_rrfs_dev %}

{% if do_ensemble %}
 <metatask name="run_ensemble">
  <var name="{{ ensmem_indx_name }}">{% for m in range(1, num_ens_members+1) %}{{ "%03d " % m }}{% endfor %}</var>
{%- endif %}

{%- if do_dacycle %}

<!--
************************************************************************
************************************************************************
-->
  <task name="&TN_ANAL_GSI;_prod{{ uscore_ensmem_name }}" cycledefs="prodcyc,prodcyc_long" maxtries="{{ maxtries_run_anal }}">

    &RSRV_ANALYSIS;
    &WALL_LIMIT_ANAL;

    <command>&LOAD_MODULES_RUN_TASK_FP; "&TN_RUN_ANAL;" "&JOBSdir;/JREGIONAL_RUN_ANAL"</command>

  {%- if machine in ["JET", "HERA", "LINUX"]  %}
    <cores>{{ ncores_run_anal }}</cores>
    <native>&SCHED_NATIVE_CMD; &RRFS_RESERVE;</native>
  {%- elif machine in ["WCOSS2"]  %}
    <nodes>{{ nnodes_run_anal }}:ppn={{ ppn_run_anal }}:tpp={{ omp_num_threads_run_anal }}</nodes>
    <native>&SCHED_NATIVE_CMD;</native>
    <nodesize>&NCORES_PER_NODE;</nodesize>
  {%- else %}
    <nodes>{{ nnodes_run_anal }}:ppn={{ ppn_run_anal }}</nodes>
    <nodesize>&NCORES_PER_NODE;</nodesize>
  {%- endif %}
    <native>&SCHED_NATIVE_CMD;</native>
    <walltime>{{ wtime_run_anal }}</walltime>

    <jobname>&TAG;&TN_ANAL_GSI;_prod{{ uscore_ensmem_name }}</jobname>
    <join>&LOGDIR;/&TN_ANAL_GSI;{{ uscore_ensmem_name }}_prod_<cyclestr>@Y@m@d@H</cyclestr>&LOGEXT;</join>

    <envar><name>GLOBAL_VAR_DEFNS_FP</name><value>&GLOBAL_VAR_DEFNS_FP;</value></envar>
    <envar><name>USHdir</name><value>&USHdir;</value></envar>
    <envar><name>PDY</name><value><cyclestr>@Y@m@d</cyclestr></value></envar>
    <envar><name>cyc</name><value><cyclestr>@H</cyclestr></value></envar>
    <envar><name>subcyc</name><value><cyclestr>@M</cyclestr></value></envar>
    <envar><name>LOGDIR</name><value>&LOGDIR;</value></envar>
    <envar><name>SLASH_ENSMEM_SUBDIR</name><value><cyclestr>{{ slash_ensmem_subdir }}</cyclestr></value></envar>
    <envar><name>ENSMEM_INDX</name><value><cyclestr>#{{ ensmem_indx_name }}#</cyclestr></value></envar>

    <envar><name>CYCLE_ROOT</name><value><cyclestr>&COMIN_BASEDIR;</cyclestr></value></envar>
    <envar><name>RRFSE_FG_ROOT</name><value><cyclestr>&RRFSE_FG_ROOT;</cyclestr></value></envar>
    <envar><name>CYCLE_TYPE</name><value><cyclestr>prod</cyclestr></value></envar>
    <envar><name>CYCLE_SUBTYPE</name><value><cyclestr></cyclestr></value></envar>
    <envar><name>GSI_TYPE</name><value><cyclestr>ANALYSIS</cyclestr></value></envar>
    <envar><name>MEM_TYPE</name><value><cyclestr>MEMBER</cyclestr></value></envar>
    <envar><name>SATBIAS_DIR</name><value><cyclestr>&NWGES_BASEDIR;/satbias</cyclestr></value></envar>
    <envar><name>nens</name><value>{{ num_ens_members }}</value></envar>

    <dependency>
       <and>
         <timedep><cyclestr offset="&START_TIME_CONVENTIONAL;">@Y@m@d@H@M00</cyclestr></timedep>
         <taskdep task="&TN_PREP_CYC;_prod{{ uscore_ensmem_name }}"/>
         {%- if use_rrfse_ens %}
         <or>
           <and>
             <or>
             {%- for h in cycl_hrs_hyb_fv3lam_ens %}
               <streq><left>{{ h }}</left><right><cyclestr>@H</cyclestr></right></streq>
             {%- endfor %}
             </or>
           <or>
           {%- if do_spinup %}
            <and> 
             <or>
             {%- for h in cycl_hrs_prodstart_ens %}
               <streq><left>{{ h }}</left><right><cyclestr>@H</cyclestr></right></streq>
             {%- endfor %}
             </or>
             {% for h in range(1, num_ens_members+1) %}
             <datadep age="00:00:01:00"><cyclestr offset="-{{ da_cycle_interv }}:00:00">&RRFSE_FG_ROOT;/@Y@m@d@H/mem{{ "%04d" % h  }}/fcst_fv3lam_spinup/RESTART/</cyclestr><cyclestr>@Y@m@d.@H0000.coupler.res</cyclestr></datadep>
             {%- endfor %}
            </and>
            <and> 
             <or>
             {%- for h in cycl_hrs_prodstart_ens %}
               <strneq><left>{{ h }}</left><right><cyclestr>@H</cyclestr></right></strneq>
             {%- endfor %}
             </or>
             {% for h in range(1, num_ens_members+1) %}
             <datadep age="00:00:01:00"><cyclestr offset="-{{ da_cycle_interv }}:00:00">&RRFSE_FG_ROOT;/@Y@m@d@H/mem{{ "%04d" % h  }}/fcst_fv3lam/RESTART/</cyclestr><cyclestr>@Y@m@d.@H0000.coupler.res</cyclestr></datadep>
             {%- endfor %}
            </and>
           {%- else %} 
            <and>
             {% for h in range(1, num_ens_members+1) %}
             <datadep age="00:00:01:00"><cyclestr offset="-{{ da_cycle_interv }}:00:00">&RRFSE_FG_ROOT;/@Y@m@d@H/mem{{ "%04d" % h  }}/fcst_fv3lam/RESTART/</cyclestr><cyclestr>@Y@m@d.@H0000.coupler.res</cyclestr></datadep>
             {%- endfor %}
            </and>
           {%- endif %} 
           </or>
           </and>
           <and>
              {%- for h in cycl_hrs_hyb_fv3lam_ens %}
                <strneq><left>{{ h }}</left><right><cyclestr>@H</cyclestr></right></strneq>
              {%- endfor %}
           </and>
         </or>
         {%- endif %}
       </and>
    </dependency>

  </task>

<!--
************************************************************************
************************************************************************
-->
  <task name="&TN_POSTANAL;_prod{{ uscore_ensmem_name }}" cycledefs="prodcyc,prodcyc_long" maxtries="{{ maxtries_run_postanal }}">

    &RSRV_DEFAULT;
    &WALL_LIMIT_POST;

    <command>&LOAD_MODULES_RUN_TASK_FP; "&TN_RUN_POST;" "&JOBSdir;/JREGIONAL_RUN_POSTANAL"</command>

    <nodes>{{ nnodes_run_postanal }}:ppn={{ ppn_run_postanal }}</nodes>
    <walltime>{{ wtime_run_postanal }}</walltime>
    <nodesize>&NCORES_PER_NODE;</nodesize>
    <native>&SCHED_NATIVE_CMD;</native>

    <jobname>&TAG;&TN_POSTANAL;_prod{{ uscore_ensmem_name }}</jobname>
    <join>&LOGDIR;/&TN_POSTANAL;{{ uscore_ensmem_name }}_prod<cyclestr>_@Y@m@d@H</cyclestr>&LOGEXT;</join>

    <envar><name>GLOBAL_VAR_DEFNS_FP</name><value>&GLOBAL_VAR_DEFNS_FP;</value></envar>
    <envar><name>USHdir</name><value>&USHdir;</value></envar>
    <envar><name>PDY</name><value><cyclestr>@Y@m@d</cyclestr></value></envar>
    <envar><name>cyc</name><value><cyclestr>@H</cyclestr></value></envar>
    <envar><name>subcyc</name><value><cyclestr>@M</cyclestr></value></envar>
    <envar><name>LOGDIR</name><value>&LOGDIR;</value></envar>
    <envar><name>SLASH_ENSMEM_SUBDIR</name><value><cyclestr>{{ slash_ensmem_subdir }}</cyclestr></value></envar>
    <envar><name>ENSMEM_INDX</name><value><cyclestr>#{{ ensmem_indx_name }}#</cyclestr></value></envar>

    <envar><name>CYCLE_ROOT</name><value><cyclestr>&COMIN_BASEDIR;</cyclestr></value></envar>
    <envar><name>RRFSE_FG_ROOT</name><value><cyclestr>&RRFSE_FG_ROOT;</cyclestr></value></envar>
    <envar><name>CYCLE_TYPE</name><value><cyclestr>prod</cyclestr></value></envar>
    <envar><name>CYCLE_SUBTYPE</name><value><cyclestr></cyclestr></value></envar>
    <envar><name>GSI_TYPE</name><value><cyclestr>ANALYSIS</cyclestr></value></envar>
    <envar><name>MEM_TYPE</name><value><cyclestr>MEMBER</cyclestr></value></envar>
    <envar><name>SATBIAS_DIR</name><value><cyclestr>&NWGES_BASEDIR;/satbias</cyclestr></value></envar>
    <envar><name>nens</name><value>{{ num_ens_members }}</value></envar>

    <dependency>
       <taskdep task="&TN_ANAL_GSI;_prod{{ uscore_ensmem_name }}"/>
    </dependency>

  </task>

<!--
************************************************************************
************************************************************************
-->
{%- if do_envar_radar_ref %}
  <task name="&TN_HYBRID_RADAR_REF;_prod" cycledefs="prodcyc,prodcyc_long" maxtries="{{ maxtries_run_anal }}">

    &RSRV_ANALYSIS;
    &WALL_LIMIT_ANAL;

    <command>&LOAD_MODULES_RUN_TASK_FP; "&TN_HYBRID_RADAR_REF;" "&JOBSdir;/JREGIONAL_RUN_ANAL"</command>

  {%- if machine in ["JET", "HERA", "LINUX"]  %}
    <cores>{{ ncores_run_anal }}</cores>
    <native>&SCHED_NATIVE_CMD; &RRFS_RESERVE;</native>
  {%- elif machine in ["WCOSS2"]  %}
    <nodes>{{ nnodes_run_anal }}:ppn={{ ppn_run_anal }}:tpp={{ omp_num_threads_run_anal }}</nodes>
    <native>&SCHED_NATIVE_CMD;</native>
    <nodesize>&NCORES_PER_NODE;</nodesize>
  {%- else %}
    <nodes>{{ nnodes_run_anal }}:ppn={{ ppn_run_anal }}</nodes>
    <nodesize>&NCORES_PER_NODE;</nodesize>
  {%- endif %}
    <native>&SCHED_NATIVE_CMD;</native>
    <walltime>{{ wtime_run_anal }}</walltime>

    <jobname>&TAG;&TN_HYBRID_RADAR_REF;_prod</jobname>
    <join>&LOGDIR;/&TN_HYBRID_RADAR_REF;_prod_<cyclestr>@Y@m@d@H</cyclestr>&LOGEXT;</join>

    <envar><name>GLOBAL_VAR_DEFNS_FP</name><value>&GLOBAL_VAR_DEFNS_FP;</value></envar>
    <envar><name>USHdir</name><value>&USHdir;</value></envar>
    <envar><name>PDY</name><value><cyclestr>@Y@m@d</cyclestr></value></envar>
    <envar><name>cyc</name><value><cyclestr>@H</cyclestr></value></envar>
    <envar><name>subcyc</name><value><cyclestr>@M</cyclestr></value></envar>
    <envar><name>LOGDIR</name><value>&LOGDIR;</value></envar>
    <envar><name>SLASH_ENSMEM_SUBDIR</name><value><cyclestr>{{ slash_ensmem_subdir }}</cyclestr></value></envar>
    <envar><name>ENSMEM_INDX</name><value><cyclestr>#{{ ensmem_indx_name }}#</cyclestr></value></envar>

    <envar><name>CYCLE_ROOT</name><value><cyclestr>&COMIN_BASEDIR;</cyclestr></value></envar>
    <envar><name>RRFSE_FG_ROOT</name><value><cyclestr>&RRFSE_FG_ROOT;</cyclestr></value></envar>
    <envar><name>CYCLE_TYPE</name><value><cyclestr>prod</cyclestr></value></envar>
    <envar><name>CYCLE_SUBTYPE</name><value><cyclestr></cyclestr></value></envar>
    <envar><name>GSI_TYPE</name><value><cyclestr>ANALYSIS</cyclestr></value></envar>
    <envar><name>MEM_TYPE</name><value><cyclestr>MEMBER</cyclestr></value></envar>
    <envar><name>SATBIAS_DIR</name><value><cyclestr>&NWGES_BASEDIR;/satbias</cyclestr></value></envar>
    <envar><name>nens</name><value>30</value></envar>
    <envar><name>OB_TYPE</name><value>radardbz</value></envar>

    <dependency>
       <and>
         <taskdep task="&TN_ANAL_GSI;_prod"/>
         <or>    
            {%- for h in cycl_hrs_hyb_fv3lam_ens %}
               <streq><left>{{ h }}</left><right><cyclestr>@H</cyclestr></right></streq>
            {%- endfor %}
         </or>   
       </and>
    </dependency>

  </task>
{% endif -%}

<!--
************************************************************************
************************************************************************
-->

{% endif -%}

<!--
************************************************************************
************************************************************************
-->
{%- if do_refl2tten %}
  <task name="&TN_RADAR_REFL2TTEN;_prod" cycledefs="prodcyc,prodcyc_long"  maxtries="{{ maxtries_run_ref2tten }}">

    &RSRV_DEFAULT;
    &WALL_LIMIT_ANAL;

    <command>&LOAD_MODULES_RUN_TASK_FP; "&TN_RUN_ANAL;" "&JOBSdir;/JREGIONAL_REFL2TTEN"</command>

    <nodes>{{ nnodes_run_ref2tten }}:ppn={{ ppn_run_ref2tten }}</nodes>
    <walltime>{{ wtime_run_ref2tten }}</walltime>
    <memory>{{ mem_run_ref2tten }}</memory>
    <nodesize>&NCORES_PER_NODE;</nodesize>

    <jobname>&TAG;&TN_RADAR_REFL2TTEN;_prod</jobname>
    <join>&LOGDIR;/&TN_RADAR_REFL2TTEN;_prod_<cyclestr>@Y@m@d@H</cyclestr>&LOGEXT;</join>

    <envar><name>GLOBAL_VAR_DEFNS_FP</name><value>&GLOBAL_VAR_DEFNS_FP;</value></envar>
    <envar><name>USHdir</name><value>&USHdir;</value></envar>
    <envar><name>PDY</name><value><cyclestr>@Y@m@d</cyclestr></value></envar>
    <envar><name>cyc</name><value><cyclestr>@H</cyclestr></value></envar>
    <envar><name>subcyc</name><value><cyclestr>@M</cyclestr></value></envar>
    <envar><name>LOGDIR</name><value>&LOGDIR;</value></envar>
    <envar><name>SLASH_ENSMEM_SUBDIR</name><value><cyclestr>{{ slash_ensmem_subdir }}</cyclestr></value></envar>
    <envar><name>ENSMEM_INDX</name><value><cyclestr>#{{ ensmem_indx_name }}#</cyclestr></value></envar>

    <envar><name>CYCLE_TYPE</name><value><cyclestr>prod</cyclestr></value></envar>
    <envar><name>CYCLE_SUBTYPE</name><value><cyclestr></cyclestr></value></envar>
    <envar><name>MEM_TYPE</name><value><cyclestr>MEMBER</cyclestr></value></envar>

    <dependency>
      <and>
        <or>
          <taskdep task="&TN_PROCESS_RADAR_REF;_prod"/>
          <taskdep task="&TN_PROCESS_BUFR;_prod"/>
        </or>
        <taskdep task="&TN_ANAL_GSI;_prod"/>
      </and>
    </dependency>

  </task>

{%- endif %}

<!--
************************************************************************
************************************************************************
-->
{%- if do_jedi_envar_ioda %}
  <task name="&TN_JEDI_ENVAR_IODA;_prod{{ uscore_ensmem_name }}" cycledefs="prodcyc,prodcyc_long"  maxtries="{{ maxtries_run_jedi_envar_ioda }}">

    &RSRV_DEFAULT;
    &WALL_LIMIT_ANAL;

    <command>&LOAD_MODULES_RUN_TASK_FP; "jedienvar_ioda" "&JOBSdir;/JREGIONAL_JEDIENVAR_IODA"</command>

    <nodes>{{ nnodes_run_jedi_envar_ioda }}:ppn={{ ppn_run_jedi_envar_ioda }}</nodes>
    <walltime>{{ wtime_run_jedi_envar_ioda }}</walltime>
    <memory>{{ mem_run_jedi_envar_ioda }}</memory>
    <nodesize>&NCORES_PER_NODE;</nodesize>

    <jobname>&TAG;&TN_JEDI_ENVAR_IODA;_prod</jobname>
    <join>&LOGDIR;/&TN_JEDI_ENVAR_IODA;_prod_<cyclestr>@Y@m@d@H</cyclestr>&LOGEXT;</join>

    <envar><name>GLOBAL_VAR_DEFNS_FP</name><value>&GLOBAL_VAR_DEFNS_FP;</value></envar>
    <envar><name>USHdir</name><value>&USHdir;</value></envar>
    <envar><name>PDY</name><value><cyclestr>@Y@m@d</cyclestr></value></envar>
    <envar><name>cyc</name><value><cyclestr>@H</cyclestr></value></envar>
    <envar><name>subcyc</name><value><cyclestr>@M</cyclestr></value></envar>
    <envar><name>LOGDIR</name><value>&LOGDIR;</value></envar>
    <envar><name>SLASH_ENSMEM_SUBDIR</name><value><cyclestr>{{ slash_ensmem_subdir }}</cyclestr></value></envar>
    <envar><name>ENSMEM_INDX</name><value><cyclestr>#{{ ensmem_indx_name }}#</cyclestr></value></envar>

    <envar><name>CYCLE_TYPE</name><value><cyclestr>prod</cyclestr></value></envar>
    <envar><name>CYCLE_SUBTYPE</name><value><cyclestr></cyclestr></value></envar>
    <envar><name>MEM_TYPE</name><value><cyclestr>MEMBER</cyclestr></value></envar>
    <envar><name>cyc</name><value><cyclestr>@H</cyclestr></value></envar>

    <dependency>
      <and>
        <taskdep task="&TN_ANAL_GSI;_prod"/>
      </and>
    </dependency>

  </task>

{%- endif %}

<!--
************************************************************************
************************************************************************
-->
{%- if do_nonvar_cldanal %}
  <task name="&TN_CLDANL_NONVAR;_prod{{ uscore_ensmem_name }}" cycledefs="prodcyc,prodcyc_long"  maxtries="{{ maxtries_run_nonvarcldanl }}">

    &RSRV_DEFAULT;
    &WALL_LIMIT_ANAL;

    <command>&LOAD_MODULES_RUN_TASK_FP; "&TN_RUN_ANAL;" "&JOBSdir;/JREGIONAL_RUN_NONVARCLDANL"</command>

    <nodes>{{ nnodes_run_nonvarcldanl }}:ppn={{ ppn_run_nonvarcldanl }}</nodes>
    <walltime>{{ wtime_run_nonvarcldanl }}</walltime>
    <memory>{{ mem_run_nonvarcldanl }}</memory>
    <nodesize>&NCORES_PER_NODE;</nodesize>
    <native>&SCHED_NATIVE_CMD;</native>

    <jobname>&TAG;&TN_CLDANL_NONVAR;_prod{{ uscore_ensmem_name }}</jobname>
    <join>&LOGDIR;/&TN_CLDANL_NONVAR;_prod{{ uscore_ensmem_name }}<cyclestr>_@Y@m@d@H</cyclestr>&LOGEXT;</join>

    <envar><name>GLOBAL_VAR_DEFNS_FP</name><value>&GLOBAL_VAR_DEFNS_FP;</value></envar>
    <envar><name>USHdir</name><value>&USHdir;</value></envar>
    <envar><name>PDY</name><value><cyclestr>@Y@m@d</cyclestr></value></envar>
    <envar><name>cyc</name><value><cyclestr>@H</cyclestr></value></envar>
    <envar><name>subcyc</name><value><cyclestr>@M</cyclestr></value></envar>
    <envar><name>LOGDIR</name><value>&LOGDIR;</value></envar>
    <envar><name>SLASH_ENSMEM_SUBDIR</name><value><cyclestr>{{ slash_ensmem_subdir }}</cyclestr></value></envar>
    <envar><name>ENSMEM_INDX</name><value><cyclestr>#{{ ensmem_indx_name }}#</cyclestr></value></envar>

    <envar><name>CYCLE_TYPE</name><value><cyclestr>prod</cyclestr></value></envar>
    <envar><name>CYCLE_SUBTYPE</name><value><cyclestr></cyclestr></value></envar>
    <envar><name>MEM_TYPE</name><value><cyclestr>MEMBER</cyclestr></value></envar>

    <dependency>
      <and>
        <taskdep task="&TN_PROCESS_BUFR;_prod"/>
        {%- if do_enkfupdate %}
        <and>
           {%- if do_enkf_radar_ref %}
             <taskdep task="&TN_ENKF_RADAR_REF;"/>
           {%- else %}
             <taskdep task="&TN_RUN_ENKFUPDT;"/>
           {%- endif %}
        </and>
        {%- elif do_envar_radar_ref %}
        <or>
          <and>
            <taskdep task="&TN_POSTANAL;_prod{{ uscore_ensmem_name }}"/>
             {%- for h in cycl_hrs_hyb_fv3lam_ens %}
                <strneq><left>{{ h }}</left><right><cyclestr>@H</cyclestr></right></strneq>
             {%- endfor %}
          </and>
          <and>
        <taskdep task="&TN_HYBRID_RADAR_REF;_prod"/>
            <or>    
             {%- for h in cycl_hrs_hyb_fv3lam_ens %}
                <streq><left>{{ h }}</left><right><cyclestr>@H</cyclestr></right></streq>
             {%- endfor %}
            </or>   
          </and>
        </or>
        {%- else %}
    <taskdep task="&TN_POSTANAL;_prod{{ uscore_ensmem_name }}"/>
        {%- endif %}
      </and>
    </dependency>

  </task>
{%- endif %}
<!--
************************************************************************
************************************************************************
-->

{%- if do_ensemble %}
 </metatask>
{%- endif %}
<!-- do_rrfs_dev -->
{%- endif %}
<!-- do_ensfcst -->
{%- endif %}

<!--
************************************************************************
************************************************************************
-->
{%- if do_save_input and do_ensemble %}
 <metatask name="save_ensda_output">
  <var name="{{ ensmem_indx_name }}">
    {%- for m in range(1, num_ens_members_fcst+1) -%}{%- set fmtstr=" %03d" -%}{{- fmtstr%m -}}{%- endfor %} </var>

  <task name="&TN_SAVE_INPUT;_prod{{ uscore_ensmem_name }}" cycledefs="saveinputcyc" maxtries="{{ maxtries_save_input }}">

    &RSRV_DEFAULT;
    &WALL_LIMIT_SAVE_RESTART;

    <command>&LOAD_MODULES_RUN_TASK_FP; "&TN_SAVE_RESTART;" "&JOBSdir;/JREGIONAL_SAVE_INPUT"</command>

    <nodes>{{ nnodes_save_restart }}:ppn={{ ppn_save_restart }}</nodes>
    <walltime>{{ wtime_save_restart }}</walltime>
    <nodesize>&NCORES_PER_NODE;</nodesize>

    <jobname>&TAG;&TN_SAVE_INPUT;{{ uscore_ensmem_name }}</jobname>
    <join>&LOGDIR;/&TN_SAVE_INPUT;{{ uscore_ensmem_name }}<cyclestr>_@Y@m@d@H</cyclestr>&LOGEXT;</join>

    <envar><name>GLOBAL_VAR_DEFNS_FP</name><value>&GLOBAL_VAR_DEFNS_FP;</value></envar>
    <envar><name>USHdir</name><value>&USHdir;</value></envar>
    <envar><name>PDY</name><value><cyclestr>@Y@m@d</cyclestr></value></envar>
    <envar><name>cyc</name><value><cyclestr>@H</cyclestr></value></envar>
    <envar><name>subcyc</name><value><cyclestr>@M</cyclestr></value></envar>
    <envar><name>LOGDIR</name><value>&LOGDIR;</value></envar>
    <envar><name>SLASH_ENSMEM_SUBDIR</name><value><cyclestr>{{ slash_ensmem_subdir }}</cyclestr></value></envar>
    <envar><name>ENSMEM_INDX</name><value><cyclestr>#{{ ensmem_indx_name }}#</cyclestr></value></envar>

    <envar><name>NWGES_DIR</name><value><cyclestr>&NWGES_BASEDIR;/@Y@m@d@H</cyclestr></value></envar>
    <envar><name>CYCLE_TYPE</name><value><cyclestr>prod</cyclestr></value></envar>
    <envar><name>CYCLE_SUBTYPE</name><value><cyclestr></cyclestr></value></envar>

    <dependency>
       {%- if do_recenter %}
        <or>
         <and>
          <or>
          {%- for h in cycl_hrs_recenter %}
          <streq><left>{{ h }}</left><right><cyclestr>@H</cyclestr></right></streq>
          {%- endfor %}
          </or>
          <datadep age="01:30"><cyclestr>&COMIN_BASEDIR;/@Y@m@d@H/recenter/fcst_fv3lam/INPUT/recenter_complete.txt</cyclestr></datadep>
         </and>
         <and>
          {%- for h in cycl_hrs_recenter %}
          <strneq><left>{{ h }}</left><right><cyclestr>@H</cyclestr></right></strneq>
          {%- endfor %}
          <taskdep task="&TN_CLDANL_NONVAR;_prod{{ uscore_ensmem_name }}"/>
         </and>
        </or>
        {%- elif do_nonvar_cldanal%}
        <taskdep task="&TN_CLDANL_NONVAR;_prod{{ uscore_ensmem_name }}"/>
        {%- elif do_enkf_radar_ref %}
        <taskdep task="&TN_ENKF_RADAR_REF;"/>
        {%- elif do_enkfupdate %}
        <taskdep task="&TN_RUN_ENKFUPDT;"/>
       {%- endif %}
    </dependency>

  </task>
 </metatask>
{%- endif %}
<!--
************************************************************************
************************************************************************
-->
{% if do_ensemble %}
 <metatask name="run_ensemble">
  <var name="{{ ensmem_indx_name }}">{% for m in range(1, num_ens_members+1) %}{{ "%03d " % m }}{% endfor %}</var>
{%- endif %}

<!--
************************************************************************
************************************************************************
-->
{%- if run_task_run_fcst %}
  <task name="&TN_RUN_FCST;_prod{{ uscore_ensmem_name }}" cycledefs="prodcyc" maxtries="{{ maxtries_run_fcst }}">

    &RSRV_FCST;
    &WALL_LIMIT_FCST;

    <command>&LOAD_MODULES_RUN_TASK_FP; "&TN_RUN_FCST;" "&JOBSdir;/JREGIONAL_RUN_FCST"</command>

  {%- if machine in ["JET", "HERA", "LINUX"]  %}
    <cores>{{ ncores_run_fcst }}</cores>
    <native>{{ native_run_fcst }} &RRFS_RESERVE;</native>
  {%- elif machine in ["WCOSS2"]  %}
    <nodes>{{ nnodes_run_fcst }}:ppn={{ ppn_run_fcst }}:tpp={{ omp_num_threads_run_fcst }}</nodes>
    <native>&SCHED_NATIVE_CMD;</native>
    <nodesize>&NCORES_PER_NODE;</nodesize>
  {%- else %}
    <nodes>{{ nnodes_run_fcst }}:ppn={{ ppn_run_fcst }}</nodes>
    <nodesize>&NCORES_PER_NODE;</nodesize>
  {%- endif %}
    <native>&SCHED_NATIVE_CMD;</native>
    <walltime>{{ wtime_run_fcst }}</walltime>

    <jobname>&TAG;&TN_RUN_FCST;_prod{{ uscore_ensmem_name }}</jobname>
    <join>&LOGDIR;/&TN_RUN_FCST;_prod{{ uscore_ensmem_name }}<cyclestr>_@Y@m@d@H</cyclestr>&LOGEXT;</join>

    <envar><name>GLOBAL_VAR_DEFNS_FP</name><value>&GLOBAL_VAR_DEFNS_FP;</value></envar>
    <envar><name>USHdir</name><value>&USHdir;</value></envar>
    <envar><name>PDY</name><value><cyclestr>@Y@m@d</cyclestr></value></envar>
    <envar><name>cyc</name><value><cyclestr>@H</cyclestr></value></envar>
    <envar><name>subcyc</name><value><cyclestr>@M</cyclestr></value></envar>
    <envar><name>LOGDIR</name><value>&LOGDIR;</value></envar>
    <envar><name>SLASH_ENSMEM_SUBDIR</name><value><cyclestr>{{ slash_ensmem_subdir }}</cyclestr></value></envar>
    <envar><name>ENSMEM_INDX</name><value><cyclestr>#{{ ensmem_indx_name }}#</cyclestr></value></envar>

    <envar><name>CYCLE_TYPE</name><value><cyclestr>prod</cyclestr></value></envar>
    <envar><name>CYCLE_SUBTYPE</name><value><cyclestr></cyclestr></value></envar>
    <envar><name>NWGES_BASEDIR</name><value>&NWGES_BASEDIR;</value></envar>
    <envar><name>RESTART_HRS</name><value><cyclestr>{{ restart_interval }}</cyclestr></value></envar>
  
    <dependency>
      {%- if do_ensfcst %}
      <taskdep task="&TN_PREP_CYC;_prod{{ uscore_ensmem_name }}"/>
      {%- elif do_dacycle and do_refl2tten and do_nonvar_cldanal%}
      <and>
        <taskdep task="&TN_RADAR_REFL2TTEN;_prod"/>
        <taskdep task="&TN_CLDANL_NONVAR;_prod"/>
      </and>
      {%- elif do_dacycle and do_nonvar_cldanal%}
      <taskdep task="&TN_CLDANL_NONVAR;_prod"/>
      {%- elif do_dacycle and do_refl2tten%}
      <taskdep task="&TN_RADAR_REFL2TTEN;_prod"/>
      {%- elif do_dacycle %}
        {%- if do_envar_radar_ref %}
        <taskdep task="&TN_HYBRID_RADAR_REF;_prod"/>
        {%- else  %}
        <taskdep task="&TN_POSTANAL;_prod"/>
        {%- endif %}
      {%- elif do_enkfupdate or do_enkf_radar_ref %}
        {%- if do_recenter %}
        <or>
         <and>
          <or>
          {%- for h in cycl_hrs_recenter %}
          <streq><left>{{ h }}</left><right><cyclestr>@H</cyclestr></right></streq>
          {%- endfor %}
          </or>
          <datadep age="01:30"><cyclestr>&COMIN_BASEDIR;/@Y@m@d@H/recenter/fcst_fv3lam/INPUT/recenter_complete.txt</cyclestr></datadep>
         </and>
         <and>
          {%- for h in cycl_hrs_recenter %}
          <strneq><left>{{ h }}</left><right><cyclestr>@H</cyclestr></right></strneq>
          {%- endfor %}
          <taskdep task="&TN_CLDANL_NONVAR;_prod{{ uscore_ensmem_name }}"/>
         </and>
        </or>
        {%- elif do_nonvar_cldanal%}
        <taskdep task="&TN_CLDANL_NONVAR;_prod{{ uscore_ensmem_name }}"/>
        {%- elif do_enkf_radar_ref %}
        <taskdep task="&TN_ENKF_RADAR_REF;"/>
        {%- else %}
        <taskdep task="&TN_RUN_ENKFUPDT;"/>
       {%- endif %}
      {%- else %}
      {%- if do_rrfs_dev %}
         <taskdep task="&TN_PREP_CYC;_prod{{ uscore_ensmem_name }}"/>
      {%- else %}
         <and>
           <taskdep task="&TN_MAKE_ICS;{{ uscore_ensmem_name }}"/>
           <metataskdep metatask="&TN_MAKE_LBCS;{{ uscore_ensmem_name }}"/>

           <!-- AQM dependency -->
           {%- if run_task_nexus_emission %}
                   <taskdep task="&TN_NEXUS_POST_SPLIT;"/>
           {%- endif %}
           {%- if run_task_fire_emission %}
                   <taskdep task="&TN_FIRE_EMISSION;"/>
           {%- endif %}
           {%- if run_task_point_source %}
                   <taskdep task="&TN_POINT_SOURCE;"/>
           {%- endif %}
           {%- if run_task_aqm_ics %}
                   <or>
                     <taskdep task="&TN_AQM_ICS;"/>
           {%- if not coldstart %}
                     <and>
                       <not><cycleexistdep cycle_offset="-{{- cycl_freq -}}"/></not>
                       <taskdep task="&TN_AQM_EXTRN_ICS;"/>
                     </and>
           {%- else %}
                     <not><cycleexistdep cycle_offset="-{{- cycl_freq -}}"/></not>
           {%- endif %}
                   </or>
           {%- endif %}
           {%- if run_task_aqm_lbcs %}
                   <taskdep task="&TN_AQM_LBCS;"/>
           {%- endif %}
           <!-- end AQM dependency -->

         </and>
      {%- endif %}

      {%- endif %}
    </dependency>

  </task>
{%- endif %}
<!--
************************************************************************
************************************************************************
-->
{%- if do_rrfs_dev and wtime_run_fcst_long %}
  <task name="&TN_RUN_FCST;_prod_long{{ uscore_ensmem_name }}" cycledefs="prodcyc_long" maxtries="{{ maxtries_run_fcst }}">

    &RSRV_FCST;
    &WALL_LIMIT_FCST;

    <command>&LOAD_MODULES_RUN_TASK_FP; "&TN_RUN_FCST;" "&JOBSdir;/JREGIONAL_RUN_FCST"</command>

  {%- if machine in ["JET", "HERA", "LINUX"]  %}
    <cores>{{ ncores_run_fcst }}</cores>
    <native>{{ native_run_fcst }} &RRFS_RESERVE;</native>
  {%- elif machine in ["WCOSS2"]  %}
    <nodes>{{ nnodes_run_fcst }}:ppn={{ ppn_run_fcst }}:tpp={{ omp_num_threads_run_fcst }}</nodes>
    <native>&SCHED_NATIVE_CMD;</native>
    <nodesize>&NCORES_PER_NODE;</nodesize>
  {%- else %}
    <nodes>{{ nnodes_run_fcst }}:ppn={{ ppn_run_fcst }}</nodes>
    <nodesize>&NCORES_PER_NODE;</nodesize>
  {%- endif %}
    <native>&SCHED_NATIVE_CMD;</native>
    <walltime>{{ wtime_run_fcst_long }}</walltime>

    <jobname>&TAG;&TN_RUN_FCST;_prod{{ uscore_ensmem_name }}</jobname>
    <join>&LOGDIR;/&TN_RUN_FCST;_prod{{ uscore_ensmem_name }}<cyclestr>_@Y@m@d@H</cyclestr>&LOGEXT;</join>

    <envar><name>GLOBAL_VAR_DEFNS_FP</name><value>&GLOBAL_VAR_DEFNS_FP;</value></envar>
    <envar><name>USHdir</name><value>&USHdir;</value></envar>
    <envar><name>PDY</name><value><cyclestr>@Y@m@d</cyclestr></value></envar>
    <envar><name>cyc</name><value><cyclestr>@H</cyclestr></value></envar>
    <envar><name>subcyc</name><value><cyclestr>@M</cyclestr></value></envar>
    <envar><name>LOGDIR</name><value>&LOGDIR;</value></envar>
    <envar><name>SLASH_ENSMEM_SUBDIR</name><value><cyclestr>{{ slash_ensmem_subdir }}</cyclestr></value></envar>
    <envar><name>ENSMEM_INDX</name><value><cyclestr>#{{ ensmem_indx_name }}#</cyclestr></value></envar>

    <envar><name>CYCLE_TYPE</name><value><cyclestr>prod</cyclestr></value></envar>
    <envar><name>CYCLE_SUBTYPE</name><value><cyclestr></cyclestr></value></envar>
    <envar><name>NWGES_BASEDIR</name><value>&NWGES_BASEDIR;</value></envar>
    <envar><name>RESTART_HRS</name><value><cyclestr>{{ restart_interval_long }}</cyclestr></value></envar>
  
    <dependency>
      {%- if do_dacycle and do_refl2tten and do_nonvar_cldanal%}
      <and>
        <taskdep task="&TN_RADAR_REFL2TTEN;_prod"/>
        <taskdep task="&TN_CLDANL_NONVAR;_prod"/>
      </and>
      {%- elif do_dacycle and do_nonvar_cldanal%}
      <taskdep task="&TN_CLDANL_NONVAR;_prod"/>
      {%- elif do_dacycle and do_refl2tten%}
      <taskdep task="&TN_RADAR_REFL2TTEN;_prod"/>
      {%- elif do_dacycle %}
        {%- if do_envar_radar_ref %}
        <taskdep task="&TN_HYBRID_RADAR_REF;_prod"/>
        {%- else  %}
        <taskdep task="&TN_POSTANAL;_prod"/>
        {%- endif %}
      {%- elif do_enkfupdate or do_enkf_radar_ref %}
        {%- if do_recenter %}
        <or>
         <and>
          <or>
          {%- for h in cycl_hrs_recenter %}
          <streq><left>{{ h }}</left><right><cyclestr>@H</cyclestr></right></streq>
          {%- endfor %}
          </or>
          <datadep age="01:30"><cyclestr>&COMIN_BASEDIR;/@Y@m@d@H/recenter/fcst_fv3lam/INPUT/recenter_complete.txt</cyclestr></datadep>
         </and>
         <and>
          {%- for h in cycl_hrs_recenter %}
          <strneq><left>{{ h }}</left><right><cyclestr>@H</cyclestr></right></strneq>
          {%- endfor %}
          <taskdep task="&TN_CLDANL_NONVAR;_prod{{ uscore_ensmem_name }}"/>
         </and>
        </or>
        {%- elif do_nonvar_cldanal%}
        <taskdep task="&TN_CLDANL_NONVAR;_prod{{ uscore_ensmem_name }}"/>
        {%- elif do_enkf_radar_ref %}
        <taskdep task="&TN_ENKF_RADAR_REF;"/>
        {%- else %}
        <taskdep task="&TN_RUN_ENKFUPDT;"/>
       {%- endif %}
      {%- else %}
      <taskdep task="&TN_PREP_CYC;_prod{{ uscore_ensmem_name }}"/>
      {%- endif %}
    </dependency>
  </task>
{%- endif %}
<!--
************************************************************************
************************************************************************
-->
{%- if not do_ensfcst %}
{%- if not is_rtma %}
{%- if do_rrfs_dev %}
{%- if tn_save_restart %}
  <metatask name="&TN_SAVE_RESTART;_prod">

    <var name="fhr"> {{ restart_interval }} </var>

    <task name="&TN_SAVE_RESTART;_prod{{ uscore_ensmem_name }}_f#fhr#" cycledefs="prodcyc" maxtries="{{ maxtries_save_restart }}">

      &RSRV_DEFAULT;
      &WALL_LIMIT_SAVE_RESTART;

      <command>&LOAD_MODULES_RUN_TASK_FP; "&TN_SAVE_RESTART;" "&JOBSdir;/JREGIONAL_SAVE_RESTART"</command>

      <nodes>{{ nnodes_save_restart }}:ppn={{ ppn_save_restart }}</nodes>
      <walltime>{{ wtime_save_restart }}</walltime>
      <nodesize>&NCORES_PER_NODE;</nodesize>

      <jobname>&TAG;&TN_SAVE_RESTART;{{ uscore_ensmem_name }}_f#fhr#</jobname>
      <join>&LOGDIR;/&TN_SAVE_RESTART;{{ uscore_ensmem_name }}_f#fhr#<cyclestr>_@Y@m@d@H</cyclestr>&LOGEXT;</join>

      <envar><name>GLOBAL_VAR_DEFNS_FP</name><value>&GLOBAL_VAR_DEFNS_FP;</value></envar>
      <envar><name>USHdir</name><value>&USHdir;</value></envar>
      <envar><name>PDY</name><value><cyclestr>@Y@m@d</cyclestr></value></envar>
      <envar><name>cyc</name><value><cyclestr>@H</cyclestr></value></envar>
      <envar><name>subcyc</name><value><cyclestr>@M</cyclestr></value></envar>
      <envar><name>LOGDIR</name><value>&LOGDIR;</value></envar>
      <envar><name>SLASH_ENSMEM_SUBDIR</name><value><cyclestr>{{ slash_ensmem_subdir }}</cyclestr></value></envar>
      <envar><name>ENSMEM_INDX</name><value><cyclestr>#{{ ensmem_indx_name }}#</cyclestr></value></envar>

      <envar><name>NWGES_DIR</name><value><cyclestr>&NWGES_BASEDIR;/@Y@m@d@H</cyclestr></value></envar>
      <envar><name>fhr</name><value>#fhr#</value></envar>
      <envar><name>CYCLE_TYPE</name><value><cyclestr>prod</cyclestr></value></envar>
      <envar><name>CYCLE_SUBTYPE</name><value><cyclestr></cyclestr></value></envar>

      <dependency>
        <and>
          <timedep><cyclestr offset="&START_TIME_CONVENTIONAL;">@Y@m@d@H@M00</cyclestr></timedep>
          <or>
            <datadep age="01:30"><cyclestr>&COMIN_BASEDIR;/@Y@m@d@H{{ slash_ensmem_subdir }}/fcst_fv3lam/RESTART/coupler.res</cyclestr></datadep>
            <datadep age="01:30"><cyclestr>&COMIN_BASEDIR;/@Y@m@d@H{{ slash_ensmem_subdir }}/fcst_fv3lam/RESTART/</cyclestr><cyclestr offset="#fhr#:00:00">@Y@m@d.@H0000.coupler.res</cyclestr></datadep>
          </or>
        </and>
      </dependency>

    </task>

  </metatask>

  <metatask name="&TN_SAVE_RESTART;_prod_long">

    <var name="fhr"> {{ restart_interval_long }} </var>

    <task name="&TN_SAVE_RESTART;_prod_long{{ uscore_ensmem_name }}_f#fhr#" cycledefs="prodcyc_long" maxtries="{{ maxtries_save_restart }}">

      &RSRV_DEFAULT;
      &WALL_LIMIT_SAVE_RESTART;

      <command>&LOAD_MODULES_RUN_TASK_FP; "&TN_SAVE_RESTART;" "&JOBSdir;/JREGIONAL_SAVE_RESTART"</command>

      <nodes>{{ nnodes_save_restart }}:ppn={{ ppn_save_restart }}</nodes>
      <walltime>{{ wtime_save_restart }}</walltime>
      <nodesize>&NCORES_PER_NODE;</nodesize>

      <jobname>&TAG;&TN_SAVE_RESTART;{{ uscore_ensmem_name }}_f#fhr#</jobname>
      <join>&LOGDIR;/&TN_SAVE_RESTART;{{ uscore_ensmem_name }}_f#fhr#<cyclestr>_@Y@m@d@H</cyclestr>&LOGEXT;</join>

      <envar><name>GLOBAL_VAR_DEFNS_FP</name><value>&GLOBAL_VAR_DEFNS_FP;</value></envar>
      <envar><name>USHdir</name><value>&USHdir;</value></envar>
      <envar><name>PDY</name><value><cyclestr>@Y@m@d</cyclestr></value></envar>
      <envar><name>cyc</name><value><cyclestr>@H</cyclestr></value></envar>
      <envar><name>subcyc</name><value><cyclestr>@M</cyclestr></value></envar>
      <envar><name>LOGDIR</name><value>&LOGDIR;</value></envar>
      <envar><name>SLASH_ENSMEM_SUBDIR</name><value><cyclestr>{{ slash_ensmem_subdir }}</cyclestr></value></envar>
      <envar><name>ENSMEM_INDX</name><value><cyclestr>#{{ ensmem_indx_name }}#</cyclestr></value></envar>

      <envar><name>NWGES_DIR</name><value><cyclestr>&NWGES_BASEDIR;/@Y@m@d@H</cyclestr></value></envar>
      <envar><name>fhr</name><value>#fhr#</value></envar>
      <envar><name>CYCLE_TYPE</name><value><cyclestr>prod</cyclestr></value></envar>
      <envar><name>CYCLE_SUBTYPE</name><value><cyclestr></cyclestr></value></envar>

      <dependency>
        <and>
          <timedep><cyclestr offset="&START_TIME_CONVENTIONAL;">@Y@m@d@H@M00</cyclestr></timedep>
          <or>
            <datadep age="01:30"><cyclestr>&COMIN_BASEDIR;/@Y@m@d@H{{ slash_ensmem_subdir }}/fcst_fv3lam/RESTART/coupler.res</cyclestr></datadep>
            <datadep age="01:30"><cyclestr>&COMIN_BASEDIR;/@Y@m@d@H{{ slash_ensmem_subdir }}/fcst_fv3lam/RESTART/</cyclestr><cyclestr offset="#fhr#:00:00">@Y@m@d.@H0000.coupler.res</cyclestr></datadep>
          </or>
        </and>
      </dependency>

    </task>

  </metatask>
{%- endif %}
{%- endif %}
{%- endif %}
{%- endif %}
<!--
************************************************************************
************************************************************************
-->

{%- if do_post_prod %}
<!--
************************************************************************
************************************************************************
-->
  <metatask name="&TN_RUN_POST;{{ uscore_ensmem_name }}">

    <var name="fullfhr"> {% for h in range(0, postproc_len_hrs+1) %}{{ " %03d" % h  }}{% endfor %} </var>
    <metatask>
{% if nsout_min > 0 %}
       <var name="fhr"> {% for h in range(0, 60, nsout_min) %}{{ " #fullfhr#-%02d-00 " % h  }}{% endfor %} </var>
{%- else %}
       <var name="fhr"> #fullfhr# </var>
{%- endif %}

    <task name="&TN_RUN_POST;{{ uscore_ensmem_name }}_f#fhr#" cycledefs="prodcyc" maxtries="{{ maxtries_run_post }}">

      &RSRV_POST;
      &WALL_LIMIT_POST;

      <command>&LOAD_MODULES_RUN_TASK_FP; "&TN_RUN_POST;" "&JOBSdir;/JREGIONAL_RUN_POST"</command>

      <nodes>{{ nnodes_run_post }}:ppn={{ ppn_run_post }}</nodes>
      <walltime>{{ wtime_run_post }}</walltime>
      <nodesize>&NCORES_PER_NODE;</nodesize>
      <native>&SCHED_NATIVE_CMD;</native>

      <jobname>&TAG;&TN_RUN_POST;{{ uscore_ensmem_name }}_f#fhr#</jobname>
      <join>&LOGDIR;/&TN_RUN_POST;{{ uscore_ensmem_name }}_f#fhr#<cyclestr>_@Y@m@d@H</cyclestr>&LOGEXT;</join>

      <envar><name>GLOBAL_VAR_DEFNS_FP</name><value>&GLOBAL_VAR_DEFNS_FP;</value></envar>
      <envar><name>USHdir</name><value>&USHdir;</value></envar>
      <envar><name>PDY</name><value><cyclestr>@Y@m@d</cyclestr></value></envar>
      <envar><name>cyc</name><value><cyclestr>@H</cyclestr></value></envar>
      <envar><name>subcyc</name><value><cyclestr>@M</cyclestr></value></envar>
      <envar><name>LOGDIR</name><value>&LOGDIR;</value></envar>
      <envar><name>SLASH_ENSMEM_SUBDIR</name><value><cyclestr>{{ slash_ensmem_subdir }}</cyclestr></value></envar>
      <envar><name>ENSMEM_INDX</name><value><cyclestr>#{{ ensmem_indx_name }}#</cyclestr></value></envar>

      <envar><name>NWGES_DIR</name><value><cyclestr>&NWGES_BASEDIR;/@Y@m@d@H</cyclestr></value></envar>
      <envar><name>CYCLE_TYPE</name><value><cyclestr>prod</cyclestr></value></envar>
      <envar><name>CYCLE_SUBTYPE</name><value><cyclestr></cyclestr></value></envar>
      <envar><name>fhr</name><value>#fhr#</value></envar>
      <envar><name>TMMARK</name><value>tm00</value></envar>

      <dependency>
          <datadep age="01:30"><cyclestr>&COMIN_BASEDIR;/@Y@m@d@H{{ slash_ensmem_subdir }}/fcst_fv3lam/logf#fhr#</cyclestr></datadep>
      </dependency>

    </task>
  </metatask>
  </metatask>
<!--
************************************************************************
************************************************************************
-->
  <metatask name="&TN_RUN_POST;{{ uscore_ensmem_name }}_long">

    <var name="fullfhr"> {% for h in range(0, postproc_long_len_hrs+1) %}{{ " %03d" % h  }}{% endfor %} </var>
    <metatask>
{% if nsout_min > 0 %}
       <var name="fhr"> {% for h in range(0, 60, nsout_min) %}{{ " #fullfhr#-%02d-00 " % h  }}{% endfor %} </var>
{%- else %}
       <var name="fhr"> #fullfhr# </var>
{%- endif %}

    <task name="&TN_RUN_POST;{{ uscore_ensmem_name }}_f#fhr#_long" cycledefs="prodcyc_long" maxtries="{{ maxtries_run_post }}">

      &RSRV_POST;
      &WALL_LIMIT_POST;

      <command>&LOAD_MODULES_RUN_TASK_FP; "&TN_RUN_POST;" "&JOBSdir;/JREGIONAL_RUN_POST"</command>

      <nodes>{{ nnodes_run_post }}:ppn={{ ppn_run_post }}</nodes>
      <walltime>{{ wtime_run_post }}</walltime>
      <nodesize>&NCORES_PER_NODE;</nodesize>
      <native>&SCHED_NATIVE_CMD;</native>

      <jobname>&TAG;&TN_RUN_POST;{{ uscore_ensmem_name }}_f#fhr#</jobname>
      <join>&LOGDIR;/&TN_RUN_POST;{{ uscore_ensmem_name }}_f#fhr#<cyclestr>_@Y@m@d@H</cyclestr>&LOGEXT;</join>

      <envar><name>GLOBAL_VAR_DEFNS_FP</name><value>&GLOBAL_VAR_DEFNS_FP;</value></envar>
      <envar><name>USHdir</name><value>&USHdir;</value></envar>
      <envar><name>PDY</name><value><cyclestr>@Y@m@d</cyclestr></value></envar>
      <envar><name>cyc</name><value><cyclestr>@H</cyclestr></value></envar>
      <envar><name>subcyc</name><value><cyclestr>@M</cyclestr></value></envar>
      <envar><name>LOGDIR</name><value>&LOGDIR;</value></envar>
      <envar><name>SLASH_ENSMEM_SUBDIR</name><value><cyclestr>{{ slash_ensmem_subdir }}</cyclestr></value></envar>
      <envar><name>ENSMEM_INDX</name><value><cyclestr>#{{ ensmem_indx_name }}#</cyclestr></value></envar>

      <envar><name>NWGES_DIR</name><value><cyclestr>&NWGES_BASEDIR;/@Y@m@d@H</cyclestr></value></envar>
      <envar><name>CYCLE_TYPE</name><value><cyclestr>prod</cyclestr></value></envar>
      <envar><name>CYCLE_SUBTYPE</name><value><cyclestr></cyclestr></value></envar>
      <envar><name>fhr</name><value>#fhr#</value></envar>
      <envar><name>TMMARK</name><value>tm00</value></envar>

      <dependency>
         <datadep age="01:30"><cyclestr>&COMIN_BASEDIR;/@Y@m@d@H{{ slash_ensmem_subdir }}/fcst_fv3lam/logf#fhr#</cyclestr></datadep>
      </dependency>

    </task>
  </metatask>
  </metatask>
<!--
************************************************************************
************************************************************************
-->
<metatask name="&TN_RUN_PRDGEN;{{ uscore_ensmem_name }}">

    <var name="fhr"> {% for h in range(0, postproc_len_hrs+1) %}{{ " %03d" % h  }}{% endfor %} </var>

    <task name="&TN_RUN_PRDGEN;{{ uscore_ensmem_name }}_f#fhr#" cycledefs="prodcyc" maxtries="{{ maxtries_run_prdgen }}">

      &RSRV_PRDGEN;
      &WALL_LIMIT_POST;

      <command>&LOAD_MODULES_RUN_TASK_FP; "&TN_RUN_PRDGEN;" "&JOBSdir;/JREGIONAL_RUN_PRDGEN"</command>

      <nodes>{{ nnodes_run_prdgen }}:ppn={{ ppn_run_prdgen }}</nodes>
      <walltime>{{ wtime_run_prdgen }}</walltime>
      <memory>{{ mem_run_prdgen }}</memory>
      <nodesize>&NCORES_PER_NODE;</nodesize>
      <native>&SCHED_NATIVE_CMD;</native>

      <jobname>&TAG;&TN_RUN_PRDGEN;{{ uscore_ensmem_name }}_f#fhr#</jobname>
      <join>&LOGDIR;/&TN_RUN_PRDGEN;{{ uscore_ensmem_name }}_f#fhr#<cyclestr>_@Y@m@d@H</cyclestr>&LOGEXT;</join>

      <envar><name>GLOBAL_VAR_DEFNS_FP</name><value>&GLOBAL_VAR_DEFNS_FP;</value></envar>
      <envar><name>USHdir</name><value>&USHdir;</value></envar>
      <envar><name>PDY</name><value><cyclestr>@Y@m@d</cyclestr></value></envar>
      <envar><name>cyc</name><value><cyclestr>@H</cyclestr></value></envar>
      <envar><name>subcyc</name><value><cyclestr>@M</cyclestr></value></envar>
      <envar><name>LOGDIR</name><value>&LOGDIR;</value></envar>
      <envar><name>SLASH_ENSMEM_SUBDIR</name><value><cyclestr>{{ slash_ensmem_subdir }}</cyclestr></value></envar>
      <envar><name>ENSMEM_INDX</name><value><cyclestr>#{{ ensmem_indx_name }}#</cyclestr></value></envar>

      <envar><name>CYCLE_TYPE</name><value><cyclestr>prod</cyclestr></value></envar>
      <envar><name>CYCLE_SUBTYPE</name><value><cyclestr></cyclestr></value></envar>
      <envar><name>fhr</name><value>#fhr#</value></envar>
      <envar><name>TMMARK</name><value>tm00</value></envar>

      <dependency>
        <taskdep task="&TN_RUN_POST;{{ uscore_ensmem_name }}_f#fhr#"/>
      </dependency>

    </task>
  </metatask>

<metatask name="&TN_RUN_PRDGEN;{{ uscore_ensmem_name }}_long">
    <var name="fhr"> {% for h in range(0, postproc_long_len_hrs+1) %}{{ " %03d" % h  }}{% endfor %} </var>
    <task name="&TN_RUN_PRDGEN;{{ uscore_ensmem_name }}_f#fhr#_long" cycledefs="prodcyc_long" maxtries="{{ maxtries_run_prdgen }}">

      &RSRV_PRDGEN;
      &WALL_LIMIT_POST;

      <command>&LOAD_MODULES_RUN_TASK_FP; "&TN_RUN_PRDGEN;" "&JOBSdir;/JREGIONAL_RUN_PRDGEN"</command>

      <nodes>{{ nnodes_run_prdgen }}:ppn={{ ppn_run_prdgen }}</nodes>
      <walltime>{{ wtime_run_prdgen }}</walltime>
      <memory>{{ mem_run_prdgen }}</memory>
      <nodesize>&NCORES_PER_NODE;</nodesize>
      <native>&SCHED_NATIVE_CMD;</native>

      <jobname>&TAG;&TN_RUN_PRDGEN;{{ uscore_ensmem_name }}_f#fhr#</jobname>
      <join>&LOGDIR;/&TN_RUN_PRDGEN;{{ uscore_ensmem_name }}_f#fhr#<cyclestr>_@Y@m@d@H</cyclestr>&LOGEXT;</join>

      <envar><name>GLOBAL_VAR_DEFNS_FP</name><value>&GLOBAL_VAR_DEFNS_FP;</value></envar>
      <envar><name>USHdir</name><value>&USHdir;</value></envar>
      <envar><name>PDY</name><value><cyclestr>@Y@m@d</cyclestr></value></envar>
      <envar><name>cyc</name><value><cyclestr>@H</cyclestr></value></envar>
      <envar><name>subcyc</name><value><cyclestr>@M</cyclestr></value></envar>
      <envar><name>LOGDIR</name><value>&LOGDIR;</value></envar>
      <envar><name>SLASH_ENSMEM_SUBDIR</name><value><cyclestr>{{ slash_ensmem_subdir }}</cyclestr></value></envar>
      <envar><name>ENSMEM_INDX</name><value><cyclestr>#{{ ensmem_indx_name }}#</cyclestr></value></envar>

      <envar><name>CYCLE_TYPE</name><value><cyclestr>prod</cyclestr></value></envar>
      <envar><name>CYCLE_SUBTYPE</name><value><cyclestr></cyclestr></value></envar>
      <envar><name>fhr</name><value>#fhr#</value></envar>
      <envar><name>TMMARK</name><value>tm00</value></envar>

      <dependency>
        <taskdep task="&TN_RUN_POST;{{ uscore_ensmem_name }}_f#fhr#_long"/>
      </dependency>

    </task>
  </metatask>
<!--
************************************************************************
************************************************************************
-->
{%- else %}

{%- if run_task_run_post %}

{%- if fcst_len_hrs == -1 %}
  {%- for icyc in range(num_fcst_len_cycl) %}
  <metatask name="&TN_RUN_POST;{{ uscore_ensmem_name }}">
    <var name="fhr">{% for h in range(0, fcst_len_cycl[icyc]+1) %}{{ " %03d" % h }}{% endfor %}</var>
      {%- if icyc == 0 %}
      <task name="&TN_RUN_POST_CYC1;{{ uscore_ensmem_name }}_f#fhr#" cycledefs="cyc_1st" maxtries="{{ maxtries_run_post }}">
      {%- elif icyc == 1 %}
      <task name="&TN_RUN_POST_CYC2;{{ uscore_ensmem_name }}_f#fhr#" cycledefs="cyc_2nd" maxtries="{{ maxtries_run_post }}">
      {%- elif icyc == 2 %}
      <task name="&TN_RUN_POST_CYC3;{{ uscore_ensmem_name }}_f#fhr#" cycledefs="cyc_3rd" maxtries="{{ maxtries_run_post }}">
      {%- elif icyc == 3 %}
      <task name="&TN_RUN_POST_CYC4;{{ uscore_ensmem_name }}_f#fhr#" cycledefs="cyc_4th" maxtries="{{ maxtries_run_post }}">
      {%- endif %}
        &RSRV_DEFAULT;
        <command>&LOAD_MODULES_RUN_TASK_FP; "&TN_RUN_POST;" "&JOBSdir;/JREGIONAL_RUN_POST"</command>
        <nodes>{{ nnodes_run_post }}:ppn={{ ppn_run_post }}</nodes>
        <walltime>{{ wtime_run_post }}</walltime>
        <nodesize>&NCORES_PER_NODE;</nodesize>
        <native>&SCHED_NATIVE_CMD;</native>
      {%- if icyc == 0 %}
        <jobname>&TN_RUN_POST_CYC1;{{ uscore_ensmem_name }}_f#fhr#</jobname>
      {%- elif icyc == 1 %}
        <jobname>&TN_RUN_POST_CYC2;{{ uscore_ensmem_name }}_f#fhr#</jobname>
      {%- elif icyc == 2 %}
        <jobname>&TN_RUN_POST_CYC3;{{ uscore_ensmem_name }}_f#fhr#</jobname>
      {%- elif icyc == 3 %}
        <jobname>&TN_RUN_POST_CYC4;{{ uscore_ensmem_name }}_f#fhr#</jobname>
      {%- endif %}
    <join>&LOGDIR;/&TN_RUN_POST;{{ uscore_ensmem_name }}_f#fhr#<cyclestr>_@Y@m@d@H</cyclestr>&LOGEXT;</join>
        <envar><name>GLOBAL_VAR_DEFNS_FP</name><value>&GLOBAL_VAR_DEFNS_FP;</value></envar>
        <envar><name>USHdir</name><value>&USHdir;</value></envar>
        <envar><name>PDY</name><value><cyclestr>@Y@m@d</cyclestr></value></envar>
        <envar><name>cyc</name><value><cyclestr>@H</cyclestr></value></envar>
        <envar><name>subcyc</name><value><cyclestr>@M</cyclestr></value></envar>
        <envar><name>LOGDIR</name><value>&LOGDIR;</value></envar>
        <envar><name>fhr</name><value>#fhr#</value></envar>
        <envar><name>SLASH_ENSMEM_SUBDIR</name><value><cyclestr>{{ slash_ensmem_subdir }}</cyclestr></value></envar>
        <envar><name>ENSMEM_INDX</name><value><cyclestr>#{{ ensmem_indx_name }}#</cyclestr></value></envar>

        <dependency>
          <or>
            <taskdep task="&TN_RUN_FCST;{{ uscore_ensmem_name }}"/>
            <and>
              <datadep age="05:00">&DYN_DIR;f#fhr#.nc</datadep>
              <datadep age="05:00">&PHY_DIR;f#fhr#.nc</datadep>
            </and>
          </or>
        </dependency>

      </task>
  </metatask>
  {%- endfor %}

{%- else %}
  {%- if sub_hourly_post %}
<!--
Define the post-processing task for first model output time.  The forecast 
hour corresponding to this output time is zero (formatted to the appropriate
number of digits), and the corresponding forecast minute is the first model 
time step dt_atmos, i.e. it is not zero.  This is because FV3 is designed 
such that its first output file contains fields at the first time step.  
It is for this reason that this task is not rolled into the metatask(s) 
further below.

Note that we wrap this task in a metatask in order to be able to declare
and use the variables fhr and fmn.  This allows the block of code inside
the <task> tag (except for the dependencies) to be identical to the ones 
later below for other output times.
-->
<!--
************************************************************************
************************************************************************
-->
  <metatask>
    <var name="fhr">000</var>
    <var name="fmn">00</var>
<!--
************************************************************************
************************************************************************
-->
    <task name="&TN_RUN_POST;{{ uscore_ensmem_name }}_f#fhr##fmn#" cycledefs="prodcyc" maxtries="{{ maxtries_run_post }}">

      &RSRV_DEFAULT;

      <command>&LOAD_MODULES_RUN_TASK_FP; "&TN_RUN_POST;" "&JOBSdir;/JREGIONAL_RUN_POST"</command>

      <nodes>{{ nnodes_run_post }}:ppn={{ ppn_run_post }}</nodes>
      <walltime>{{ wtime_run_post }}</walltime>
      <nodesize>&NCORES_PER_NODE;</nodesize>
      <native>&SCHED_NATIVE_CMD;</native>

      <jobname>&TAG;&TN_RUN_POST;{{ uscore_ensmem_name }}_f#fhr##fmn#</jobname>
      <join>&LOGDIR;/&TN_RUN_POST;{{ uscore_ensmem_name }}_f#fhr##fmn#<cyclestr>_@Y@m@d@H</cyclestr>&LOGEXT;</join>

      <envar><name>GLOBAL_VAR_DEFNS_FP</name><value>&GLOBAL_VAR_DEFNS_FP;</value></envar>
      <envar><name>USHdir</name><value>&USHdir;</value></envar>
      <envar><name>PDY</name><value><cyclestr>@Y@m@d</cyclestr></value></envar>
      <envar><name>cyc</name><value><cyclestr>@H</cyclestr></value></envar>
      <envar><name>subcyc</name><value><cyclestr>@M</cyclestr></value></envar>
      <envar><name>LOGDIR</name><value>&LOGDIR;</value></envar>
      <envar><name>fhr</name><value>#fhr#</value></envar>
      <envar><name>fmn</name><value>#fmn#</value></envar>
      <envar><name>SLASH_ENSMEM_SUBDIR</name><value><cyclestr>{{ slash_ensmem_subdir }}</cyclestr></value></envar>
      <envar><name>ENSMEM_INDX</name><value><cyclestr>#{{ ensmem_indx_name }}#</cyclestr></value></envar>

      <envar><name>CYCLE_TYPE</name><value><cyclestr>prod</cyclestr></value></envar>
      <envar><name>CYCLE_SUBTYPE</name><value><cyclestr></cyclestr></value></envar>
      <envar><name>TMMARK</name><value>tm00</value></envar>
<!--
Note that because the forecast minutes and seconds corresponding to the
first model output time are not exactly zero, we use the jinja template
variable first_fv3_file_tstr instead of fhr and fmn to form the file 
names in the dependencies.
-->
      <dependency>
        <or>
          <taskdep task="&TN_RUN_FCST;{{ uscore_ensmem_name }}"/>
          <and>
            <datadep age="05:00">&DYN_DIR;f{{ first_fv3_file_tstr }}.nc</datadep>
            <datadep age="05:00">&PHY_DIR;f{{ first_fv3_file_tstr }}.nc</datadep>
          </and>
        </or>
      </dependency>

    </task>
<!--
************************************************************************
************************************************************************
-->
  </metatask>
<!--
************************************************************************
************************************************************************
-->

<!--
Define the post-processing tasks for the second through last output minutes
of the first output hour (which is zero).  We use two metatasks for this.
The inner one is needed to loop over the minutes, and the outer one is
used in order to be able to declare and use the variable fhr.  Use of this
variable (along with the fmn variable in the inner metatask) allows the
block of code inside the <task> tag to be identical to the ones later below
for other output times.
-->
  <metatask name="&TN_RUN_POST;{{ uscore_ensmem_name }}_f000">

    <var name="fhr">000</var>
    <metatask>

      <var name="fmn">{% for min in range(delta_min, 60, delta_min) %}{{ " %02d" % min }}{% endfor %}</var>
<!--
************************************************************************
************************************************************************
-->
      <task name="&TN_RUN_POST;{{ uscore_ensmem_name }}_f#fhr##fmn#" cycledefs="prodcyc" maxtries="{{ maxtries_run_post }}">

        &RSRV_DEFAULT;

        <command>&LOAD_MODULES_RUN_TASK_FP; "&TN_RUN_POST;" "&JOBSdir;/JREGIONAL_RUN_POST"</command>

        <nodes>{{ nnodes_run_post }}:ppn={{ ppn_run_post }}</nodes>
        <walltime>{{ wtime_run_post }}</walltime>
        <nodesize>&NCORES_PER_NODE;</nodesize>
        <native>&SCHED_NATIVE_CMD;</native>

        <jobname>&TAG;&TN_RUN_POST;{{ uscore_ensmem_name }}_f#fhr##fmn#</jobname>
     	<join>&LOGDIR;/&TN_RUN_POST;{{ uscore_ensmem_name }}_f#fhr##fmn#<cyclestr>_@Y@m@d@H</cyclestr>&LOGEXT;</join>

        <envar><name>GLOBAL_VAR_DEFNS_FP</name><value>&GLOBAL_VAR_DEFNS_FP;</value></envar>
        <envar><name>USHdir</name><value>&USHdir;</value></envar>
        <envar><name>PDY</name><value><cyclestr>@Y@m@d</cyclestr></value></envar>
        <envar><name>cyc</name><value><cyclestr>@H</cyclestr></value></envar>
        <envar><name>subcyc</name><value><cyclestr>@M</cyclestr></value></envar>
        <envar><name>LOGDIR</name><value>&LOGDIR;</value></envar>
        <envar><name>fhr</name><value>#fhr#</value></envar>
        <envar><name>fmn</name><value>#fmn#</value></envar>
        <envar><name>SLASH_ENSMEM_SUBDIR</name><value><cyclestr>{{ slash_ensmem_subdir }}</cyclestr></value></envar>
        <envar><name>ENSMEM_INDX</name><value><cyclestr>#{{ ensmem_indx_name }}#</cyclestr></value></envar>

        <envar><name>CYCLE_TYPE</name><value><cyclestr>prod</cyclestr></value></envar>
        <envar><name>CYCLE_SUBTYPE</name><value><cyclestr></cyclestr></value></envar>
        <envar><name>TMMARK</name><value>tm00</value></envar>

        <dependency>
          <or>
            <taskdep task="&TN_RUN_FCST;{{ uscore_ensmem_name }}"/>
            <and>
              <datadep age="05:00">&DYN_DIR;f#fhr#:#fmn#:00.nc</datadep>
              <datadep age="05:00">&PHY_DIR;f#fhr#:#fmn#:00.nc</datadep>
            </and>
          </or>
        </dependency>

      </task>
<!--
************************************************************************
************************************************************************
-->

    </metatask>

  </metatask>
  {%- endif %}

<!--
************************************************************************
************************************************************************
-->
  <metatask name="&TN_RUN_POST;{{ uscore_ensmem_name }}">
  {%- if sub_hourly_post %}
<!--
Define the post-processing tasks for the second through next-to-last model
output hours (and all output minutes for each such hour).  
-->
    <var name="fhr">{% for h in range(1, fcst_len_hrs) %}{{ " %03d" % h }}{% endfor %}</var>
    <metatask>
      <var name="fmn">{% for min in range(0, 60, delta_min) %}{{ " %02d" % min }}{% endfor %}</var>
<!--
************************************************************************
************************************************************************
-->
      <task name="&TN_RUN_POST;{{ uscore_ensmem_name }}_f#fhr##fmn#" cycledefs="prodcyc" maxtries="{{ maxtries_run_post }}">
  {%- else %}
<!--
Define the post-processing tasks for each model output hour.  Note that
only one metatask is needed for this purpose (the inner one that loops 
over the hours), but we use two metatasks in order to be able to use the 
variable fmn, which here is always set to zero.  Use of this variable 
(along with the fhr variable in the inner metatask) allows the block of 
code inside the <task> tag to be identical to the case in which subhourly 
post-processing is performed (i.e. the case in which the minutes are not 
always zero).
-->
    <var name="fhr">{% for h in range(0, fcst_len_hrs+1) %}{{ " %03d" % h }}{% endfor %}</var>
      <task name="&TN_RUN_POST;{{ uscore_ensmem_name }}_f#fhr#" cycledefs="prodcyc" maxtries="{{ maxtries_run_post }}">
  {%- endif %}

        &RSRV_DEFAULT;
        <command>&LOAD_MODULES_RUN_TASK_FP; "&TN_RUN_POST;" "&JOBSdir;/JREGIONAL_RUN_POST"</command>
        <nodes>{{ nnodes_run_post }}:ppn={{ ppn_run_post }}</nodes>
        <walltime>{{ wtime_run_post }}</walltime>
        <nodesize>&NCORES_PER_NODE;</nodesize>
        <native>&SCHED_NATIVE_CMD;</native>
        {%- if sub_hourly_post %}
        <jobname>&TAG;&TN_RUN_POST;{{ uscore_ensmem_name }}_f#fhr##fmn#</jobname>
	    <join>&LOGDIR;/&TN_RUN_POST;{{ uscore_ensmem_name }}_f#fhr##fmn#<cyclestr>_@Y@m@d@H</cyclestr>&LOGEXT;</join>
        {%- else %}
        <jobname>&TAG;&TN_RUN_POST;{{ uscore_ensmem_name }}_f#fhr#</jobname>
	    <join>&LOGDIR;/&TN_RUN_POST;{{ uscore_ensmem_name }}_f#fhr#<cyclestr>_@Y@m@d@H</cyclestr>&LOGEXT;</join>
        {%- endif %}

        <envar><name>GLOBAL_VAR_DEFNS_FP</name><value>&GLOBAL_VAR_DEFNS_FP;</value></envar>
        <envar><name>USHdir</name><value>&USHdir;</value></envar>
        <envar><name>PDY</name><value><cyclestr>@Y@m@d</cyclestr></value></envar>
        <envar><name>cyc</name><value><cyclestr>@H</cyclestr></value></envar>
        <envar><name>subcyc</name><value><cyclestr>@M</cyclestr></value></envar>
        <envar><name>LOGDIR</name><value>&LOGDIR;</value></envar>
        {%- if sub_hourly_post %}
        <envar><name>fhr</name><value>#fhr#</value></envar>
        <envar><name>fmn</name><value>#fmn#</value></envar>
        {%- else %}
        <envar><name>fhr</name><value>#fhr#</value></envar>
        {%- endif %}
        <envar><name>SLASH_ENSMEM_SUBDIR</name><value><cyclestr>{{ slash_ensmem_subdir }}</cyclestr></value></envar>
        <envar><name>ENSMEM_INDX</name><value><cyclestr>#{{ ensmem_indx_name }}#</cyclestr></value></envar>

        <envar><name>CYCLE_TYPE</name><value><cyclestr>prod</cyclestr></value></envar>
        <envar><name>CYCLE_SUBTYPE</name><value><cyclestr></cyclestr></value></envar>
        <envar><name>TMMARK</name><value>tm00</value></envar>

        <dependency>
          <or>
            <taskdep task="&TN_RUN_FCST;{{ uscore_ensmem_name }}"/>
            <and>
            {%- if sub_hourly_post %}
              <datadep age="05:00">&DYN_DIR;f#fhr#:#fmn#:00.nc</datadep>
              <datadep age="05:00">&PHY_DIR;f#fhr#:#fmn#:00.nc</datadep>
            {%- else %}
              <datadep age="05:00">&DYN_DIR;f#fhr#.nc</datadep>
              <datadep age="05:00">&PHY_DIR;f#fhr#.nc</datadep>
            {%- endif %}
            </and>
          </or>
        </dependency>

      </task>
<!--
************************************************************************
************************************************************************
-->

    {%- if sub_hourly_post %}
    </metatask>
    {%- else %}
    {%- endif %}
  </metatask>

<!--
************************************************************************
************************************************************************
-->
<!--
Define the post-processing task for the last model output time.  The 
forecast hour corresponding to this output time is the length of the 
forecast (assuming it is specified in integer hours), and the corresponding 
minute is 0.  This task cannot be included in the metatask above because 
for a given hour, the latter loops over all the valid output minutes, 
whereas for this last hour, only the first minute must be considered.

Note that we wrap this task in a metatask in order to be able to declare
and use the variables fhr and fmn.  This allows the block of code inside
the <task> tag to be identical to the ones above for other output times.
-->
  {%- if sub_hourly_post %}
  <metatask>

    <var name="fhr">{{ "%03d" % fcst_len_hrs }}</var>
    <var name="fmn">00</var>
    <task name="&TN_RUN_POST;{{ uscore_ensmem_name }}_f#fhr##fmn#" cycledefs="prodcyc" maxtries="{{ maxtries_run_post }}">

      &RSRV_DEFAULT;
      <command>&LOAD_MODULES_RUN_TASK_FP; "&TN_RUN_POST;" "&JOBSdir;/JREGIONAL_RUN_POST"</command>
      <nodes>{{ nnodes_run_post }}:ppn={{ ppn_run_post }}</nodes>
      <walltime>{{ wtime_run_post }}</walltime>
      <nodesize>&NCORES_PER_NODE;</nodesize>
      <native>&SCHED_NATIVE_CMD;</native>
      <jobname>&TAG;&TN_RUN_POST;{{ uscore_ensmem_name }}_f#fhr##fmn#</jobname>
      <join>&LOGDIR;/&TN_RUN_POST;{{ uscore_ensmem_name }}_f#fhr##fmn#<cyclestr>_@Y@m@d@H</cyclestr>&LOGEXT;</join>

      <envar><name>GLOBAL_VAR_DEFNS_FP</name><value>&GLOBAL_VAR_DEFNS_FP;</value></envar>
      <envar><name>USHdir</name><value>&USHdir;</value></envar>
      <envar><name>PDY</name><value><cyclestr>@Y@m@d</cyclestr></value></envar>
      <envar><name>cyc</name><value><cyclestr>@H</cyclestr></value></envar>
      <envar><name>subcyc</name><value><cyclestr>@M</cyclestr></value></envar>
      <envar><name>LOGDIR</name><value>&LOGDIR;</value></envar>
      <envar><name>fhr</name><value>#fhr#</value></envar>
      <envar><name>fmn</name><value>#fmn#</value></envar>
      <envar><name>SLASH_ENSMEM_SUBDIR</name><value><cyclestr>{{ slash_ensmem_subdir }}</cyclestr></value></envar>
      <envar><name>ENSMEM_INDX</name><value><cyclestr>#{{ ensmem_indx_name }}#</cyclestr></value></envar>

      <envar><name>CYCLE_TYPE</name><value><cyclestr>prod</cyclestr></value></envar>
      <envar><name>CYCLE_SUBTYPE</name><value><cyclestr></cyclestr></value></envar>
      <envar><name>TMMARK</name><value>tm00</value></envar>

      <dependency>
        <or>
          <taskdep task="&TN_RUN_FCST;{{ uscore_ensmem_name }}"/>
          <and>
            <datadep age="05:00">&DYN_DIR;f#fhr#:#fmn#:00.nc</datadep>
            <datadep age="05:00">&PHY_DIR;f#fhr#:#fmn#:00.nc</datadep>
          </and>
        </or>
      </dependency>

    </task>

  </metatask>
  {%- endif %}
<!--
************************************************************************
************************************************************************
-->
{%- endif %}
{%- endif %}

{%- endif %}
<!--
************************************************************************
************************************************************************
-->
{% if do_bufrsnd %}
  <task name="&TN_RUN_BUFRSND;" cycledefs="prodcyc_long" maxtries="1">

        &RSRV_POST;
        &WALL_LIMIT_BUFRSND;

        <command>&LOAD_MODULES_RUN_TASK_FP; "&TN_RUN_BUFRSND;" "&JOBSdir;/JREGIONAL_BUFRSND"</command>

        <nodes>{{ nnodes_run_bufrsnd }}:ppn={{ ppn_run_bufrsnd }}</nodes>
        <walltime>{{ wtime_run_bufrsnd }}</walltime>
        <nodesize>&NCORES_PER_NODE;</nodesize>

        <jobname>&TAG;&TN_RUN_BUFRSND;</jobname>
        <join>&LOGDIR;/&TN_RUN_BUFRSND;<cyclestr>_@Y@m@d@H</cyclestr>&LOGEXT;</join>

        <envar><name>GLOBAL_VAR_DEFNS_FP</name><value>&GLOBAL_VAR_DEFNS_FP;</value></envar>
        <envar><name>USHdir</name><value>&USHdir;</value></envar>
        <envar><name>PDY</name><value><cyclestr>@Y@m@d</cyclestr></value></envar>
        <envar><name>cyc</name><value><cyclestr>@H</cyclestr></value></envar>
        <envar><name>subcyc</name><value><cyclestr>@M</cyclestr></value></envar>
        <envar><name>LOGDIR</name><value>&LOGDIR;</value></envar>
        <envar><name>SLASH_ENSMEM_SUBDIR</name><value><cyclestr>{{ slash_ensmem_subdir }}</cyclestr></value></envar>
        <envar><name>ENSMEM_INDX</name><value><cyclestr>#{{ ensmem_indx_name }}#</cyclestr></value></envar>

        <envar><name>NWGES_DIR</name><value><cyclestr>&NWGES_BASEDIR;/@Y@m@d@H</cyclestr></value></envar>
        <envar><name>TMMARK</name><value>tm00</value></envar>

        <dependency>
          <datadep age="00:10"><cyclestr>&COMIN_BASEDIR;/@Y@m@d@H/fcst_fv3lam/logf{{ "%03d" % postproc_long_len_hrs }}</cyclestr></datadep>
        </dependency>

  </task>
{%- endif %}
<!--
************************************************************************
************************************************************************
-->
{%- if do_rrfs_dev %}
{%- if machine in ["JET", "HERA"]  %}
{%- if not do_ensemble %}
{%- if ppn_run_graphics %} <!-- maybe removed later -->
<!--
************************************************************************
************************************************************************
-->
  <metatask name="python_maps">

    <var name="tilelabel"> {{ tile_labels }} </var>
    <var name="tileset"> {{ tile_sets }} </var>
    <task name="python_maps{{ uscore_ensmem_name }}_#tilelabel#" cycledefs="prodcyc,prodcyc_long" maxtries="{{ maxtries_run_post }}">

      &RSRV_GRAPHICS;
      &WALL_LIMIT_GRAPHICS;

      <walltime>{{ wtime_run_fcst_long }}</walltime>
      <nodes>{{ nnodes_run_graphics }}:ppn={{ ppn_run_graphics }}</nodes>
      <nodesize>&NCORES_PER_NODE;</nodesize>
  {%- if machine not in ["WCOSS2"] %}
      <native>&SCHED_NATIVE_CMD;</native>
  {%- endif %}

      <jobname>&TAG;python{{ uscore_ensmem_name }}_<cyclestr>@H</cyclestr>_#tilelabel#</jobname>
      <join>&LOGDIR;/python{{ uscore_ensmem_name }}_#tilelabel#&LOGEXT;</join>
      <command>&LOAD_MODULES_RUN_TASK_FP; "run_graphics" "&JOBSdir;/JREGIONAL_RUN_GRAPHICS"</command>

      <envar><name>GLOBAL_VAR_DEFNS_FP</name><value>&GLOBAL_VAR_DEFNS_FP;</value></envar>
      <envar><name>USHdir</name><value>&USHdir;</value></envar>
      <envar><name>PDY</name><value><cyclestr>@Y@m@d</cyclestr></value></envar>
      <envar><name>cyc</name><value><cyclestr>@H</cyclestr></value></envar>
      <envar><name>subcyc</name><value><cyclestr>@M</cyclestr></value></envar>
      <envar><name>LOGDIR</name><value>&LOGDIR;</value></envar>
      <envar><name>SLASH_ENSMEM_SUBDIR</name><value><cyclestr>{{ slash_ensmem_subdir }}</cyclestr></value></envar>
      <envar><name>ENSMEM_INDX</name><value><cyclestr>#{{ ensmem_indx_name }}#</cyclestr></value></envar>

      <envar><name>GRAPHICS_TYPE</name><value>maps</value></envar>
      <envar><name>TILES</name><value>#tileset#</value></envar>
      <envar><name>TILELABEL</name><value>#tilelabel#</value></envar>
      <envar><name>ENSCTRL_COMOUT_BASEDIR</name><value>&ENSCTRL_COMOUT_BASEDIR;</value></envar>

      <dependency>
        <or>
          <taskdep task="&TN_RUN_PRDGEN;{{ uscore_ensmem_name }}_f000"/>
          <taskdep task="&TN_RUN_PRDGEN;{{ uscore_ensmem_name }}_f000_long"/>
        </or>
      </dependency>
    </task>
  </metatask>
<!--
************************************************************************
************************************************************************
-->
  <task name="python_skewts{{ uscore_ensmem_name }}" cycledefs="prodcyc,prodcyc_long" maxtries="{{ maxtries_run_post }}">

    &RSRV_GRAPHICS;
    &WALL_LIMIT_GRAPHICS;

    <walltime>{{ wtime_run_fcst_long }}</walltime>
    <nodes>{{ nnodes_run_graphics }}:ppn={{ ppn_run_graphics }}</nodes>
    <nodesize>&NCORES_PER_NODE;</nodesize>
  {%- if machine not in ["WCOSS2"] %}
    <native>&SCHED_NATIVE_CMD;</native>
  {%- endif %}

    <jobname>&TAG;python{{ uscore_ensmem_name }}_<cyclestr>@H</cyclestr>_skewts</jobname>
    <join>&LOGDIR;/python_skewts{{ uscore_ensmem_name }}<cyclestr>_@H</cyclestr>&LOGEXT;</join>
    <command>&LOAD_MODULES_RUN_TASK_FP; "run_graphics" "&JOBSdir;/JREGIONAL_RUN_GRAPHICS"</command>

    <envar><name>GLOBAL_VAR_DEFNS_FP</name><value>&GLOBAL_VAR_DEFNS_FP;</value></envar>
    <envar><name>USHdir</name><value>&USHdir;</value></envar>
    <envar><name>PDY</name><value><cyclestr>@Y@m@d</cyclestr></value></envar>
    <envar><name>cyc</name><value><cyclestr>@H</cyclestr></value></envar>
    <envar><name>subcyc</name><value><cyclestr>@M</cyclestr></value></envar>
    <envar><name>LOGDIR</name><value>&LOGDIR;</value></envar>
    <envar><name>SLASH_ENSMEM_SUBDIR</name><value><cyclestr>{{ slash_ensmem_subdir }}</cyclestr></value></envar>
    <envar><name>ENSMEM_INDX</name><value><cyclestr>#{{ ensmem_indx_name }}#</cyclestr></value></envar>

    <envar><name>GRAPHICS_TYPE</name><value>skewts</value></envar>
    <envar><name>ENSCTRL_COMOUT_BASEDIR</name><value>&ENSCTRL_COMOUT_BASEDIR;</value></envar>

    <dependency>
      <or>
        <taskdep task="&TN_RUN_PRDGEN;{{ uscore_ensmem_name }}_f000"/>
        <taskdep task="&TN_RUN_PRDGEN;{{ uscore_ensmem_name }}_f000_long"/>
      </or>
    </dependency>
  </task>
<!--
************************************************************************
************************************************************************
-->
{%- endif %}
{%- endif %}
{%- endif %}
{%- endif %}
<!--
************************************************************************
************************************************************************
-->
{%- if run_task_plot_allvars %}
  <task name="&TN_PLOT_ALLVARS;" cycledefs="prodcyc" maxtries="{{ maxtries_plot_allvars }}">

    &RSRV_DEFAULT;
    <command>&LOAD_MODULES_RUN_TASK_FP; "&TN_PLOT_ALLVARS;" "&JOBSdir;/JREGIONAL_PLOT_ALLVARS"</command>
    <nodes>{{ nnodes_plot_allvars }}:ppn={{ ppn_plot_allvars }}</nodes>
    <walltime>{{ wtime_plot_allvars }}</walltime>
    <nodesize>&NCORES_PER_NODE;</nodesize>
  {%- if machine not in ["WCOSS2"] %}
    <native>&SCHED_NATIVE_CMD;</native>
  {%- endif %}

    <jobname>&TAG;&TN_PLOT_ALLVARS;</jobname>
    <join>&LOGDIR;/&TN_PLOT_ALLVARS;<cyclestr>_@Y@m@d@H</cyclestr>&LOGEXT;</join>

    <envar><name>GLOBAL_VAR_DEFNS_FP</name><value>&GLOBAL_VAR_DEFNS_FP;</value></envar>
    <envar><name>USHdir</name><value>&USHdir;</value></envar>
    <envar><name>PDY</name><value><cyclestr>@Y@m@d</cyclestr></value></envar>
    <envar><name>cyc</name><value><cyclestr>@H</cyclestr></value></envar>
    <envar><name>subcyc</name><value><cyclestr>@M</cyclestr></value></envar>
    <envar><name>LOGDIR</name><value>&LOGDIR;</value></envar>
    <envar><name>SLASH_ENSMEM_SUBDIR</name><value><cyclestr>{{ slash_ensmem_subdir }}</cyclestr></value></envar>
    <envar><name>ENSMEM_INDX</name><value><cyclestr>#{{ ensmem_indx_name }}#</cyclestr></value></envar>

    <dependency>
      <and>
{#- Redundant dependency to simplify jinja code.
This dependency will always evaluate to true.  It is included because
rocoto does not allow empty <dependency>, <and>, and other tags.  Without
it, we'd have to include more jinja if-statements here.
#}
        <streq><left>TRUE</left><right>TRUE</right></streq>
        {%- if write_dopost %}
        <taskdep task="&TN_RUN_FCST;{{ uscore_ensmem_name }}"/>
        {%- elif run_task_run_post %}
        <metataskdep metatask="&TN_RUN_POST;{{ uscore_ensmem_name }}"/>
        {%- endif %}
      </and>
    </dependency>

  </task>
{%- endif %}
<!--
************************************************************************
************************************************************************
-->
{%- if run_task_pre_post_stat %}
  <task name="&TN_PRE_POST_STAT;" cycledefs="prodcyc" maxtries="{{ maxtries_pre_post_stat }}">
    &RSRV_DEFAULT;
    <command>&LOAD_MODULES_RUN_TASK_FP; "&TN_PRE_POST_STAT;" "&JOBSdir;/JREGIONAL_PRE_POST_STAT"</command>
    <nodes>{{ nnodes_pre_post_stat }}:ppn={{ ppn_pre_post_stat }}</nodes>
    <walltime>{{ wtime_pre_post_stat }}</walltime>
    <nodesize>&NCORES_PER_NODE;</nodesize>
    <jobname>&TAG;&TN_PRE_POST_STAT;</jobname>
    <join>&LOGDIR;/&TN_PRE_POST_STAT;<cyclestr>_@Y@m@d@H&LOGEXT;</cyclestr></join>

    <envar><name>GLOBAL_VAR_DEFNS_FP</name><value>&GLOBAL_VAR_DEFNS_FP;</value></envar>
    <envar><name>USHdir</name><value>&USHdir;</value></envar>    
    <envar><name>PDY</name><value><cyclestr>@Y@m@d</cyclestr></value></envar>
    <envar><name>cyc</name><value><cyclestr>@H</cyclestr></value></envar>
    <envar><name>subcyc</name><value><cyclestr>@M</cyclestr></value></envar> 
    <envar><name>LOGDIR</name><value>&LOGDIR;</value></envar>    
    <envar><name>SLASH_ENSMEM_SUBDIR</name><value><cyclestr>{{ slash_ensmem_subdir }}</cyclestr></value></envar>

    <dependency>
{%- if run_task_run_post %}
  {%- if fcst_len_hrs == -1 %}
      <datadep age="00:00:00:05"><cyclestr>&COMIN_DIR;</cyclestr>/&TN_RUN_POST;<cyclestr>_@Y@m@d@H</cyclestr>&CMPEXT;</datadep>
  {%- else %}
      <metataskdep metatask="&TN_RUN_POST;{{ uscore_ensmem_name }}"/>
  {%- endif %}
{%- else %}
      <taskdep task="&TN_RUN_FCST;{{ uscore_ensmem_name }}"/>
{%- endif %}
    </dependency>
  </task>
{%- endif %}
<!--
************************************************************************
************************************************************************
-->
{%- if run_task_post_stat_o3 %}
  <task name="&TN_POST_STAT_O3;" cycledefs="prodcyc" maxtries="{{ maxtries_post_stat_o3 }}">
    &RSRV_DEFAULT;
    <command>&LOAD_MODULES_RUN_TASK_FP; "&TN_POST_STAT_O3;" "&JOBSdir;/JREGIONAL_POST_STAT_O3"</command>
    <nodes>{{ nnodes_post_stat_o3 }}:ppn={{ ppn_post_stat_o3 }}</nodes>
{%- if machine not in ["GAEA"]  %}
    <memory>{{ mem_post_stat_o3 }}</memory>
{%- endif %}
    <walltime>{{ wtime_post_stat_o3 }}</walltime>
    <nodesize>&NCORES_PER_NODE;</nodesize>
    <jobname>&TAG;&TN_POST_STAT_O3;</jobname>
    <join>&LOGDIR;/&TN_POST_STAT_O3;<cyclestr>_@Y@m@d@H&LOGEXT;</cyclestr></join>

    <envar><name>GLOBAL_VAR_DEFNS_FP</name><value>&GLOBAL_VAR_DEFNS_FP;</value></envar>
    <envar><name>USHdir</name><value>&USHdir;</value></envar>    
    <envar><name>PDY</name><value><cyclestr>@Y@m@d</cyclestr></value></envar>
    <envar><name>cyc</name><value><cyclestr>@H</cyclestr></value></envar>
    <envar><name>subcyc</name><value><cyclestr>@M</cyclestr></value></envar> 
    <envar><name>LOGDIR</name><value>&LOGDIR;</value></envar>    
    <envar><name>SLASH_ENSMEM_SUBDIR</name><value><cyclestr>{{ slash_ensmem_subdir }}</cyclestr></value></envar>

    <dependency>
      <taskdep task="&TN_PRE_POST_STAT;"/>
    </dependency>

  </task>
{%- endif %}
<!--
************************************************************************
************************************************************************
-->
{%- if run_task_post_stat_pm25 %}
  <task name="&TN_POST_STAT_PM25;" cycledefs="prodcyc" maxtries="{{ maxtries_post_stat_pm25 }}">
    &RSRV_DEFAULT;
    <command>&LOAD_MODULES_RUN_TASK_FP; "&TN_POST_STAT_PM25;" "&JOBSdir;/JREGIONAL_POST_STAT_PM25"</command>
    <nodes>{{ nnodes_post_stat_pm25 }}:ppn={{ ppn_post_stat_pm25 }}</nodes>
{%- if machine not in ["GAEA"]  %}
    <memory>{{ mem_post_stat_pm25 }}</memory>
{%- endif %}    
    <walltime>{{ wtime_post_stat_pm25 }}</walltime>
    <nodesize>&NCORES_PER_NODE;</nodesize>
    <jobname>&TAG;&TN_POST_STAT_PM25;</jobname>
    <join>&LOGDIR;/&TN_POST_STAT_PM25;<cyclestr>_@Y@m@d@H&LOGEXT;</cyclestr></join>

    <envar><name>GLOBAL_VAR_DEFNS_FP</name><value>&GLOBAL_VAR_DEFNS_FP;</value></envar>
    <envar><name>USHdir</name><value>&USHdir;</value></envar>    
    <envar><name>PDY</name><value><cyclestr>@Y@m@d</cyclestr></value></envar>
    <envar><name>cyc</name><value><cyclestr>@H</cyclestr></value></envar>
    <envar><name>subcyc</name><value><cyclestr>@M</cyclestr></value></envar> 
    <envar><name>LOGDIR</name><value>&LOGDIR;</value></envar>    
    <envar><name>SLASH_ENSMEM_SUBDIR</name><value><cyclestr>{{ slash_ensmem_subdir }}</cyclestr></value></envar>

    <dependency>
      <taskdep task="&TN_PRE_POST_STAT;"/>
    </dependency>

  </task>
{%- endif %}
<!--
************************************************************************
************************************************************************
-->
{%- if run_task_bias_correction_o3 %}
  <task name="&TN_BIAS_CORRECTION_O3;" cycledefs="prodcyc" maxtries="{{ maxtries_bias_correction_o3 }}">
    &RSRV_DEFAULT;
    <command>&LOAD_MODULES_RUN_TASK_FP; "&TN_BIAS_CORRECTION_O3;" "&JOBSdir;/JREGIONAL_BIAS_CORRECTION_O3"</command>
    <nodes>{{ nnodes_bias_correction_o3 }}:ppn={{ ppn_bias_correction_o3 }}</nodes>
{%- if machine not in ["GAEA"]  %}
    <memory>{{ mem_bias_correction_o3 }}</memory>
{%- endif %}
    <walltime>{{ wtime_bias_correction_o3 }}</walltime>
    <nodesize>&NCORES_PER_NODE;</nodesize>
    <jobname>&TAG;&TN_BIAS_CORRECTION_O3;</jobname>
    <join>&LOGDIR;/&TN_BIAS_CORRECTION_O3;<cyclestr>_@Y@m@d@H&LOGEXT;</cyclestr></join>

    <envar><name>GLOBAL_VAR_DEFNS_FP</name><value>&GLOBAL_VAR_DEFNS_FP;</value></envar>
    <envar><name>USHdir</name><value>&USHdir;</value></envar>    
    <envar><name>PDY</name><value><cyclestr>@Y@m@d</cyclestr></value></envar>
    <envar><name>cyc</name><value><cyclestr>@H</cyclestr></value></envar>
    <envar><name>subcyc</name><value><cyclestr>@M</cyclestr></value></envar> 
    <envar><name>LOGDIR</name><value>&LOGDIR;</value></envar>    
    <envar><name>SLASH_ENSMEM_SUBDIR</name><value><cyclestr>{{ slash_ensmem_subdir }}</cyclestr></value></envar>

    <dependency>
      <taskdep task="&TN_PRE_POST_STAT;"/>
    </dependency>

  </task>
{%- endif %}
<!--
************************************************************************
************************************************************************
-->
{%- if run_task_bias_correction_pm25 %}
  <task name="&TN_BIAS_CORRECTION_PM25;" cycledefs="prodcyc" maxtries="{{ maxtries_bias_correction_pm25 }}">
    &RSRV_DEFAULT;
    <command>&LOAD_MODULES_RUN_TASK_FP; "&TN_BIAS_CORRECTION_PM25;" "&JOBSdir;/JREGIONAL_BIAS_CORRECTION_PM25"</command>
    <nodes>{{ nnodes_bias_correction_pm25 }}:ppn={{ ppn_bias_correction_pm25 }}</nodes>
{%- if machine not in ["GAEA"]  %}
    <memory>{{ mem_bias_correction_pm25 }}</memory>
{%- endif %}
    <walltime>{{ wtime_bias_correction_pm25 }}</walltime>
    <nodesize>&NCORES_PER_NODE;</nodesize>
    <jobname>&TAG;&TN_BIAS_CORRECTION_PM25;</jobname>
    <join>&LOGDIR;/&TN_BIAS_CORRECTION_PM25;<cyclestr>_@Y@m@d@H&LOGEXT;</cyclestr></join>

    <envar><name>GLOBAL_VAR_DEFNS_FP</name><value>&GLOBAL_VAR_DEFNS_FP;</value></envar>
    <envar><name>USHdir</name><value>&USHdir;</value></envar>    
    <envar><name>PDY</name><value><cyclestr>@Y@m@d</cyclestr></value></envar>
    <envar><name>cyc</name><value><cyclestr>@H</cyclestr></value></envar>
    <envar><name>subcyc</name><value><cyclestr>@M</cyclestr></value></envar> 
    <envar><name>LOGDIR</name><value>&LOGDIR;</value></envar>    
    <envar><name>SLASH_ENSMEM_SUBDIR</name><value><cyclestr>{{ slash_ensmem_subdir }}</cyclestr></value></envar>

    <dependency>
      <taskdep task="&TN_PRE_POST_STAT;"/>
    </dependency>

  </task>
{%- endif %}
<<<<<<< HEAD
=======



{#-
Tasks for combining (adding) hourly APCP (accumulated precipitation) from
forecasts to obtain APCP obs for longer accumulation periods (3 hours,
6 hours, etc).  These are needed for downstream verification tasks (both
deterministic and ensemble).
#}
{%- if run_tasks_metvx_det or run_tasks_metvx_ens %}

  {%- if ("APCP" in vx_fields) %}

    {%- for accum_hh in vx_apcp_accums_hh -%}
      {%- set obtype = "CCPA" %}
      {%- set field = "APCP" %}
      {%- set accum = accum_hh|int %}
      {%- set fieldname = field ~ accum_hh ~ "h" %}
      {%- set base_tn = tn_run_met_pcpcombine -%}
      {%- set tn = base_tn ~ "_fcst_" ~ fieldname ~ uscore_ensmem_name -%}
      {%- set maxtries = maxtries_run_met_pcpcombine_fcst -%}
      {%- set nnodes = nnodes_run_met_pcpcombine_fcst -%}
      {%- set ppn = ppn_run_met_pcpcombine_fcst -%}
      {%- set wtime = wtime_run_met_pcpcombine_fcst -%}

      {%- set is_ens_fcst = false -%}

      {%- if (accum > 1) and (fcst_len_hrs >= accum) %}
<!--
************************************************************************
************************************************************************
-->
  <task name="{{tn}}" cycledefs="forecast" maxtries="{{maxtries}}">

    &RSRV_DEFAULT;
    <command>&LOAD_MODULES_RUN_TASK_FP; "&VX_LOCAL_MODULE_FN;" "&JOBSdir;/JREGIONAL_RUN_MET_PCPCOMBINE"</command>
    <nodes>{{nnodes}}:ppn={{ppn}}</nodes>
    <walltime>{{wtime}}</walltime>
    <nodesize>&NCORES_PER_NODE;</nodesize>
    <native>&SCHED_NATIVE_CMD;</native>
    <jobname>{{tn}}</jobname>
    <join>&LOGDIR;/{{tn}}_<cyclestr>@Y@m@d@H</cyclestr>&LOGEXT;</join>

    <envar><name>GLOBAL_VAR_DEFNS_FP</name><value>&GLOBAL_VAR_DEFNS_FP;</value></envar>
    <envar><name>USHdir</name><value>&USHdir;</value></envar>
    <envar><name>LOGDIR</name><value>&LOGDIR;</value></envar>
    <envar><name>PDY</name><value><cyclestr>@Y@m@d</cyclestr></value></envar>
    <envar><name>cyc</name><value><cyclestr>@H</cyclestr></value></envar>
    <envar><name>subcyc</name><value><cyclestr>@M</cyclestr></value></envar>
    <envar><name>VAR</name><value>{{field}}</value></envar>
    <envar><name>ACCUM_HH</name><value>{{accum_hh}}</value></envar>
    <envar><name>obs_or_fcst</name><value>fcst</value></envar>
    <envar><name>OBTYPE</name><value>{{obtype}}</value></envar>
    <envar><name>OBS_DIR</name><value>&{{obtype}}_OBS_DIR;</value></envar>
    <envar><name>USCORE_ENSMEM_NAME_OR_NULL</name><value>{{uscore_ensmem_name}}</value></envar>
    <envar><name>SLASH_ENSMEM_SUBDIR_OR_NULL</name><value><cyclestr>{{slash_ensmem_subdir}}</cyclestr></value></envar>
          {%- if is_ens_fcst or run_tasks_metvx_ens %}
    <envar><name>MEM_INDX_OR_NULL</name><value>#{{ensmem_indx_name}}#</value></envar>
          {%- else %}
    <envar><name>MEM_INDX_OR_NULL</name><value></value></envar>
          {%- endif %}

    <dependency>
      <and>
{#- Redundant dependency to simplify jinja code. #}
        <streq><left>TRUE</left><right>TRUE</right></streq>
{#-
If the post-processed forecast output needed for verification is being
generated by the TN_RUN_FCST task (by having RUN_TASK_RUN_FCST and
WRITE_DOPOST both set to TRUE, which causes UPP to be called inline,
i.e. from within the weather model), then include a dependency on the
TN_RUN_FCST task.
#}
        {%- if run_task_run_fcst and write_dopost %}
        <taskdep task="&TN_RUN_FCST;{{uscore_ensmem_name}}"/>
{#-
Otherwise, if UPP is being called separately from the forecast (by
having RUN_TASK_RUN_POST set to TRUE), then inlude a dependency on the
TN_RUN_POST metatask (which runs UPP for all forecast output hours).

Note that in this case, we have to wait until the whole TN_RUN_POST
metatask is complete before this task can launch, i.e. we cannot launch
this task as the UPP output files for each forecast output hour become
available.  This is because the loop over forecast hours for this task
is performed within MET/METplus, not here in rocoto, whereas the loop
over forecast hours for the post-processing is done by rocoto in this
xml.  This may be changed in the future.
#}
        {%- elif run_task_run_post %}
        <metataskdep metatask="&TN_RUN_POST;{{uscore_ensmem_name}}"/>
        {%- endif %}
      </and>
    </dependency>

  </task>
      {%- endif %}
    {%- endfor %}

  {%- endif %}

{%- endif %}



{%- if run_task_get_obs_ccpa %}
>>>>>>> 6ce0363c
<!--
************************************************************************
************************************************************************
-->
{%- if run_task_get_obs_ccpa %}
  <task name="&TN_GET_OBS_CCPA;" cycledefs="prodcyc" maxtries="{{ maxtries_get_obs_ccpa }}">

    &RSRV_HPSS;
    <command>&LOAD_MODULES_RUN_TASK_FP; "&GET_OBS_LOCAL_MODULE_FN;" "&JOBSdir;/JREGIONAL_GET_OBS_CCPA"</command>
    <nodes>{{ nnodes_get_obs_ccpa }}:ppn={{ ppn_get_obs_ccpa }}</nodes>
  {%- if machine not in ["GAEA", "NOAACLOUD"]  %}
    <memory>{{ mem_get_obs_ccpa }}</memory>
  {%- endif %}
    <walltime>{{ wtime_get_obs_ccpa }}</walltime>
    <nodesize>&NCORES_PER_NODE;</nodesize>
    <native>&SCHED_NATIVE_CMD;</native>
    <jobname>&TAG;&TN_GET_OBS_CCPA;</jobname>
    <join>&LOGDIR;/&TN_GET_OBS_CCPA;<cyclestr>_@Y@m@d@H</cyclestr>&LOGEXT;</join>

    <envar><name>GLOBAL_VAR_DEFNS_FP</name><value>&GLOBAL_VAR_DEFNS_FP;</value></envar>
    <envar><name>USHdir</name><value>&USHdir;</value></envar>
    <envar><name>OBS_DIR</name><value>&CCPA_OBS_DIR;</value></envar>
    <envar><name>PDY</name><value><cyclestr>@Y@m@d</cyclestr></value></envar>
    <envar><name>cyc</name><value><cyclestr>@H</cyclestr></value></envar>
    <envar><name>subcyc</name><value><cyclestr>@M</cyclestr></value></envar>
    <envar><name>LOGDIR</name><value>&LOGDIR;</value></envar>
    <envar><name>FHR</name><value><cyclestr> {% for h in range(0, fcst_len_hrs+1) %}{{ " %02d" % h  }}{% endfor %} </cyclestr></value></envar>
    <envar><name>ACCUM</name><value>01</value></envar>

  </task>
{%- endif %}
<!--
************************************************************************
************************************************************************
-->
{%- if run_task_get_obs_mrms %}
  <task name="&TN_GET_OBS_MRMS;" cycledefs="prodcyc" maxtries="{{ maxtries_get_obs_mrms }}">

    &RSRV_HPSS;
    <command>&LOAD_MODULES_RUN_TASK_FP; "&GET_OBS_LOCAL_MODULE_FN;" "&JOBSdir;/JREGIONAL_GET_OBS_MRMS"</command>
    <nodes>{{ nnodes_get_obs_mrms }}:ppn={{ ppn_get_obs_mrms }}</nodes>
  {%- if machine not in ["GAEA", "NOAACLOUD"]  %}
    <memory>{{ mem_get_obs_mrms }}</memory>
  {%- endif %}
    <walltime>{{ wtime_get_obs_mrms }}</walltime>
    <nodesize>&NCORES_PER_NODE;</nodesize>
    <native>&SCHED_NATIVE_CMD;</native>
    <jobname>&TAG;&TN_GET_OBS_MRMS;</jobname>
    <join>&LOGDIR;/&TN_GET_OBS_MRMS;<cyclestr>_@Y@m@d@H</cyclestr>&LOGEXT;</join>

    <envar><name>GLOBAL_VAR_DEFNS_FP</name><value>&GLOBAL_VAR_DEFNS_FP;</value></envar>
    <envar><name>USHdir</name><value>&USHdir;</value></envar>
    <envar><name>OBS_DIR</name><value>&MRMS_OBS_DIR;</value></envar>
    <envar><name>PDY</name><value><cyclestr>@Y@m@d</cyclestr></value></envar>
    <envar><name>cyc</name><value><cyclestr>@H</cyclestr></value></envar>
    <envar><name>subcyc</name><value><cyclestr>@M</cyclestr></value></envar>
    <envar><name>LOGDIR</name><value>&LOGDIR;</value></envar>
    <envar><name>FHR</name><value><cyclestr> {% for h in range(0, fcst_len_hrs+1) %}{{ " %02d" % h  }}{% endfor %} </cyclestr></value></envar>
    <envar><name>SCRIPTSdir</name><value>&SCRIPTSdir;</value></envar>
    <envar><name>VAR</name><value>REFC RETOP</value></envar>
 
  </task>
{%- endif %}
<!--
************************************************************************
************************************************************************
-->
{%- if run_task_get_obs_ndas %}
  <task name="&TN_GET_OBS_NDAS;" cycledefs="prodcyc" maxtries="{{ maxtries_get_obs_ndas }}">

    &RSRV_HPSS;
    <command>&LOAD_MODULES_RUN_TASK_FP; "&GET_OBS_LOCAL_MODULE_FN;" "&JOBSdir;/JREGIONAL_GET_OBS_NDAS"</command>
    <nodes>{{ nnodes_get_obs_ndas }}:ppn={{ ppn_get_obs_ndas }}</nodes>
  {%- if machine not in ["GAEA", "NOAACLOUD"]  %}
    <memory>{{ mem_get_obs_ndas }}</memory>
  {%- endif %}
    <walltime>{{ wtime_get_obs_ndas }}</walltime>
    <nodesize>&NCORES_PER_NODE;</nodesize>
    <native>&SCHED_NATIVE_CMD;</native>
    <jobname>&TAG;&TN_GET_OBS_NDAS;</jobname>
    <join>&LOGDIR;/&TN_GET_OBS_NDAS;<cyclestr>_@Y@m@d@H</cyclestr>&LOGEXT;</join>

    <envar><name>GLOBAL_VAR_DEFNS_FP</name><value>&GLOBAL_VAR_DEFNS_FP;</value></envar>
    <envar><name>USHdir</name><value>&USHdir;</value></envar>
    <envar><name>OBS_DIR</name><value>&NDAS_OBS_DIR;</value></envar>
    <envar><name>PDY</name><value><cyclestr>@Y@m@d</cyclestr></value></envar>
    <envar><name>cyc</name><value><cyclestr>@H</cyclestr></value></envar>
    <envar><name>subcyc</name><value><cyclestr>@M</cyclestr></value></envar>
    <envar><name>LOGDIR</name><value>&LOGDIR;</value></envar>
    <envar><name>FHR</name><value><cyclestr> {% for h in range(0, fcst_len_hrs+1) %}{{ " %02d" % h  }}{% endfor %} </cyclestr></value></envar>

  </task>
{%- endif %}

<<<<<<< HEAD
<!--
************************************************************************
************************************************************************
-->
=======



{#-
Obs pre-processing tasks that must be run if either deterministic or
ensemble verification tasks are going to be run.
#}
{%- if run_tasks_metvx_det or run_tasks_metvx_ens %}
{#-
Tasks for combining (adding) hourly APCP (accumulated precipitation) from
CCPA observations to obtain APCP obs for longer accumulation periods 
(3 hours, 6 hours, etc).
#}
  {%- if ("APCP" in vx_fields) %}

    {%- for accum_hh in vx_apcp_accums_hh -%}
      {%- set obtype = "CCPA" %}
      {%- set field = "APCP" -%}
      {%- set accum = accum_hh|int %}
      {%- set fieldname = field ~ accum_hh ~ "h" -%}
      {%- set base_tn = tn_run_met_pcpcombine -%}
      {%- set tn = base_tn ~ "_obs_" ~ fieldname -%}
      {%- set maxtries = maxtries_run_met_pcpcombine_obs -%}
      {%- set nnodes = nnodes_run_met_pcpcombine_obs -%}
      {%- set ppn = ppn_run_met_pcpcombine_obs -%}
      {%- set wtime = wtime_run_met_pcpcombine_obs -%}

      {%- if (accum > 1) and (fcst_len_hrs >= accum) %}
<!--
************************************************************************
************************************************************************
-->
  <task name="{{tn}}" cycledefs="forecast" maxtries="{{maxtries}}">

    &RSRV_DEFAULT;
    <command>&LOAD_MODULES_RUN_TASK_FP; "&VX_LOCAL_MODULE_FN;" "&JOBSdir;/JREGIONAL_RUN_MET_PCPCOMBINE"</command>
    <nodes>{{nnodes}}:ppn={{ppn}}</nodes>
    <walltime>{{wtime}}</walltime>
    <nodesize>&NCORES_PER_NODE;</nodesize>
    <native>&SCHED_NATIVE_CMD;</native>
    <jobname>{{tn}}</jobname>
    <join>&LOGDIR;/{{tn}}_<cyclestr>@Y@m@d@H</cyclestr>&LOGEXT;</join>

    <envar><name>GLOBAL_VAR_DEFNS_FP</name><value>&GLOBAL_VAR_DEFNS_FP;</value></envar>
    <envar><name>USHdir</name><value>&USHdir;</value></envar>
    <envar><name>LOGDIR</name><value>&LOGDIR;</value></envar>
    <envar><name>PDY</name><value><cyclestr>@Y@m@d</cyclestr></value></envar>
    <envar><name>cyc</name><value><cyclestr>@H</cyclestr></value></envar>
    <envar><name>subcyc</name><value><cyclestr>@M</cyclestr></value></envar>
    <envar><name>VAR</name><value>{{field}}</value></envar>
    <envar><name>ACCUM_HH</name><value>{{accum_hh}}</value></envar>
    <envar><name>obs_or_fcst</name><value>obs</value></envar>
    <envar><name>OBTYPE</name><value>{{obtype}}</value></envar>
    <envar><name>OBS_DIR</name><value>&{{obtype}}_OBS_DIR;</value></envar>
    <envar><name>USCORE_ENSMEM_NAME_OR_NULL</name><value></value></envar>
    <envar><name>SLASH_ENSMEM_SUBDIR_OR_NULL</name><value><cyclestr></cyclestr></value></envar>

    <dependency>
      <and>
  {%- if run_task_get_obs_ccpa %}
        <taskdep task="&TN_GET_OBS_CCPA;"/>
  {%- else %}
{#-
We only check for the existence of the top-level CCPA observations
directory, not the individual daily subdirectories within.  This is
because this and other downstream vx tasks can complete successfully
even when some obs files are missing (the check for individual files is
done by the scripts that this task calls).
#}
        <datadep><cyclestr>&CCPA_OBS_DIR;</cyclestr></datadep>
  {%- endif %}
      </and>
    </dependency>

  </task>
      {%- endif %}

    {%- endfor %}
  {%- endif %}

{%- endif %}





>>>>>>> 6ce0363c
{%- if run_task_vx_gridstat %}
<!--
************************************************************************
************************************************************************
-->
  <task name="&TN_RUN_MET_GRIDSTAT_VX_APCP01H;{{ uscore_ensmem_name }}" cycledefs="prodcyc" maxtries="{{ maxtries_run_met_gridstat_vx_apcp01h }}">

    &RSRV_DEFAULT;
    <command>&LOAD_MODULES_RUN_TASK_FP; "&VX_LOCAL_MODULE_FN;" "&JOBSdir;/JREGIONAL_RUN_MET_GRIDSTAT_VX"</command>
    <nodes>{{ nnodes_run_met_gridstat_vx_apcp01h }}:ppn={{ ppn_run_met_gridstat_vx_apcp01h }}</nodes>
  {%- if machine not in ["GAEA", "NOAACLOUD"]  %}
    <memory>{{ mem_run_met_gridstat_vx_apcp01h }}</memory>
  {%- endif %}
    <walltime>{{ wtime_run_met_gridstat_vx_apcp01h }}</walltime>
    <nodesize>&NCORES_PER_NODE;</nodesize>
    <native>&SCHED_NATIVE_CMD;</native>
    <jobname>&TAG;&TN_RUN_MET_GRIDSTAT_VX_APCP01H;{{ uscore_ensmem_name }}</jobname>
    <join>&LOGDIR;/&TN_RUN_MET_GRIDSTAT_VX_APCP01H;{{ uscore_ensmem_name }}<cyclestr>_@Y@m@d@H</cyclestr>&LOGEXT;</join>

    <envar><name>GLOBAL_VAR_DEFNS_FP</name><value>&GLOBAL_VAR_DEFNS_FP;</value></envar>
    <envar><name>USHdir</name><value>&USHdir;</value></envar>
    <envar><name>OBS_DIR</name><value>&CCPA_OBS_DIR;</value></envar>
    <envar><name>PDY</name><value><cyclestr>@Y@m@d</cyclestr></value></envar>
    <envar><name>cyc</name><value><cyclestr>@H</cyclestr></value></envar>
    <envar><name>subcyc</name><value><cyclestr>@M</cyclestr></value></envar>
    <envar><name>LOGDIR</name><value>&LOGDIR;</value></envar>
    <envar><name>FHR</name><value><cyclestr> {% for h in range(1, fcst_len_hrs+1) %}{{ " %02d" % h  }}{% endfor %} </cyclestr></value></envar>
    <envar><name>VAR</name><value>APCP</value></envar>
    <envar><name>ACCUM</name><value>01</value></envar>
    <envar><name>USCORE_ENSMEM_NAME_OR_NULL</name><value>{{uscore_ensmem_name}}</value></envar>
  {%- if do_ensemble %}
    <envar><name>SLASH_ENSMEM_SUBDIR</name><value><cyclestr>{{ slash_ensmem_subdir }}</cyclestr></value></envar>
    <envar><name>ENSMEM_INDX</name><value><cyclestr>#{{ ensmem_indx_name }}#</cyclestr></value></envar>
  {%- endif %}

    <dependency>
      <and>
{#- Redundant dependency to simplify jinja code. #}
        <streq><left>TRUE</left><right>TRUE</right></streq>
  {%- if run_task_get_obs_ccpa %}
        <taskdep task="&TN_GET_OBS_CCPA;"/>
  {%- endif %}
  {%- if write_dopost %}
        <taskdep task="&TN_RUN_FCST;{{ uscore_ensmem_name }}"/>
  {%- elif run_task_run_post %}
        <metataskdep metatask="&TN_RUN_POST;{{ uscore_ensmem_name }}"/>
  {%- endif %}
      </and>
    </dependency>

  </task>

  {%- if fcst_len_hrs >= 3 %}
<!--
************************************************************************
************************************************************************
-->
  <task name="&TN_RUN_MET_GRIDSTAT_VX_APCP03H;{{ uscore_ensmem_name }}" cycledefs="prodcyc" maxtries="{{ maxtries_run_met_gridstat_vx_apcp03h }}">

    &RSRV_DEFAULT;
    <command>&LOAD_MODULES_RUN_TASK_FP; "&VX_LOCAL_MODULE_FN;" "&JOBSdir;/JREGIONAL_RUN_MET_GRIDSTAT_VX"</command>
    <nodes>{{ nnodes_run_met_gridstat_vx_apcp03h }}:ppn={{ ppn_run_met_gridstat_vx_apcp03h }}</nodes>
    {%- if machine not in ["GAEA", "NOAACLOUD"]  %}
    <memory>{{ mem_run_met_gridstat_vx_apcp03h }}</memory>
    {%- endif %}
    <walltime>{{ wtime_run_met_gridstat_vx_apcp03h }}</walltime>
    <nodesize>&NCORES_PER_NODE;</nodesize>
    <native>&SCHED_NATIVE_CMD;</native>
    <jobname>&TAG;&TN_RUN_MET_GRIDSTAT_VX_APCP03H;{{ uscore_ensmem_name }}</jobname>
    <join>&LOGDIR;/&TN_RUN_MET_GRIDSTAT_VX_APCP03H;{{ uscore_ensmem_name }}<cyclestr>_@Y@m@d@H</cyclestr>&LOGEXT;</join>

    <envar><name>GLOBAL_VAR_DEFNS_FP</name><value>&GLOBAL_VAR_DEFNS_FP;</value></envar>
    <envar><name>USHdir</name><value>&USHdir;</value></envar>
    <envar><name>OBS_DIR</name><value>&CCPA_OBS_DIR;</value></envar>
    <envar><name>PDY</name><value><cyclestr>@Y@m@d</cyclestr></value></envar>
    <envar><name>cyc</name><value><cyclestr>@H</cyclestr></value></envar>
    <envar><name>subcyc</name><value><cyclestr>@M</cyclestr></value></envar>
    <envar><name>LOGDIR</name><value>&LOGDIR;</value></envar>
    <envar><name>FHR</name><value><cyclestr> {% for h in range(3, fcst_len_hrs+1, 3) %}{{ " %02d" % h  }}{% endfor %} </cyclestr></value></envar>
    <envar><name>VAR</name><value>APCP</value></envar>
    <envar><name>ACCUM</name><value>03</value></envar>
    <envar><name>USCORE_ENSMEM_NAME_OR_NULL</name><value>{{uscore_ensmem_name}}</value></envar>
    {%- if do_ensemble %}
    <envar><name>SLASH_ENSMEM_SUBDIR</name><value><cyclestr>{{ slash_ensmem_subdir }}</cyclestr></value></envar>
    <envar><name>ENSMEM_INDX</name><value><cyclestr>#{{ ensmem_indx_name }}#</cyclestr></value></envar>
    {%- endif %}

    <dependency>
      <and>
        <taskdep task="&TN_RUN_MET_PCPCOMBINE;_obs_APCP03h"/>
        <taskdep task="&TN_RUN_MET_PCPCOMBINE;_fcst_APCP03h{{uscore_ensmem_name}}"/>
      </and>
    </dependency>

  </task>
  {%- endif %}

  {%- if fcst_len_hrs >= 6 %}
<!--
************************************************************************
************************************************************************
-->
  <task name="&TN_RUN_MET_GRIDSTAT_VX_APCP06H;{{ uscore_ensmem_name }}" cycledefs="prodcyc" maxtries="{{ maxtries_run_met_gridstat_vx_apcp06h }}">

    &RSRV_DEFAULT;
    <command>&LOAD_MODULES_RUN_TASK_FP; "&VX_LOCAL_MODULE_FN;" "&JOBSdir;/JREGIONAL_RUN_MET_GRIDSTAT_VX"</command>
    <nodes>{{ nnodes_run_met_gridstat_vx_apcp06h }}:ppn={{ ppn_run_met_gridstat_vx_apcp06h }}</nodes>
    {%- if machine not in ["GAEA", "NOAACLOUD"]  %}
    <memory>{{ mem_run_met_gridstat_vx_apcp06h }}</memory>
    {%- endif %}
    <walltime>{{ wtime_run_met_gridstat_vx_apcp06h }}</walltime>
    <nodesize>&NCORES_PER_NODE;</nodesize>
    <native>&SCHED_NATIVE_CMD;</native>
    <jobname>&TAG;&TN_RUN_MET_GRIDSTAT_VX_APCP06H;{{ uscore_ensmem_name }}</jobname>
    <join>&LOGDIR;/&TN_RUN_MET_GRIDSTAT_VX_APCP06H;{{ uscore_ensmem_name }}<cyclestr>_@Y@m@d@H</cyclestr>&LOGEXT;</join>

    <envar><name>GLOBAL_VAR_DEFNS_FP</name><value>&GLOBAL_VAR_DEFNS_FP;</value></envar>
    <envar><name>USHdir</name><value>&USHdir;</value></envar>
    <envar><name>OBS_DIR</name><value>&CCPA_OBS_DIR;</value></envar>
    <envar><name>PDY</name><value><cyclestr>@Y@m@d</cyclestr></value></envar>
    <envar><name>cyc</name><value><cyclestr>@H</cyclestr></value></envar>
    <envar><name>subcyc</name><value><cyclestr>@M</cyclestr></value></envar>
    <envar><name>LOGDIR</name><value>&LOGDIR;</value></envar>
    <envar><name>FHR</name><value><cyclestr> {% for h in range(6, fcst_len_hrs+1, 6) %}{{ " %02d" % h  }}{% endfor %} </cyclestr></value></envar>
    <envar><name>VAR</name><value>APCP</value></envar>
    <envar><name>ACCUM</name><value>06</value></envar>
    <envar><name>USCORE_ENSMEM_NAME_OR_NULL</name><value>{{uscore_ensmem_name}}</value></envar>
    {%- if do_ensemble %}
    <envar><name>SLASH_ENSMEM_SUBDIR</name><value><cyclestr>{{ slash_ensmem_subdir }}</cyclestr></value></envar>
    <envar><name>ENSMEM_INDX</name><value><cyclestr>#{{ ensmem_indx_name }}#</cyclestr></value></envar>
    {%- endif %}

    <dependency>
      <and>
        <taskdep task="&TN_RUN_MET_PCPCOMBINE;_obs_APCP06h"/>
        <taskdep task="&TN_RUN_MET_PCPCOMBINE;_fcst_APCP06h{{uscore_ensmem_name}}"/>
      </and>
    </dependency>

  </task>
  {%- endif %}

  {%- if fcst_len_hrs >= 24 %}
<!--
     ************************************************************************
************************************************************************
-->
  <task name="&TN_RUN_MET_GRIDSTAT_VX_APCP24H;{{ uscore_ensmem_name }}" cycledefs="prodcyc" maxtries="{{ maxtries_run_met_gridstat_vx_apcp24h }}">

    &RSRV_DEFAULT;
    <command>&LOAD_MODULES_RUN_TASK_FP; "&VX_LOCAL_MODULE_FN;" "&JOBSdir;/JREGIONAL_RUN_MET_GRIDSTAT_VX"</command>
    <nodes>{{ nnodes_run_met_gridstat_vx_apcp24h }}:ppn={{ ppn_run_met_gridstat_vx_apcp24h }}</nodes>
    {%- if machine not in ["GAEA", "NOAACLOUD"]  %}
    <memory>{{ mem_run_met_gridstat_vx_apcp24h }}</memory>
    {%- endif %}
    <walltime>{{ wtime_run_met_gridstat_vx_apcp24h }}</walltime>
    <nodesize>&NCORES_PER_NODE;</nodesize>
    <native>&SCHED_NATIVE_CMD;</native>
    <jobname>&TAG;&TN_RUN_MET_GRIDSTAT_VX_APCP24H;{{ uscore_ensmem_name }}</jobname>
    <join>&LOGDIR;/&TN_RUN_MET_GRIDSTAT_VX_APCP24H;{{ uscore_ensmem_name }}<cyclestr>_@Y@m@d@H</cyclestr>&LOGEXT;</join>

    <envar><name>GLOBAL_VAR_DEFNS_FP</name><value>&GLOBAL_VAR_DEFNS_FP;</value></envar>
    <envar><name>USHdir</name><value>&USHdir;</value></envar>
    <envar><name>OBS_DIR</name><value>&CCPA_OBS_DIR;</value></envar>
    <envar><name>PDY</name><value><cyclestr>@Y@m@d</cyclestr></value></envar>
    <envar><name>cyc</name><value><cyclestr>@H</cyclestr></value></envar>
    <envar><name>subcyc</name><value><cyclestr>@M</cyclestr></value></envar>
    <envar><name>LOGDIR</name><value>&LOGDIR;</value></envar>
    <envar><name>FHR</name><value><cyclestr> {% for h in range(24, fcst_len_hrs+1, 24) %}{{ " %02d" % h  }}{% endfor %} </cyclestr></value></envar>
    <envar><name>VAR</name><value>APCP</value></envar>
    <envar><name>ACCUM</name><value>24</value></envar>
    <envar><name>USCORE_ENSMEM_NAME_OR_NULL</name><value>{{uscore_ensmem_name}}</value></envar>
    {%- if do_ensemble %}
    <envar><name>SLASH_ENSMEM_SUBDIR</name><value><cyclestr>{{ slash_ensmem_subdir }}</cyclestr></value></envar>
    <envar><name>ENSMEM_INDX</name><value><cyclestr>#{{ ensmem_indx_name }}#</cyclestr></value></envar>
    {%- endif %}

    <dependency>
      <and>
        <taskdep task="&TN_RUN_MET_PCPCOMBINE;_obs_APCP24h"/>
        <taskdep task="&TN_RUN_MET_PCPCOMBINE;_fcst_APCP24h{{uscore_ensmem_name}}"/>
      </and>
    </dependency>

  </task>
  {%- endif %}

<!--
************************************************************************
************************************************************************
-->
  <task name="&TN_RUN_MET_GRIDSTAT_VX_REFC;{{ uscore_ensmem_name }}" cycledefs="prodcyc" maxtries="{{ maxtries_run_met_gridstat_vx_refc }}">

    &RSRV_DEFAULT;
    <command>&LOAD_MODULES_RUN_TASK_FP; "&VX_LOCAL_MODULE_FN;" "&JOBSdir;/JREGIONAL_RUN_MET_GRIDSTAT_VX"</command>
    <nodes>{{ nnodes_run_met_gridstat_vx_refc }}:ppn={{ ppn_run_met_gridstat_vx_refc }}</nodes>
  {%- if machine not in ["GAEA", "NOAACLOUD"]  %}
    <memory>{{ mem_run_met_gridstat_vx_refc }}</memory>
  {%- endif %}
    <walltime>{{ wtime_run_met_gridstat_vx_refc }}</walltime>
    <nodesize>&NCORES_PER_NODE;</nodesize>
    <native>&SCHED_NATIVE_CMD;</native>
    <jobname>&TAG;&TN_RUN_MET_GRIDSTAT_VX_REFC;{{ uscore_ensmem_name }}</jobname>
    <join>&LOGDIR;/&TN_RUN_MET_GRIDSTAT_VX_REFC;{{ uscore_ensmem_name }}<cyclestr>_@Y@m@d@H</cyclestr>&LOGEXT;</join>

    <envar><name>GLOBAL_VAR_DEFNS_FP</name><value>&GLOBAL_VAR_DEFNS_FP;</value></envar>
    <envar><name>USHdir</name><value>&USHdir;</value></envar>
    <envar><name>OBS_DIR</name><value>&MRMS_OBS_DIR;</value></envar>
    <envar><name>PDY</name><value><cyclestr>@Y@m@d</cyclestr></value></envar>
    <envar><name>cyc</name><value><cyclestr>@H</cyclestr></value></envar>
    <envar><name>subcyc</name><value><cyclestr>@M</cyclestr></value></envar>
    <envar><name>LOGDIR</name><value>&LOGDIR;</value></envar>
    <envar><name>FHR</name><value><cyclestr> {% for h in range(1, fcst_len_hrs+1) %}{{ " %02d" % h  }}{% endfor %} </cyclestr></value></envar>
    <envar><name>VAR</name><value>REFC</value></envar>
    <envar><name>USCORE_ENSMEM_NAME_OR_NULL</name><value>{{uscore_ensmem_name}}</value></envar>
  {%- if do_ensemble %}
    <envar><name>SLASH_ENSMEM_SUBDIR</name><value><cyclestr>{{ slash_ensmem_subdir }}</cyclestr></value></envar>
    <envar><name>ENSMEM_INDX</name><value><cyclestr>#{{ ensmem_indx_name }}#</cyclestr></value></envar>
  {%- endif %}

    <dependency>
      <and>
{#- Redundant dependency to simplify jinja code. #}
        <streq><left>TRUE</left><right>TRUE</right></streq>
  {%- if run_task_get_obs_mrms %}
        <taskdep task="&TN_GET_OBS_MRMS;"/>
  {%- endif %}
  {%- if write_dopost %}
        <taskdep task="&TN_RUN_FCST;{{ uscore_ensmem_name }}"/>
  {%- elif run_task_run_post %}
        <metataskdep metatask="&TN_RUN_POST;{{ uscore_ensmem_name }}"/>
  {%- endif %}
      </and>
    </dependency>

  </task>

<!--
************************************************************************
************************************************************************
-->
  <task name="&TN_RUN_MET_GRIDSTAT_VX_RETOP;{{ uscore_ensmem_name }}" cycledefs="prodcyc" maxtries="{{ maxtries_run_met_gridstat_vx_retop }}">

    &RSRV_DEFAULT;
    <command>&LOAD_MODULES_RUN_TASK_FP; "&VX_LOCAL_MODULE_FN;" "&JOBSdir;/JREGIONAL_RUN_MET_GRIDSTAT_VX"</command>
    <nodes>{{ nnodes_run_met_gridstat_vx_retop }}:ppn={{ ppn_run_met_gridstat_vx_retop }}</nodes>
  {%- if machine not in ["GAEA", "NOAACLOUD"]  %}
    <memory>{{ mem_run_met_gridstat_vx_retop }}</memory>
  {%- endif %}
    <walltime>{{ wtime_run_met_gridstat_vx_retop }}</walltime>
    <nodesize>&NCORES_PER_NODE;</nodesize>
    <native>&SCHED_NATIVE_CMD;</native>
    <jobname>&TAG;&TN_RUN_MET_GRIDSTAT_VX_RETOP;{{ uscore_ensmem_name }}</jobname>
    <join>&LOGDIR;/&TN_RUN_MET_GRIDSTAT_VX_RETOP;{{ uscore_ensmem_name }}<cyclestr>_@Y@m@d@H</cyclestr>&LOGEXT;</join>

    <envar><name>GLOBAL_VAR_DEFNS_FP</name><value>&GLOBAL_VAR_DEFNS_FP;</value></envar>
    <envar><name>USHdir</name><value>&USHdir;</value></envar>
    <envar><name>OBS_DIR</name><value>&MRMS_OBS_DIR;</value></envar>
    <envar><name>PDY</name><value><cyclestr>@Y@m@d</cyclestr></value></envar>
    <envar><name>cyc</name><value><cyclestr>@H</cyclestr></value></envar>
    <envar><name>subcyc</name><value><cyclestr>@M</cyclestr></value></envar>
    <envar><name>LOGDIR</name><value>&LOGDIR;</value></envar>
    <envar><name>FHR</name><value><cyclestr> {% for h in range(1, fcst_len_hrs+1) %}{{ " %02d" % h  }}{% endfor %} </cyclestr></value></envar>
    <envar><name>VAR</name><value>RETOP</value></envar>
    <envar><name>USCORE_ENSMEM_NAME_OR_NULL</name><value>{{uscore_ensmem_name}}</value></envar>
  {%- if do_ensemble %}
    <envar><name>SLASH_ENSMEM_SUBDIR</name><value><cyclestr>{{ slash_ensmem_subdir }}</cyclestr></value></envar>
    <envar><name>ENSMEM_INDX</name><value><cyclestr>#{{ ensmem_indx_name }}#</cyclestr></value></envar>
  {%- endif %}

    <dependency>
      <and>
{#- Redundant dependency to simplify jinja code. #}
        <streq><left>TRUE</left><right>TRUE</right></streq>
  {%- if run_task_get_obs_mrms %}
        <taskdep task="&TN_GET_OBS_MRMS;"/>
  {%- endif %}
  {%- if write_dopost %}
        <taskdep task="&TN_RUN_FCST;{{ uscore_ensmem_name }}"/>
  {%- elif run_task_run_post %}
        <metataskdep metatask="&TN_RUN_POST;{{ uscore_ensmem_name }}"/>
  {%- endif %}
      </and>
    </dependency>

  </task>
{%- endif %}

{%- if run_task_vx_pointstat %}
<!--
************************************************************************
************************************************************************
-->
  <task name="&TN_RUN_MET_POINTSTAT_VX_SFC;{{ uscore_ensmem_name }}" cycledefs="prodcyc" maxtries="{{ maxtries_run_met_pointstat_vx_sfc }}">
    &RSRV_DEFAULT;

    <command>&LOAD_MODULES_RUN_TASK_FP; "&VX_LOCAL_MODULE_FN;" "&JOBSdir;/JREGIONAL_RUN_MET_POINTSTAT_VX"</command>
    <nodes>{{ nnodes_run_met_pointstat_vx_sfc }}:ppn={{ ppn_run_met_pointstat_vx_sfc }}</nodes>
  {%- if machine not in ["GAEA", "NOAACLOUD"]  %}
    <memory>{{ mem_run_met_pointstat_vx_sfc }}</memory>
  {%- endif %}
    <walltime>{{ wtime_run_met_pointstat_vx_sfc }}</walltime>
    <nodesize>&NCORES_PER_NODE;</nodesize>
    <native>&SCHED_NATIVE_CMD;</native>
    <jobname>&TAG;&TN_RUN_MET_POINTSTAT_VX_SFC;{{ uscore_ensmem_name }}</jobname>
    <join>&LOGDIR;/&TN_RUN_MET_POINTSTAT_VX_SFC;{{ uscore_ensmem_name }}<cyclestr>_@Y@m@d@H</cyclestr>&LOGEXT;</join>

    <envar><name>GLOBAL_VAR_DEFNS_FP</name><value>&GLOBAL_VAR_DEFNS_FP;</value></envar>
    <envar><name>USHdir</name><value>&USHdir;</value></envar>
    <envar><name>OBS_DIR</name><value>&NDAS_OBS_DIR;</value></envar>
    <envar><name>PDY</name><value><cyclestr>@Y@m@d</cyclestr></value></envar>
    <envar><name>cyc</name><value><cyclestr>@H</cyclestr></value></envar>
    <envar><name>subcyc</name><value><cyclestr>@M</cyclestr></value></envar>
    <envar><name>LOGDIR</name><value>&LOGDIR;</value></envar>
    <envar><name>FHR</name><value><cyclestr> {% for h in range(0, fcst_len_hrs+1) %}{{ " %02d" % h  }}{% endfor %} </cyclestr></value></envar>
    <envar><name>VAR</name><value>SFC</value></envar>
    <envar><name>USCORE_ENSMEM_NAME_OR_NULL</name><value>{{uscore_ensmem_name}}</value></envar>
  {%- if do_ensemble %}
    <envar><name>SLASH_ENSMEM_SUBDIR</name><value><cyclestr>{{ slash_ensmem_subdir }}</cyclestr></value></envar>
    <envar><name>ENSMEM_INDX</name><value><cyclestr>#{{ ensmem_indx_name }}#</cyclestr></value></envar>
  {%- endif %}

    <dependency>
      <and>
{#- Redundant dependency to simplify jinja code. #}
        <streq><left>TRUE</left><right>TRUE</right></streq>
  {%- if run_task_get_obs_ndas %}
        <taskdep task="&TN_GET_OBS_NDAS;"/>
  {%- endif %}
  {%- if write_dopost %}
        <taskdep task="&TN_RUN_FCST;{{ uscore_ensmem_name }}"/>
  {%- elif run_task_run_post %}
        <metataskdep metatask="&TN_RUN_POST;{{ uscore_ensmem_name }}"/>
  {%- endif %}
      </and>
    </dependency>

  </task>
<!--
************************************************************************
************************************************************************
-->
  <task name="&TN_RUN_MET_POINTSTAT_VX_UPA;{{ uscore_ensmem_name }}" cycledefs="prodcyc" maxtries="{{ maxtries_run_met_pointstat_vx_upa }}">
    &RSRV_DEFAULT;

    <command>&LOAD_MODULES_RUN_TASK_FP; "&VX_LOCAL_MODULE_FN;" "&JOBSdir;/JREGIONAL_RUN_MET_POINTSTAT_VX"</command>
    <nodes>{{ nnodes_run_met_pointstat_vx_upa }}:ppn={{ ppn_run_met_pointstat_vx_upa }}</nodes>
  {%- if machine not in ["GAEA", "NOAACLOUD"]  %}
    <memory>{{ mem_run_met_pointstat_vx_upa }}</memory>
  {%- endif %}
    <walltime>{{ wtime_run_met_pointstat_vx_upa }}</walltime>
    <nodesize>&NCORES_PER_NODE;</nodesize>
    <native>&SCHED_NATIVE_CMD;</native>
    <jobname>&TAG;&TN_RUN_MET_POINTSTAT_VX_UPA;{{ uscore_ensmem_name }}</jobname>
    <join>&LOGDIR;/&TN_RUN_MET_POINTSTAT_VX_UPA;{{ uscore_ensmem_name }}<cyclestr>_@Y@m@d@H</cyclestr>&LOGEXT;</join>

    <envar><name>GLOBAL_VAR_DEFNS_FP</name><value>&GLOBAL_VAR_DEFNS_FP;</value></envar>
    <envar><name>USHdir</name><value>&USHdir;</value></envar>
    <envar><name>OBS_DIR</name><value>&NDAS_OBS_DIR;</value></envar>
    <envar><name>PDY</name><value><cyclestr>@Y@m@d</cyclestr></value></envar>
    <envar><name>cyc</name><value><cyclestr>@H</cyclestr></value></envar>
    <envar><name>subcyc</name><value><cyclestr>@M</cyclestr></value></envar>
    <envar><name>LOGDIR</name><value>&LOGDIR;</value></envar>
    <envar><name>FHR</name><value><cyclestr> {% for h in range(0, fcst_len_hrs+1) %}{{ " %02d" % h  }}{% endfor %} </cyclestr></value></envar>
    <envar><name>VAR</name><value>UPA</value></envar>
    <envar><name>USCORE_ENSMEM_NAME_OR_NULL</name><value>{{uscore_ensmem_name}}</value></envar>
  {%- if do_ensemble %}
    <envar><name>SLASH_ENSMEM_SUBDIR</name><value><cyclestr>{{ slash_ensmem_subdir }}</cyclestr></value></envar>
    <envar><name>ENSMEM_INDX</name><value><cyclestr>#{{ ensmem_indx_name }}#</cyclestr></value></envar>
  {%- endif %}

    <dependency>
      <and>
{#- Redundant dependency to simplify jinja code. #}
        <streq><left>TRUE</left><right>TRUE</right></streq>
  {%- if run_task_get_obs_ndas %}
        <taskdep task="&TN_GET_OBS_NDAS;"/>
  {%- endif %}
  {%- if write_dopost %}
        <taskdep task="&TN_RUN_FCST;{{ uscore_ensmem_name }}"/>
  {%- elif run_task_run_post %}
        <metataskdep metatask="&TN_RUN_POST;{{ uscore_ensmem_name }}"/>
  {%- endif %}
      </and>
    </dependency>

  </task>
{%- endif %}

{%- if do_ensemble %}
  </metatask>
{%- endif %}

{%- if run_task_vx_ensgrid %}
<!--
************************************************************************
************************************************************************
-->
  <task name="&TN_RUN_MET_ENSEMBLESTAT_VX_APCP01H;" cycledefs="prodcyc" maxtries="{{ maxtries_run_met_ensemblestat_vx_apcp01h }}">

    &RSRV_DEFAULT;
    <command>&LOAD_MODULES_RUN_TASK_FP; "&VX_LOCAL_MODULE_FN;" "&JOBSdir;/JREGIONAL_RUN_MET_ENSEMBLESTAT_VX_GRID"</command>
    <nodes>{{ nnodes_run_met_ensemblestat_vx_apcp01h }}:ppn={{ ppn_run_met_ensemblestat_vx_apcp01h }}</nodes>
  {%- if machine not in ["GAEA", "NOAACLOUD"]  %}
    <memory>{{ mem_run_met_ensemblestat_vx_apcp01h }}</memory>
  {%- endif %}
    <walltime>{{ wtime_run_met_ensemblestat_vx_apcp01h }}</walltime>
    <nodesize>&NCORES_PER_NODE;</nodesize>
    <native>&SCHED_NATIVE_CMD;</native>
    <jobname>&TAG;&TN_RUN_MET_ENSEMBLESTAT_VX_APCP01H;</jobname>
    <join>&LOGDIR;/&TN_RUN_MET_ENSEMBLESTAT_VX_APCP01H;<cyclestr>_@Y@m@d@H</cyclestr>&LOGEXT;</join>

    <envar><name>GLOBAL_VAR_DEFNS_FP</name><value>&GLOBAL_VAR_DEFNS_FP;</value></envar>
    <envar><name>USHdir</name><value>&USHdir;</value></envar>
    <envar><name>OBS_DIR</name><value>&CCPA_OBS_DIR;</value></envar>
    <envar><name>PDY</name><value><cyclestr>@Y@m@d</cyclestr></value></envar>
    <envar><name>cyc</name><value><cyclestr>@H</cyclestr></value></envar>
    <envar><name>subcyc</name><value><cyclestr>@M</cyclestr></value></envar>
    <envar><name>LOGDIR</name><value>&LOGDIR;</value></envar>
    <envar><name>FHR</name><value><cyclestr> {% for h in range(1, fcst_len_hrs+1) %}{{ " %02d" % h  }}{% endfor %} </cyclestr></value></envar>
    <envar><name>VAR</name><value>APCP</value></envar>
    <envar><name>ACCUM</name><value>01</value></envar>

    <dependency>
      <metataskdep metatask="run_ensemble"/>
    </dependency>

  </task>

  {%- if fcst_len_hrs >= 3 %}
<!--
************************************************************************
************************************************************************
-->
  <task name="&TN_RUN_MET_ENSEMBLESTAT_VX_APCP03H;" cycledefs="prodcyc" maxtries="{{ maxtries_run_met_ensemblestat_vx_apcp03h }}">

    &RSRV_DEFAULT;
    <command>&LOAD_MODULES_RUN_TASK_FP; "&VX_LOCAL_MODULE_FN;" "&JOBSdir;/JREGIONAL_RUN_MET_ENSEMBLESTAT_VX_GRID"</command>
    <nodes>{{ nnodes_run_met_ensemblestat_vx_apcp03h }}:ppn={{ ppn_run_met_ensemblestat_vx_apcp03h }}</nodes>
    {%- if machine not in ["GAEA", "NOAACLOUD"]  %}
    <memory>{{ mem_run_met_ensemblestat_vx_apcp03h }}</memory>
    {%- endif %}
    <walltime>{{ wtime_run_met_ensemblestat_vx_apcp03h }}</walltime>
    <nodesize>&NCORES_PER_NODE;</nodesize>
    <native>&SCHED_NATIVE_CMD;</native>
    <jobname>&TAG;&TN_RUN_MET_ENSEMBLESTAT_VX_APCP03H;</jobname>
    <join>&LOGDIR;/&TN_RUN_MET_ENSEMBLESTAT_VX_APCP03H;<cyclestr>_@Y@m@d@H</cyclestr>&LOGEXT;</join>

    <envar><name>GLOBAL_VAR_DEFNS_FP</name><value>&GLOBAL_VAR_DEFNS_FP;</value></envar>
    <envar><name>USHdir</name><value>&USHdir;</value></envar>
    <envar><name>OBS_DIR</name><value>&CCPA_OBS_DIR;</value></envar>
    <envar><name>PDY</name><value><cyclestr>@Y@m@d</cyclestr></value></envar>
    <envar><name>cyc</name><value><cyclestr>@H</cyclestr></value></envar>
    <envar><name>subcyc</name><value><cyclestr>@M</cyclestr></value></envar>
    <envar><name>LOGDIR</name><value>&LOGDIR;</value></envar>
    <envar><name>FHR</name><value><cyclestr> {% for h in range(3, fcst_len_hrs+1, 3) %}{{ " %02d" % h  }}{% endfor %} </cyclestr></value></envar>
    <envar><name>VAR</name><value>APCP</value></envar>
    <envar><name>ACCUM</name><value>03</value></envar>

    <dependency>
      <taskdep task="&TN_RUN_MET_ENSEMBLESTAT_VX_APCP01H;"/>
    </dependency>

  </task>
  {%- endif %}

  {%- if fcst_len_hrs >= 6 %}   
<!--
************************************************************************
************************************************************************
-->
  <task name="&TN_RUN_MET_ENSEMBLESTAT_VX_APCP06H;" cycledefs="prodcyc" maxtries="{{ maxtries_run_met_ensemblestat_vx_apcp06h }}">

    &RSRV_DEFAULT;
    <command>&LOAD_MODULES_RUN_TASK_FP; "&VX_LOCAL_MODULE_FN;" "&JOBSdir;/JREGIONAL_RUN_MET_ENSEMBLESTAT_VX_GRID"</command>
    <nodes>{{ nnodes_run_met_ensemblestat_vx_apcp06h }}:ppn={{ ppn_run_met_ensemblestat_vx_apcp06h }}</nodes>
    {%- if machine not in ["GAEA", "NOAACLOUD"]  %}
    <memory>{{ mem_run_met_ensemblestat_vx_apcp06h }}</memory>
    {%- endif %}
    <walltime>{{ wtime_run_met_ensemblestat_vx_apcp06h }}</walltime>
    <nodesize>&NCORES_PER_NODE;</nodesize>
    <native>&SCHED_NATIVE_CMD;</native>
    <jobname>&TAG;&TN_RUN_MET_ENSEMBLESTAT_VX_APCP06H;</jobname>
    <join>&LOGDIR;/&TN_RUN_MET_ENSEMBLESTAT_VX_APCP06H;<cyclestr>_@Y@m@d@H</cyclestr>&LOGEXT;</join>

    <envar><name>GLOBAL_VAR_DEFNS_FP</name><value>&GLOBAL_VAR_DEFNS_FP;</value></envar>
    <envar><name>USHdir</name><value>&USHdir;</value></envar>
    <envar><name>OBS_DIR</name><value>&CCPA_OBS_DIR;</value></envar>
    <envar><name>PDY</name><value><cyclestr>@Y@m@d</cyclestr></value></envar>
    <envar><name>cyc</name><value><cyclestr>@H</cyclestr></value></envar>
    <envar><name>subcyc</name><value><cyclestr>@M</cyclestr></value></envar>
    <envar><name>LOGDIR</name><value>&LOGDIR;</value></envar>
    <envar><name>FHR</name><value><cyclestr> {% for h in range(6, fcst_len_hrs+1, 6) %}{{ " %02d" % h  }}{% endfor %} </cyclestr></value></envar>
    <envar><name>VAR</name><value>APCP</value></envar>
    <envar><name>ACCUM</name><value>06</value></envar>

    <dependency>
      <taskdep task="&TN_RUN_MET_ENSEMBLESTAT_VX_APCP01H;"/>
    </dependency>

  </task>
  {%- endif %}

  {%- if fcst_len_hrs >= 24 %}
<!--
************************************************************************
************************************************************************
-->
  <task name="&TN_RUN_MET_ENSEMBLESTAT_VX_APCP24H;" cycledefs="prodcyc" maxtries="{{ maxtries_run_met_ensemblestat_vx_apcp24h }}">

    &RSRV_DEFAULT;
    <command>&LOAD_MODULES_RUN_TASK_FP; "&VX_LOCAL_MODULE_FN;" "&JOBSdir;/JREGIONAL_RUN_MET_ENSEMBLESTAT_VX_GRID"</command>
    <nodes>{{ nnodes_run_met_ensemblestat_vx_apcp24h }}:ppn={{ ppn_run_met_ensemblestat_vx_apcp24h }}</nodes>
    {%- if machine not in ["GAEA", "NOAACLOUD"]  %}
    <memory>{{ mem_run_met_ensemblestat_vx_apcp24h }}</memory>
    {%- endif %}
    <walltime>{{ wtime_run_met_ensemblestat_vx_apcp24h }}</walltime>
    <nodesize>&NCORES_PER_NODE;</nodesize>
    <native>&SCHED_NATIVE_CMD;</native>
    <jobname>&TAG;&TN_RUN_MET_ENSEMBLESTAT_VX_APCP24H;</jobname>
    <join>&LOGDIR;/&TN_RUN_MET_ENSEMBLESTAT_VX_APCP24H;<cyclestr>_@Y@m@d@H</cyclestr>&LOGEXT;</join>

    <envar><name>GLOBAL_VAR_DEFNS_FP</name><value>&GLOBAL_VAR_DEFNS_FP;</value></envar>
    <envar><name>USHdir</name><value>&USHdir;</value></envar>
    <envar><name>OBS_DIR</name><value>&CCPA_OBS_DIR;</value></envar>
    <envar><name>PDY</name><value><cyclestr>@Y@m@d</cyclestr></value></envar>
    <envar><name>cyc</name><value><cyclestr>@H</cyclestr></value></envar>
    <envar><name>subcyc</name><value><cyclestr>@M</cyclestr></value></envar>
    <envar><name>LOGDIR</name><value>&LOGDIR;</value></envar>
    <envar><name>FHR</name><value><cyclestr> {% for h in range(24, fcst_len_hrs+1, 24) %}{{ " %02d" % h  }}{% endfor %} </cyclestr></value></envar>
    <envar><name>VAR</name><value>APCP</value></envar>
    <envar><name>ACCUM</name><value>24</value></envar>

    <dependency>
      <taskdep task="&TN_RUN_MET_ENSEMBLESTAT_VX_APCP01H;"/>
    </dependency>

  </task>
  {%- endif %}

<!--
************************************************************************
************************************************************************
-->
  <task name="&TN_RUN_MET_ENSEMBLESTAT_VX_REFC;" cycledefs="prodcyc" maxtries="{{ maxtries_run_met_ensemblestat_vx_refc }}">

    &RSRV_DEFAULT;
    <command>&LOAD_MODULES_RUN_TASK_FP; "&VX_LOCAL_MODULE_FN;" "&JOBSdir;/JREGIONAL_RUN_MET_ENSEMBLESTAT_VX_GRID"</command>
    <nodes>{{ nnodes_run_met_ensemblestat_vx_refc }}:ppn={{ ppn_run_met_ensemblestat_vx_refc }}</nodes>
  {%- if machine not in ["GAEA", "NOAACLOUD"]  %}
    <memory>{{ mem_run_met_ensemblestat_vx_refc }}</memory>
  {%- endif %}
    <walltime>{{ wtime_run_met_ensemblestat_vx_refc }}</walltime>
    <nodesize>&NCORES_PER_NODE;</nodesize>
    <native>&SCHED_NATIVE_CMD;</native>
    <jobname>&TAG;&TN_RUN_MET_ENSEMBLESTAT_VX_REFC;</jobname>
    <join>&LOGDIR;/&TN_RUN_MET_ENSEMBLESTAT_VX_REFC;<cyclestr>_@Y@m@d@H</cyclestr>&LOGEXT;</join>

    <envar><name>GLOBAL_VAR_DEFNS_FP</name><value>&GLOBAL_VAR_DEFNS_FP;</value></envar>
    <envar><name>USHdir</name><value>&USHdir;</value></envar>
    <envar><name>OBS_DIR</name><value>&MRMS_OBS_DIR;</value></envar>
    <envar><name>PDY</name><value><cyclestr>@Y@m@d</cyclestr></value></envar>
    <envar><name>cyc</name><value><cyclestr>@H</cyclestr></value></envar>
    <envar><name>subcyc</name><value><cyclestr>@M</cyclestr></value></envar>
    <envar><name>LOGDIR</name><value>&LOGDIR;</value></envar>
    <envar><name>FHR</name><value><cyclestr> {% for h in range(1, fcst_len_hrs+1) %}{{ " %02d" % h  }}{% endfor %} </cyclestr></value></envar>
    <envar><name>VAR</name><value>REFC</value></envar>

    <dependency>
      <metataskdep metatask="run_ensemble"/>
    </dependency>

  </task>

<!--
************************************************************************
************************************************************************
-->
  <task name="&TN_RUN_MET_ENSEMBLESTAT_VX_RETOP;" cycledefs="prodcyc" maxtries="{{ maxtries_run_met_ensemblestat_vx_retop }}">

    &RSRV_DEFAULT;
    <command>&LOAD_MODULES_RUN_TASK_FP; "&VX_LOCAL_MODULE_FN;" "&JOBSdir;/JREGIONAL_RUN_MET_ENSEMBLESTAT_VX_GRID"</command>
    <nodes>{{ nnodes_run_met_ensemblestat_vx_retop }}:ppn={{ ppn_run_met_ensemblestat_vx_retop }}</nodes>
  {%- if machine not in ["GAEA", "NOAACLOUD"]  %}
    <memory>{{ mem_run_met_ensemblestat_vx_retop }}</memory>
  {%- endif %}
    <walltime>{{ wtime_run_met_ensemblestat_vx_retop }}</walltime>
    <nodesize>&NCORES_PER_NODE;</nodesize>
    <native>&SCHED_NATIVE_CMD;</native>
    <jobname>&TAG;&TN_RUN_MET_ENSEMBLESTAT_VX_RETOP;</jobname>
    <join>&LOGDIR;/&TN_RUN_MET_ENSEMBLESTAT_VX_RETOP;<cyclestr>_@Y@m@d@H</cyclestr>&LOGEXT;</join>

    <envar><name>GLOBAL_VAR_DEFNS_FP</name><value>&GLOBAL_VAR_DEFNS_FP;</value></envar>
    <envar><name>USHdir</name><value>&USHdir;</value></envar>
    <envar><name>OBS_DIR</name><value>&MRMS_OBS_DIR;</value></envar>
    <envar><name>PDY</name><value><cyclestr>@Y@m@d</cyclestr></value></envar>
    <envar><name>cyc</name><value><cyclestr>@H</cyclestr></value></envar>
    <envar><name>subcyc</name><value><cyclestr>@M</cyclestr></value></envar>
    <envar><name>LOGDIR</name><value>&LOGDIR;</value></envar>
    <envar><name>FHR</name><value><cyclestr> {% for h in range(1, fcst_len_hrs+1) %}{{ " %02d" % h  }}{% endfor %} </cyclestr></value></envar>
    <envar><name>VAR</name><value>RETOP</value></envar>

    <dependency>
      <metataskdep metatask="run_ensemble"/>
    </dependency>

  </task>
{%- endif %}

{%- if run_task_vx_enspoint %}
<!--
************************************************************************
************************************************************************
-->
  <task name="&TN_RUN_MET_ENSEMBLESTAT_VX_SFC;" cycledefs="prodcyc" maxtries="{{ maxtries_run_met_ensemblestat_vx_sfc }}">

    &RSRV_DEFAULT;
    <command>&LOAD_MODULES_RUN_TASK_FP; "&VX_LOCAL_MODULE_FN;" "&JOBSdir;/JREGIONAL_RUN_MET_ENSEMBLESTAT_VX_POINT"</command>
    <nodes>{{ nnodes_run_met_ensemblestat_vx_sfc }}:ppn={{ ppn_run_met_ensemblestat_vx_sfc }}</nodes>
  {%- if machine not in ["GAEA", "NOAACLOUD"]  %}
    <memory>{{ mem_run_met_ensemblestat_vx_sfc }}</memory>
  {%- endif %}
    <walltime>{{ wtime_run_met_ensemblestat_vx_sfc }}</walltime>
    <nodesize>&NCORES_PER_NODE;</nodesize>
    <native>&SCHED_NATIVE_CMD;</native>
    <jobname>&TAG;&TN_RUN_MET_ENSEMBLESTAT_VX_SFC;</jobname>
    <join>&LOGDIR;/&TN_RUN_MET_ENSEMBLESTAT_VX_SFC;<cyclestr>_@Y@m@d@H</cyclestr>&LOGEXT;</join>

    <envar><name>GLOBAL_VAR_DEFNS_FP</name><value>&GLOBAL_VAR_DEFNS_FP;</value></envar>
    <envar><name>USHdir</name><value>&USHdir;</value></envar>
    <envar><name>OBS_DIR</name><value>&NDAS_OBS_DIR;</value></envar>
    <envar><name>PDY</name><value><cyclestr>@Y@m@d</cyclestr></value></envar>
    <envar><name>cyc</name><value><cyclestr>@H</cyclestr></value></envar>
    <envar><name>subcyc</name><value><cyclestr>@M</cyclestr></value></envar>
    <envar><name>LOGDIR</name><value>&LOGDIR;</value></envar>
    <envar><name>FHR</name><value><cyclestr> {% for h in range(0, fcst_len_hrs+1) %}{{ " %02d" % h  }}{% endfor %} </cyclestr></value></envar>
    <envar><name>VAR</name><value>SFC</value></envar>

    <dependency>
      <metataskdep metatask="run_ensemble"/>
    </dependency>

  </task>
<!--
************************************************************************
************************************************************************
-->
  <task name="&TN_RUN_MET_ENSEMBLESTAT_VX_UPA;" cycledefs="prodcyc" maxtries="{{ maxtries_run_met_ensemblestat_vx_upa }}">

    &RSRV_DEFAULT;
    <command>&LOAD_MODULES_RUN_TASK_FP; "&VX_LOCAL_MODULE_FN;" "&JOBSdir;/JREGIONAL_RUN_MET_ENSEMBLESTAT_VX_POINT"</command>
    <nodes>{{ nnodes_run_met_ensemblestat_vx_upa }}:ppn={{ ppn_run_met_ensemblestat_vx_upa }}</nodes>
  {%- if machine not in ["GAEA", "NOAACLOUD"]  %}
    <memory>{{ mem_run_met_ensemblestat_vx_upa }}</memory>
  {%- endif %}
    <walltime>{{ wtime_run_met_ensemblestat_vx_upa }}</walltime>
    <nodesize>&NCORES_PER_NODE;</nodesize>
    <native>&SCHED_NATIVE_CMD;</native>
    <jobname>&TAG;&TN_RUN_MET_ENSEMBLESTAT_VX_UPA;</jobname>
    <join>&LOGDIR;/&TN_RUN_MET_ENSEMBLESTAT_VX_UPA;<cyclestr>_@Y@m@d@H</cyclestr>&LOGEXT;</join>

    <envar><name>GLOBAL_VAR_DEFNS_FP</name><value>&GLOBAL_VAR_DEFNS_FP;</value></envar>
    <envar><name>USHdir</name><value>&USHdir;</value></envar>
    <envar><name>OBS_DIR</name><value>&NDAS_OBS_DIR;</value></envar>
    <envar><name>PDY</name><value><cyclestr>@Y@m@d</cyclestr></value></envar>
    <envar><name>cyc</name><value><cyclestr>@H</cyclestr></value></envar>
    <envar><name>subcyc</name><value><cyclestr>@M</cyclestr></value></envar>
    <envar><name>LOGDIR</name><value>&LOGDIR;</value></envar>
    <envar><name>FHR</name><value><cyclestr> {% for h in range(0, fcst_len_hrs+1) %}{{ " %02d" % h  }}{% endfor %} </cyclestr></value></envar>
    <envar><name>VAR</name><value>UPA</value></envar>

    <dependency>
      <metataskdep metatask="run_ensemble"/>
    </dependency>

  </task>
{%- endif %}

{%- if run_task_vx_ensgrid %}
<!--
************************************************************************
************************************************************************
-->
  <task name="&TN_RUN_MET_GRIDSTAT_VX_ENSMEAN_APCP01H;" cycledefs="prodcyc" maxtries="{{ maxtries_run_met_gridstat_vx_ensmean_apcp01h }}">

    &RSRV_DEFAULT;
    <command>&LOAD_MODULES_RUN_TASK_FP; "&VX_LOCAL_MODULE_FN;" "&JOBSdir;/JREGIONAL_RUN_MET_GRIDSTAT_VX_ENSMEAN"</command>
    <nodes>{{ nnodes_run_met_gridstat_vx_ensmean_apcp01h }}:ppn={{ ppn_run_met_gridstat_vx_ensmean_apcp01h }}</nodes>
  {%- if machine not in ["GAEA", "NOAACLOUD"]  %}
    <memory>{{ mem_run_met_gridstat_vx_ensmean_apcp01h }}</memory>
  {%- endif %}
    <walltime>{{ wtime_run_met_gridstat_vx_ensmean_apcp01h }}</walltime>
    <nodesize>&NCORES_PER_NODE;</nodesize>
    <native>&SCHED_NATIVE_CMD;</native>
    <jobname>&TAG;&TN_RUN_MET_GRIDSTAT_VX_ENSMEAN_APCP01H;</jobname>
    <join>&LOGDIR;/&TN_RUN_MET_GRIDSTAT_VX_ENSMEAN_APCP01H;<cyclestr>_@Y@m@d@H</cyclestr>&LOGEXT;</join>

    <envar><name>GLOBAL_VAR_DEFNS_FP</name><value>&GLOBAL_VAR_DEFNS_FP;</value></envar>
    <envar><name>USHdir</name><value>&USHdir;</value></envar>
    <envar><name>OBS_DIR</name><value>&CCPA_OBS_DIR;</value></envar>
    <envar><name>PDY</name><value><cyclestr>@Y@m@d</cyclestr></value></envar>
    <envar><name>cyc</name><value><cyclestr>@H</cyclestr></value></envar>
    <envar><name>subcyc</name><value><cyclestr>@M</cyclestr></value></envar>
    <envar><name>LOGDIR</name><value>&LOGDIR;</value></envar>
    <envar><name>FHR</name><value><cyclestr> {% for h in range(1, fcst_len_hrs+1) %}{{ " %02d" % h  }}{% endfor %} </cyclestr></value></envar>
    <envar><name>VAR</name><value>APCP</value></envar>
    <envar><name>ACCUM</name><value>01</value></envar>

    <dependency>
      <taskdep task="&TN_RUN_MET_ENSEMBLESTAT_VX_APCP01H;"/>
    </dependency>

  </task>

  {%- if fcst_len_hrs >= 3 %}
<!--
************************************************************************
************************************************************************
-->
  <task name="&TN_RUN_MET_GRIDSTAT_VX_ENSMEAN_APCP03H;" cycledefs="prodcyc" maxtries="{{ maxtries_run_met_gridstat_vx_ensmean_apcp03h }}">

    &RSRV_DEFAULT;
    <command>&LOAD_MODULES_RUN_TASK_FP; "&VX_LOCAL_MODULE_FN;" "&JOBSdir;/JREGIONAL_RUN_MET_GRIDSTAT_VX_ENSMEAN"</command>
    <nodes>{{ nnodes_run_met_gridstat_vx_ensmean_apcp03h }}:ppn={{ ppn_run_met_gridstat_vx_ensmean_apcp03h }}</nodes>
    {%- if machine not in ["GAEA", "NOAACLOUD"]  %}
    <memory>{{ mem_run_met_gridstat_vx_ensmean_apcp03h }}</memory>
    {%- endif %}
    <walltime>{{ wtime_run_met_gridstat_vx_ensmean_apcp03h }}</walltime>
    <nodesize>&NCORES_PER_NODE;</nodesize>
    <native>&SCHED_NATIVE_CMD;</native>
    <jobname>&TAG;&TN_RUN_MET_GRIDSTAT_VX_ENSMEAN_APCP03H;</jobname>
    <join>&LOGDIR;/&TN_RUN_MET_GRIDSTAT_VX_ENSMEAN_APCP03H;<cyclestr>_@Y@m@d@H</cyclestr>&LOGEXT;</join>

    <envar><name>GLOBAL_VAR_DEFNS_FP</name><value>&GLOBAL_VAR_DEFNS_FP;</value></envar>
    <envar><name>USHdir</name><value>&USHdir;</value></envar>
    <envar><name>OBS_DIR</name><value>&CCPA_OBS_DIR;</value></envar>
    <envar><name>PDY</name><value><cyclestr>@Y@m@d</cyclestr></value></envar>
    <envar><name>cyc</name><value><cyclestr>@H</cyclestr></value></envar>
    <envar><name>subcyc</name><value><cyclestr>@M</cyclestr></value></envar>
    <envar><name>LOGDIR</name><value>&LOGDIR;</value></envar>
    <envar><name>FHR</name><value><cyclestr> {% for h in range(3, fcst_len_hrs+1, 3) %}{{ " %02d" % h  }}{% endfor %} </cyclestr></value></envar>
    <envar><name>VAR</name><value>APCP</value></envar>
    <envar><name>ACCUM</name><value>03</value></envar>

    <dependency>
      <taskdep task="&TN_RUN_MET_ENSEMBLESTAT_VX_APCP03H;"/>
    </dependency>

  </task>
  {%- endif %}

  {%- if fcst_len_hrs >= 6 %}
<!--
************************************************************************
************************************************************************
-->
  <task name="&TN_RUN_MET_GRIDSTAT_VX_ENSMEAN_APCP06H;" cycledefs="prodcyc" maxtries="{{ maxtries_run_met_gridstat_vx_ensmean_apcp06h }}">

    &RSRV_DEFAULT;
    <command>&LOAD_MODULES_RUN_TASK_FP; "&VX_LOCAL_MODULE_FN;" "&JOBSdir;/JREGIONAL_RUN_MET_GRIDSTAT_VX_ENSMEAN"</command>
    <nodes>{{ nnodes_run_met_gridstat_vx_ensmean_apcp06h }}:ppn={{ ppn_run_met_gridstat_vx_ensmean_apcp06h }}</nodes>
    {%- if machine not in ["GAEA", "NOAACLOUD"]  %}
    <memory>{{ mem_run_met_gridstat_vx_ensmean_apcp06h }}</memory>
    {%- endif %}
    <walltime>{{ wtime_run_met_gridstat_vx_ensmean_apcp06h }}</walltime>
    <nodesize>&NCORES_PER_NODE;</nodesize>
    <native>&SCHED_NATIVE_CMD;</native>
    <jobname>&TAG;&TN_RUN_MET_GRIDSTAT_VX_ENSMEAN_APCP06H;</jobname>
    <join>&LOGDIR;/&TN_RUN_MET_GRIDSTAT_VX_ENSMEAN_APCP06H;<cyclestr>_@Y@m@d@H</cyclestr>&LOGEXT;</join>

    <envar><name>GLOBAL_VAR_DEFNS_FP</name><value>&GLOBAL_VAR_DEFNS_FP;</value></envar>
    <envar><name>USHdir</name><value>&USHdir;</value></envar>
    <envar><name>OBS_DIR</name><value>&CCPA_OBS_DIR;</value></envar>
    <envar><name>PDY</name><value><cyclestr>@Y@m@d</cyclestr></value></envar>
    <envar><name>cyc</name><value><cyclestr>@H</cyclestr></value></envar>
    <envar><name>subcyc</name><value><cyclestr>@M</cyclestr></value></envar>
    <envar><name>LOGDIR</name><value>&LOGDIR;</value></envar>
    <envar><name>FHR</name><value><cyclestr> {% for h in range(6, fcst_len_hrs+1, 6) %}{{ " %02d" % h  }}{% endfor %} </cyclestr></value></envar>
    <envar><name>VAR</name><value>APCP</value></envar>
    <envar><name>ACCUM</name><value>06</value></envar>

    <dependency>
      <taskdep task="&TN_RUN_MET_ENSEMBLESTAT_VX_APCP06H;"/>
    </dependency>

  </task>
  {%- endif %}

  {%- if fcst_len_hrs >= 24 %}
<!--
************************************************************************
************************************************************************
-->
  <task name="&TN_RUN_MET_GRIDSTAT_VX_ENSMEAN_APCP24H;" cycledefs="prodcyc" maxtries="{{ maxtries_run_met_gridstat_vx_ensmean_apcp24h }}">

    &RSRV_DEFAULT;
    <command>&LOAD_MODULES_RUN_TASK_FP; "&VX_LOCAL_MODULE_FN;" "&JOBSdir;/JREGIONAL_RUN_MET_GRIDSTAT_VX_ENSMEAN"</command>
    <nodes>{{ nnodes_run_met_gridstat_vx_ensmean_apcp24h }}:ppn={{ ppn_run_met_gridstat_vx_ensmean_apcp24h }}</nodes>
    {%- if machine not in ["GAEA", "NOAACLOUD"]  %}
    <memory>{{ mem_run_met_gridstat_vx_ensmean_apcp24h }}</memory>
    {%- endif %}
    <walltime>{{ wtime_run_met_gridstat_vx_ensmean_apcp24h }}</walltime>
    <nodesize>&NCORES_PER_NODE;</nodesize>
    <native>&SCHED_NATIVE_CMD;</native>
    <jobname>&TAG;&TN_RUN_MET_GRIDSTAT_VX_ENSMEAN_APCP24H;</jobname>
    <join>&LOGDIR;/&TN_RUN_MET_GRIDSTAT_VX_ENSMEAN_APCP24H;<cyclestr>_@Y@m@d@H</cyclestr>&LOGEXT;</join>

    <envar><name>GLOBAL_VAR_DEFNS_FP</name><value>&GLOBAL_VAR_DEFNS_FP;</value></envar>
    <envar><name>USHdir</name><value>&USHdir;</value></envar>
    <envar><name>OBS_DIR</name><value>&CCPA_OBS_DIR;</value></envar>
    <envar><name>PDY</name><value><cyclestr>@Y@m@d</cyclestr></value></envar>
    <envar><name>cyc</name><value><cyclestr>@H</cyclestr></value></envar>
    <envar><name>subcyc</name><value><cyclestr>@M</cyclestr></value></envar>
    <envar><name>LOGDIR</name><value>&LOGDIR;</value></envar>
    <envar><name>FHR</name><value><cyclestr> {% for h in range(24, fcst_len_hrs+1, 24) %}{{ " %02d" % h  }}{% endfor %} </cyclestr></value></envar>
    <envar><name>VAR</name><value>APCP</value></envar>
    <envar><name>ACCUM</name><value>24</value></envar>

    <dependency>
      <taskdep task="&TN_RUN_MET_ENSEMBLESTAT_VX_APCP24H;"/>
    </dependency>

  </task>
  {%- endif %}
{%- endif %}

{%- if run_task_vx_enspoint %}
<!--
************************************************************************
************************************************************************
-->
  <task name="&TN_RUN_MET_POINTSTAT_VX_ENSMEAN_SFC;" cycledefs="prodcyc" maxtries="{{ maxtries_run_met_pointstat_vx_ensmean_sfc }}">

    &RSRV_DEFAULT;
    <command>&LOAD_MODULES_RUN_TASK_FP; "&VX_LOCAL_MODULE_FN;" "&JOBSdir;/JREGIONAL_RUN_MET_POINTSTAT_VX_ENSMEAN"</command>
    <nodes>{{ nnodes_run_met_pointstat_vx_ensmean_sfc }}:ppn={{ ppn_run_met_pointstat_vx_ensmean_sfc }}</nodes>
  {%- if machine not in ["GAEA", "NOAACLOUD"]  %}
    <memory>{{ mem_run_met_pointstat_vx_ensmean_sfc }}</memory>
  {%- endif %}
    <walltime>{{ wtime_run_met_pointstat_vx_ensmean_sfc }}</walltime>
    <nodesize>&NCORES_PER_NODE;</nodesize>
    <native>&SCHED_NATIVE_CMD;</native>
    <jobname>&TAG;&TN_RUN_MET_POINTSTAT_VX_ENSMEAN_SFC;</jobname>
    <join>&LOGDIR;/&TN_RUN_MET_POINTSTAT_VX_ENSMEAN_SFC;<cyclestr>_@Y@m@d@H</cyclestr>&LOGEXT;</join>

    <envar><name>GLOBAL_VAR_DEFNS_FP</name><value>&GLOBAL_VAR_DEFNS_FP;</value></envar>
    <envar><name>USHdir</name><value>&USHdir;</value></envar>
    <envar><name>OBS_DIR</name><value>&NDAS_OBS_DIR;</value></envar>
    <envar><name>PDY</name><value><cyclestr>@Y@m@d</cyclestr></value></envar>
    <envar><name>cyc</name><value><cyclestr>@H</cyclestr></value></envar>
    <envar><name>subcyc</name><value><cyclestr>@M</cyclestr></value></envar>
    <envar><name>LOGDIR</name><value>&LOGDIR;</value></envar>
    <envar><name>FHR</name><value><cyclestr> {% for h in range(0, fcst_len_hrs+1) %}{{ " %02d" % h  }}{% endfor %} </cyclestr></value></envar>
    <envar><name>VAR</name><value>SFC</value></envar>

    <dependency>
      <taskdep task="&TN_RUN_MET_ENSEMBLESTAT_VX_SFC;"/>
    </dependency>

  </task>
<!--
************************************************************************
************************************************************************
-->
  <task name="&TN_RUN_MET_POINTSTAT_VX_ENSMEAN_UPA;" cycledefs="prodcyc" maxtries="{{ maxtries_run_met_pointstat_vx_ensmean_upa }}">

    &RSRV_DEFAULT;
    <command>&LOAD_MODULES_RUN_TASK_FP; "&VX_LOCAL_MODULE_FN;" "&JOBSdir;/JREGIONAL_RUN_MET_POINTSTAT_VX_ENSMEAN"</command>
    <nodes>{{ nnodes_run_met_pointstat_vx_ensmean_upa }}:ppn={{ ppn_run_met_pointstat_vx_ensmean_upa }}</nodes>
  {%- if machine not in ["GAEA", "NOAACLOUD"]  %}
    <memory>{{ mem_run_met_pointstat_vx_ensmean_upa }}</memory>
  {%- endif %}
    <walltime>{{ wtime_run_met_pointstat_vx_ensmean_upa }}</walltime>
    <nodesize>&NCORES_PER_NODE;</nodesize>
    <native>&SCHED_NATIVE_CMD;</native>
    <jobname>&TAG;&TN_RUN_MET_POINTSTAT_VX_ENSMEAN_UPA;</jobname>
    <join>&LOGDIR;/&TN_RUN_MET_POINTSTAT_VX_ENSMEAN_UPA;<cyclestr>_@Y@m@d@H</cyclestr>&LOGEXT;</join>

    <envar><name>GLOBAL_VAR_DEFNS_FP</name><value>&GLOBAL_VAR_DEFNS_FP;</value></envar>
    <envar><name>USHdir</name><value>&USHdir;</value></envar>
    <envar><name>OBS_DIR</name><value>&NDAS_OBS_DIR;</value></envar>
    <envar><name>PDY</name><value><cyclestr>@Y@m@d</cyclestr></value></envar>
    <envar><name>cyc</name><value><cyclestr>@H</cyclestr></value></envar>
    <envar><name>subcyc</name><value><cyclestr>@M</cyclestr></value></envar>
    <envar><name>LOGDIR</name><value>&LOGDIR;</value></envar>
    <envar><name>FHR</name><value><cyclestr> {% for h in range(0, fcst_len_hrs+1) %}{{ " %02d" % h  }}{% endfor %} </cyclestr></value></envar>
    <envar><name>VAR</name><value>UPA</value></envar>

    <dependency>
      <taskdep task="&TN_RUN_MET_ENSEMBLESTAT_VX_UPA;"/>
    </dependency>

  </task>
{%- endif %}

{%- if run_task_vx_ensgrid %}
<!--
************************************************************************
************************************************************************
-->
  <task name="&TN_RUN_MET_GRIDSTAT_VX_ENSPROB_APCP01H;" cycledefs="prodcyc" maxtries="{{ maxtries_run_met_gridstat_vx_ensprob_apcp01h }}">

    &RSRV_DEFAULT;
    <command>&LOAD_MODULES_RUN_TASK_FP; "&VX_LOCAL_MODULE_FN;" "&JOBSdir;/JREGIONAL_RUN_MET_GRIDSTAT_VX_ENSPROB"</command>
    <nodes>{{ nnodes_run_met_gridstat_vx_ensprob_apcp01h }}:ppn={{ ppn_run_met_gridstat_vx_ensprob_apcp01h }}</nodes>
  {%- if machine not in ["GAEA", "NOAACLOUD"]  %}
    <memory>{{ mem_run_met_gridstat_vx_ensprob_apcp01h }}</memory>
  {%- endif %}
    <walltime>{{ wtime_run_met_gridstat_vx_ensprob_apcp01h }}</walltime>
    <nodesize>&NCORES_PER_NODE;</nodesize>
    <native>&SCHED_NATIVE_CMD;</native>
    <jobname>&TAG;&TN_RUN_MET_GRIDSTAT_VX_ENSPROB_APCP01H;</jobname>
    <join>&LOGDIR;/&TN_RUN_MET_GRIDSTAT_VX_ENSPROB_APCP01H;<cyclestr>_@Y@m@d@H</cyclestr>&LOGEXT;</join>

    <envar><name>GLOBAL_VAR_DEFNS_FP</name><value>&GLOBAL_VAR_DEFNS_FP;</value></envar>
    <envar><name>USHdir</name><value>&USHdir;</value></envar>
    <envar><name>OBS_DIR</name><value>&CCPA_OBS_DIR;</value></envar>
    <envar><name>PDY</name><value><cyclestr>@Y@m@d</cyclestr></value></envar>
    <envar><name>cyc</name><value><cyclestr>@H</cyclestr></value></envar>
    <envar><name>subcyc</name><value><cyclestr>@M</cyclestr></value></envar>
    <envar><name>LOGDIR</name><value>&LOGDIR;</value></envar>
    <envar><name>FHR</name><value><cyclestr> {% for h in range(1, fcst_len_hrs+1) %}{{ " %02d" % h  }}{% endfor %} </cyclestr></value></envar>
    <envar><name>VAR</name><value>APCP</value></envar>
    <envar><name>ACCUM</name><value>01</value></envar>

    <dependency>
      <taskdep task="&TN_RUN_MET_ENSEMBLESTAT_VX_APCP01H;"/>
    </dependency>

  </task>

  {%- if fcst_len_hrs >= 3 %}
<!--
************************************************************************
************************************************************************
-->
  <task name="&TN_RUN_MET_GRIDSTAT_VX_ENSPROB_APCP03H;" cycledefs="prodcyc" maxtries="{{ maxtries_run_met_gridstat_vx_ensprob_apcp03h }}">

    &RSRV_DEFAULT;
    <command>&LOAD_MODULES_RUN_TASK_FP; "&VX_LOCAL_MODULE_FN;" "&JOBSdir;/JREGIONAL_RUN_MET_GRIDSTAT_VX_ENSPROB"</command>
    <nodes>{{ nnodes_run_met_gridstat_vx_ensprob_apcp03h }}:ppn={{ ppn_run_met_gridstat_vx_ensprob_apcp03h }}</nodes>
    {%- if machine not in ["GAEA", "NOAACLOUD"]  %}
    <memory>{{ mem_run_met_gridstat_vx_ensprob_apcp03h }}</memory>
    {%- endif %}
    <walltime>{{ wtime_run_met_gridstat_vx_ensprob_apcp03h }}</walltime>
    <nodesize>&NCORES_PER_NODE;</nodesize>
    <native>&SCHED_NATIVE_CMD;</native>
    <jobname>&TAG;&TN_RUN_MET_GRIDSTAT_VX_ENSPROB_APCP03H;</jobname>
    <join>&LOGDIR;/&TN_RUN_MET_GRIDSTAT_VX_ENSPROB_APCP03H;<cyclestr>_@Y@m@d@H</cyclestr>&LOGEXT;</join>

    <envar><name>GLOBAL_VAR_DEFNS_FP</name><value>&GLOBAL_VAR_DEFNS_FP;</value></envar>
    <envar><name>USHdir</name><value>&USHdir;</value></envar>
    <envar><name>OBS_DIR</name><value>&CCPA_OBS_DIR;</value></envar>
    <envar><name>PDY</name><value><cyclestr>@Y@m@d</cyclestr></value></envar>
    <envar><name>cyc</name><value><cyclestr>@H</cyclestr></value></envar>
    <envar><name>subcyc</name><value><cyclestr>@M</cyclestr></value></envar>
    <envar><name>LOGDIR</name><value>&LOGDIR;</value></envar>
    <envar><name>FHR</name><value><cyclestr> {% for h in range(3, fcst_len_hrs+1, 3) %}{{ " %02d" % h  }}{% endfor %} </cyclestr></value></envar>
    <envar><name>VAR</name><value>APCP</value></envar>
    <envar><name>ACCUM</name><value>03</value></envar>

    <dependency>
      <taskdep task="&TN_RUN_MET_ENSEMBLESTAT_VX_APCP03H;"/>
    </dependency>

  </task>
  {%- endif %}

  {%- if fcst_len_hrs >= 6 %}
<!--
************************************************************************
************************************************************************
-->
  <task name="&TN_RUN_MET_GRIDSTAT_VX_ENSPROB_APCP06H;" cycledefs="prodcyc" maxtries="{{ maxtries_run_met_gridstat_vx_ensprob_apcp06h }}">

    &RSRV_DEFAULT;
    <command>&LOAD_MODULES_RUN_TASK_FP; "&VX_LOCAL_MODULE_FN;" "&JOBSdir;/JREGIONAL_RUN_MET_GRIDSTAT_VX_ENSPROB"</command>
    <nodes>{{ nnodes_run_met_gridstat_vx_ensprob_apcp06h }}:ppn={{ ppn_run_met_gridstat_vx_ensprob_apcp06h }}</nodes>
    {%- if machine not in ["GAEA", "NOAACLOUD"]  %}
    <memory>{{ mem_run_met_gridstat_vx_ensprob_apcp06h }}</memory>
    {%- endif %}
    <walltime>{{ wtime_run_met_gridstat_vx_ensprob_apcp06h }}</walltime>
    <nodesize>&NCORES_PER_NODE;</nodesize>
    <native>&SCHED_NATIVE_CMD;</native>
    <jobname>&TAG;&TN_RUN_MET_GRIDSTAT_VX_ENSPROB_APCP06H;</jobname>
    <join>&LOGDIR;/&TN_RUN_MET_GRIDSTAT_VX_ENSPROB_APCP06H;<cyclestr>_@Y@m@d@H</cyclestr>&LOGEXT;</join>

    <envar><name>GLOBAL_VAR_DEFNS_FP</name><value>&GLOBAL_VAR_DEFNS_FP;</value></envar>
    <envar><name>USHdir</name><value>&USHdir;</value></envar>
    <envar><name>OBS_DIR</name><value>&CCPA_OBS_DIR;</value></envar>
    <envar><name>PDY</name><value><cyclestr>@Y@m@d</cyclestr></value></envar>
    <envar><name>cyc</name><value><cyclestr>@H</cyclestr></value></envar>
    <envar><name>subcyc</name><value><cyclestr>@M</cyclestr></value></envar>
    <envar><name>LOGDIR</name><value>&LOGDIR;</value></envar>
    <envar><name>FHR</name><value><cyclestr> {% for h in range(6, fcst_len_hrs+1, 6) %}{{ " %02d" % h  }}{% endfor %} </cyclestr></value></envar>
    <envar><name>VAR</name><value>APCP</value></envar>
    <envar><name>ACCUM</name><value>06</value></envar>

    <dependency>
      <taskdep task="&TN_RUN_MET_ENSEMBLESTAT_VX_APCP06H;"/>
    </dependency>

  </task>
  {%- endif %}

  {%- if fcst_len_hrs >= 24 %}
<!--
************************************************************************
************************************************************************
-->
  <task name="&TN_RUN_MET_GRIDSTAT_VX_ENSPROB_APCP24H;" cycledefs="prodcyc" maxtries="{{ maxtries_run_met_gridstat_vx_ensprob_apcp24h }}">

    &RSRV_DEFAULT;
    <command>&LOAD_MODULES_RUN_TASK_FP; "&VX_LOCAL_MODULE_FN;" "&JOBSdir;/JREGIONAL_RUN_MET_GRIDSTAT_VX_ENSPROB"</command>
    <nodes>{{ nnodes_run_met_gridstat_vx_ensprob_apcp24h }}:ppn={{ ppn_run_met_gridstat_vx_ensprob_apcp24h }}</nodes>
    {%- if machine not in ["GAEA", "NOAACLOUD"]  %}
    <memory>{{ mem_run_met_gridstat_vx_ensprob_apcp24h }}</memory>
    {%- endif %}
    <walltime>{{ wtime_run_met_gridstat_vx_ensprob_apcp24h }}</walltime>
    <nodesize>&NCORES_PER_NODE;</nodesize>
    <native>&SCHED_NATIVE_CMD;</native>
    <jobname>&TAG;&TN_RUN_MET_GRIDSTAT_VX_ENSPROB_APCP24H;</jobname>
    <join>&LOGDIR;/&TN_RUN_MET_GRIDSTAT_VX_ENSPROB_APCP24H;<cyclestr>_@Y@m@d@H</cyclestr>&LOGEXT;</join>

    <envar><name>GLOBAL_VAR_DEFNS_FP</name><value>&GLOBAL_VAR_DEFNS_FP;</value></envar>
    <envar><name>USHdir</name><value>&USHdir;</value></envar>
    <envar><name>OBS_DIR</name><value>&CCPA_OBS_DIR;</value></envar>
    <envar><name>PDY</name><value><cyclestr>@Y@m@d</cyclestr></value></envar>
    <envar><name>cyc</name><value><cyclestr>@H</cyclestr></value></envar>
    <envar><name>subcyc</name><value><cyclestr>@M</cyclestr></value></envar>
    <envar><name>LOGDIR</name><value>&LOGDIR;</value></envar>
    <envar><name>FHR</name><value><cyclestr> {% for h in range(24, fcst_len_hrs+1, 24) %}{{ " %02d" % h  }}{% endfor %} </cyclestr></value></envar>
    <envar><name>VAR</name><value>APCP</value></envar>
    <envar><name>ACCUM</name><value>24</value></envar>

    <dependency>
      <taskdep task="&TN_RUN_MET_ENSEMBLESTAT_VX_APCP24H;"/>
    </dependency>

  </task>
  {%- endif %}

<!--
************************************************************************
************************************************************************
-->
  <task name="&TN_RUN_MET_GRIDSTAT_VX_ENSPROB_REFC;" cycledefs="prodcyc" maxtries="{{ maxtries_run_met_gridstat_vx_ensprob_refc }}">

    &RSRV_DEFAULT;
    <command>&LOAD_MODULES_RUN_TASK_FP; "&VX_LOCAL_MODULE_FN;" "&JOBSdir;/JREGIONAL_RUN_MET_GRIDSTAT_VX_ENSPROB"</command>
    <nodes>{{ nnodes_run_met_gridstat_vx_ensprob_refc }}:ppn={{ ppn_run_met_gridstat_vx_ensprob_refc }}</nodes>
  {%- if machine not in ["GAEA", "NOAACLOUD"]  %}
    <memory>{{ mem_run_met_gridstat_vx_ensprob_refc }}</memory>
  {%- endif %}
    <walltime>{{ wtime_run_met_gridstat_vx_ensprob_refc }}</walltime>
    <nodesize>&NCORES_PER_NODE;</nodesize>
    <native>&SCHED_NATIVE_CMD;</native>
    <jobname>&TAG;&TN_RUN_MET_GRIDSTAT_VX_ENSPROB_REFC;</jobname>
    <join>&LOGDIR;/&TN_RUN_MET_GRIDSTAT_VX_ENSPROB_REFC;<cyclestr>_@Y@m@d@H</cyclestr>&LOGEXT;</join>

    <envar><name>GLOBAL_VAR_DEFNS_FP</name><value>&GLOBAL_VAR_DEFNS_FP;</value></envar>
    <envar><name>USHdir</name><value>&USHdir;</value></envar>
    <envar><name>OBS_DIR</name><value>&MRMS_OBS_DIR;</value></envar>
    <envar><name>PDY</name><value><cyclestr>@Y@m@d</cyclestr></value></envar>
    <envar><name>cyc</name><value><cyclestr>@H</cyclestr></value></envar>
    <envar><name>subcyc</name><value><cyclestr>@M</cyclestr></value></envar>
    <envar><name>LOGDIR</name><value>&LOGDIR;</value></envar>
    <envar><name>FHR</name><value><cyclestr> {% for h in range(1, fcst_len_hrs+1) %}{{ " %02d" % h  }}{% endfor %} </cyclestr></value></envar>
    <envar><name>VAR</name><value>REFC</value></envar>

    <dependency>
      <taskdep task="&TN_RUN_MET_ENSEMBLESTAT_VX_REFC;"/>
    </dependency>

  </task>

<!--
************************************************************************
************************************************************************
-->
  <task name="&TN_RUN_MET_GRIDSTAT_VX_ENSPROB_RETOP;" cycledefs="prodcyc" maxtries="{{ maxtries_run_met_gridstat_vx_ensprob_retop }}">

    &RSRV_DEFAULT;
    <command>&LOAD_MODULES_RUN_TASK_FP; "&VX_LOCAL_MODULE_FN;" "&JOBSdir;/JREGIONAL_RUN_MET_GRIDSTAT_VX_ENSPROB"</command>
    <nodes>{{ nnodes_run_met_gridstat_vx_ensprob_retop }}:ppn={{ ppn_run_met_gridstat_vx_ensprob_retop }}</nodes>
  {%- if machine not in ["GAEA", "NOAACLOUD"]  %}
    <memory>{{ mem_run_met_gridstat_vx_ensprob_retop }}</memory>
  {%- endif %}
    <walltime>{{ wtime_run_met_gridstat_vx_ensprob_retop }}</walltime>
    <nodesize>&NCORES_PER_NODE;</nodesize>
    <native>&SCHED_NATIVE_CMD;</native>
    <jobname>&TAG;&TN_RUN_MET_GRIDSTAT_VX_ENSPROB_RETOP;</jobname>
    <join>&LOGDIR;/&TN_RUN_MET_GRIDSTAT_VX_ENSPROB_RETOP;<cyclestr>_@Y@m@d@H</cyclestr>&LOGEXT;</join>

    <envar><name>GLOBAL_VAR_DEFNS_FP</name><value>&GLOBAL_VAR_DEFNS_FP;</value></envar>
    <envar><name>USHdir</name><value>&USHdir;</value></envar>
    <envar><name>OBS_DIR</name><value>&MRMS_OBS_DIR;</value></envar>
    <envar><name>PDY</name><value><cyclestr>@Y@m@d</cyclestr></value></envar>
    <envar><name>cyc</name><value><cyclestr>@H</cyclestr></value></envar>
    <envar><name>subcyc</name><value><cyclestr>@M</cyclestr></value></envar>
    <envar><name>LOGDIR</name><value>&LOGDIR;</value></envar>
    <envar><name>FHR</name><value><cyclestr> {% for h in range(1, fcst_len_hrs+1) %}{{ " %02d" % h  }}{% endfor %} </cyclestr></value></envar>
    <envar><name>VAR</name><value>RETOP</value></envar>

    <dependency>
      <taskdep task="&TN_RUN_MET_ENSEMBLESTAT_VX_RETOP;"/>
    </dependency>

  </task>
{%- endif %}

{%- if run_task_vx_enspoint %}
<!--
************************************************************************
************************************************************************
-->
  <task name="&TN_RUN_MET_POINTSTAT_VX_ENSPROB_SFC;" cycledefs="prodcyc" maxtries="{{ maxtries_run_met_pointstat_vx_ensprob_sfc }}">

    &RSRV_DEFAULT;
    <command>&LOAD_MODULES_RUN_TASK_FP; "&VX_LOCAL_MODULE_FN;" "&JOBSdir;/JREGIONAL_RUN_MET_POINTSTAT_VX_ENSPROB"</command>
    <nodes>{{ nnodes_run_met_pointstat_vx_ensprob_sfc }}:ppn={{ ppn_run_met_pointstat_vx_ensprob_sfc }}</nodes>
  {%- if machine not in ["GAEA", "NOAACLOUD"]  %}
    <memory>{{ mem_run_met_pointstat_vx_ensprob_sfc }}</memory>
  {%- endif %}
    <walltime>{{ wtime_run_met_pointstat_vx_ensprob_sfc }}</walltime>
    <nodesize>&NCORES_PER_NODE;</nodesize>
    <native>&SCHED_NATIVE_CMD;</native>
    <jobname>&TAG;&TN_RUN_MET_POINTSTAT_VX_ENSPROB_SFC;</jobname>
    <join>&LOGDIR;/&TN_RUN_MET_POINTSTAT_VX_ENSPROB_SFC;<cyclestr>_@Y@m@d@H</cyclestr>&LOGEXT;</join>

    <envar><name>GLOBAL_VAR_DEFNS_FP</name><value>&GLOBAL_VAR_DEFNS_FP;</value></envar>
    <envar><name>USHdir</name><value>&USHdir;</value></envar>
    <envar><name>OBS_DIR</name><value>&NDAS_OBS_DIR;</value></envar>
    <envar><name>PDY</name><value><cyclestr>@Y@m@d</cyclestr></value></envar>
    <envar><name>cyc</name><value><cyclestr>@H</cyclestr></value></envar>
    <envar><name>subcyc</name><value><cyclestr>@M</cyclestr></value></envar>
    <envar><name>LOGDIR</name><value>&LOGDIR;</value></envar>
    <envar><name>FHR</name><value><cyclestr> {% for h in range(0, fcst_len_hrs+1) %}{{ " %02d" % h  }}{% endfor %} </cyclestr></value></envar>
    <envar><name>VAR</name><value>SFC</value></envar>

    <dependency>
      <taskdep task="&TN_RUN_MET_ENSEMBLESTAT_VX_SFC;"/>
    </dependency>

  </task>
<!--
************************************************************************
************************************************************************
-->
  <task name="&TN_RUN_MET_POINTSTAT_VX_ENSPROB_UPA;" cycledefs="prodcyc" maxtries="{{ maxtries_run_met_pointstat_vx_ensprob_upa }}">

    &RSRV_DEFAULT;
    <command>&LOAD_MODULES_RUN_TASK_FP; "&VX_LOCAL_MODULE_FN;" "&JOBSdir;/JREGIONAL_RUN_MET_POINTSTAT_VX_ENSPROB"</command>
    <nodes>{{ nnodes_run_met_pointstat_vx_ensprob_upa }}:ppn={{ ppn_run_met_pointstat_vx_ensprob_upa }}</nodes>
  {%- if machine not in ["GAEA", "NOAACLOUD"]  %}
    <memory>{{ mem_run_met_pointstat_vx_ensprob_upa }}</memory>
  {%- endif %}
    <walltime>{{ wtime_run_met_pointstat_vx_ensprob_upa }}</walltime>
    <nodesize>&NCORES_PER_NODE;</nodesize>
    <native>&SCHED_NATIVE_CMD;</native>
    <jobname>&TAG;&TN_RUN_MET_POINTSTAT_VX_ENSPROB_UPA;</jobname>
    <join>&LOGDIR;/&TN_RUN_MET_POINTSTAT_VX_ENSPROB_UPA;<cyclestr>_@Y@m@d@H</cyclestr>&LOGEXT;</join>

    <envar><name>GLOBAL_VAR_DEFNS_FP</name><value>&GLOBAL_VAR_DEFNS_FP;</value></envar>
    <envar><name>USHdir</name><value>&USHdir;</value></envar>
    <envar><name>OBS_DIR</name><value>&NDAS_OBS_DIR;</value></envar>
    <envar><name>PDY</name><value><cyclestr>@Y@m@d</cyclestr></value></envar>
    <envar><name>cyc</name><value><cyclestr>@H</cyclestr></value></envar>
    <envar><name>subcyc</name><value><cyclestr>@M</cyclestr></value></envar>
    <envar><name>LOGDIR</name><value>&LOGDIR;</value></envar>
    <envar><name>FHR</name><value><cyclestr> {% for h in range(0, fcst_len_hrs+1) %}{{ " %02d" % h  }}{% endfor %} </cyclestr></value></envar>
    <envar><name>VAR</name><value>UPA</value></envar>

    <dependency>
      <taskdep task="&TN_RUN_MET_ENSEMBLESTAT_VX_UPA;"/>
    </dependency>

  </task>
{%- endif %}
<!--
************************************************************************
************************************************************************
-->

{%- if do_rrfs_dev -%}
<!--
************************************************************************
************************************************************************
-->
  <task name="&TN_RUN_CLEAN;" cycledefs="prodcyc,prodcyc_long" maxtries="{{ maxtries_run_post }}">

    &RSRV_POST;

    <command>&LOAD_MODULES_RUN_TASK_FP; "&TN_RUN_POST;" "&JOBSdir;/JREGIONAL_RUN_CLEAN"</command>

    <nodes> 1:ppn=1</nodes>
    <walltime>00:15:00</walltime>
    <nodesize>&NCORES_PER_NODE;</nodesize>
  {%- if machine not in ["WCOSS2"] %}
    <native>&SCHED_NATIVE_CMD;</native>
  {%- endif %}

    <jobname>&TAG;&TN_RUN_CLEAN;</jobname>
    <join>&LOGDIR;/&TN_RUN_CLEAN;<cyclestr>_@Y@m@d@H</cyclestr>&LOGEXT;</join>

    <envar><name>GLOBAL_VAR_DEFNS_FP</name><value>&GLOBAL_VAR_DEFNS_FP;</value></envar>
    <envar><name>USHdir</name><value>&USHdir;</value></envar>
    <envar><name>PDY</name><value><cyclestr>@Y@m@d</cyclestr></value></envar>
    <envar><name>cyc</name><value><cyclestr>@H</cyclestr></value></envar>
    <envar><name>subcyc</name><value><cyclestr>@M</cyclestr></value></envar>
    <envar><name>LOGDIR</name><value>&LOGDIR;</value></envar>
    <envar><name>SLASH_ENSMEM_SUBDIR</name><value><cyclestr>{{ slash_ensmem_subdir }}</cyclestr></value></envar>
    <envar><name>ENSMEM_INDX</name><value><cyclestr>#{{ ensmem_indx_name }}#</cyclestr></value></envar>

    <envar><name>NWGES_BASEDIR</name><value><cyclestr>&NWGES_BASEDIR;</cyclestr></value></envar>
{%- if do_ensemble %}
    <envar><name>nens</name><value><cyclestr>{{ num_ens_members }}</cyclestr></value></envar>
{%- else %}
    <envar><name>nens</name><value><cyclestr>0</cyclestr></value></envar>
{%- endif %}

  </task>
<!--
************************************************************************
************************************************************************
-->

{%- if machine in ["JET", "HERA"]  %}

<!--
************************************************************************
************************************************************************
-->
{%- if do_ensemble %}
  <task name="&TN_RUN_ARCHIVE;_ens" cycledefs="archive" maxtries="{{ maxtries_run_post }}">

    &RSRV_HPSS;

    <command>&LOAD_MODULES_RUN_TASK_FP; "&TN_GET_EXTRN_ICS;" "&JOBSdir;/JREGIONAL_RUN_ARCHIVE"</command>

    <nodes> 1:ppn=1</nodes>
    <walltime>23:00:00</walltime>
    <memory>24G</memory>
    <nodesize>&NCORES_PER_NODE;</nodesize>
  {%- if machine not in ["WCOSS2"] %}
    <native>&SCHED_NATIVE_CMD;</native>
  {%- endif %}

    <jobname>&TAG;&TN_RUN_ARCHIVE;</jobname>
    <join>&LOGDIR;/&TN_RUN_ARCHIVE;<cyclestr>_@Y@m@d@H</cyclestr>&LOGEXT;</join>

    <envar><name>GLOBAL_VAR_DEFNS_FP</name><value>&GLOBAL_VAR_DEFNS_FP;</value></envar>
    <envar><name>USHdir</name><value>&USHdir;</value></envar>
    <envar><name>PDY</name><value><cyclestr>@Y@m@d</cyclestr></value></envar>
    <envar><name>cyc</name><value><cyclestr>@H</cyclestr></value></envar>
    <envar><name>subcyc</name><value><cyclestr>@M</cyclestr></value></envar>
    <envar><name>LOGDIR</name><value>&LOGDIR;</value></envar>
    <envar><name>SLASH_ENSMEM_SUBDIR</name><value><cyclestr>{{ slash_ensmem_subdir }}</cyclestr></value></envar>
    <envar><name>ENSMEM_INDX</name><value><cyclestr>#{{ ensmem_indx_name }}#</cyclestr></value></envar>

    <envar><name>nens</name><value>{{ num_ens_members }}</value></envar>

  </task>

{%- else %}
<!--
************************************************************************
************************************************************************
-->
  <task name="&TN_RUN_ARCHIVE;" cycledefs="archive" maxtries="{{ maxtries_run_post }}">

    &RSRV_HPSS;

    <command>&LOAD_MODULES_RUN_TASK_FP; "&TN_GET_EXTRN_ICS;" "&JOBSdir;/JREGIONAL_RUN_ARCHIVE"</command>

    <nodes> 1:ppn=1</nodes>
    <walltime>08:00:00</walltime>
    <memory>24G</memory>
    <nodesize>&NCORES_PER_NODE;</nodesize>
  {%- if machine not in ["WCOSS2"] %}
    <native>&SCHED_NATIVE_CMD;</native>
  {%- endif %}

    <jobname>&TAG;&TN_RUN_ARCHIVE;</jobname>
    <join>&LOGDIR;/&TN_RUN_ARCHIVE;<cyclestr>_@Y@m@d@H</cyclestr>&LOGEXT;</join>

    <envar><name>GLOBAL_VAR_DEFNS_FP</name><value>&GLOBAL_VAR_DEFNS_FP;</value></envar>
    <envar><name>USHdir</name><value>&USHdir;</value></envar>
    <envar><name>PDY</name><value><cyclestr>@Y@m@d</cyclestr></value></envar>
    <envar><name>cyc</name><value><cyclestr>@H</cyclestr></value></envar>
    <envar><name>subcyc</name><value><cyclestr>@M</cyclestr></value></envar>
    <envar><name>LOGDIR</name><value>&LOGDIR;</value></envar>
    <envar><name>SLASH_ENSMEM_SUBDIR</name><value><cyclestr>{{ slash_ensmem_subdir }}</cyclestr></value></envar>
    <envar><name>ENSMEM_INDX</name><value><cyclestr>#{{ ensmem_indx_name }}#</cyclestr></value></envar>

  </task>
{%- endif %}
<!--
************************************************************************
************************************************************************
-->
{%- endif %}

<!--
************************************************************************
************************************************************************
-->
{%- if machine in ["WCOSS2"]  %}
  <task name="&TN_RUN_ARCHIVE;" cycledefs="archive" maxtries="{{ maxtries_run_post }}">

    &RSRV_HPSS;

    <command>&LOAD_MODULES_RUN_TASK_FP; "&TN_GET_EXTRN_ICS;" "&JOBSdir;/JREGIONAL_RUN_ARCHIVE"</command>

    <nodes>1:ppn=1</nodes>
    <walltime>08:00:00</walltime>
    <nodesize>&NCORES_PER_NODE;</nodesize>
  {%- if machine not in ["WCOSS2"] %}
    <native>&SCHED_NATIVE_CMD;</native>
  {%- endif %}

    <jobname>&TAG;&TN_RUN_ARCHIVE;</jobname>
    <join>&LOGDIR;/&TN_RUN_ARCHIVE;<cyclestr>_@Y@m@d@H</cyclestr>&LOGEXT;</join>

    <envar><name>GLOBAL_VAR_DEFNS_FP</name><value>&GLOBAL_VAR_DEFNS_FP;</value></envar>
    <envar><name>USHdir</name><value>&USHdir;</value></envar>
    <envar><name>PDY</name><value><cyclestr>@Y@m@d</cyclestr></value></envar>
    <envar><name>cyc</name><value><cyclestr>@H</cyclestr></value></envar>
    <envar><name>subcyc</name><value><cyclestr>@M</cyclestr></value></envar>
    <envar><name>LOGDIR</name><value>&LOGDIR;</value></envar>
    <envar><name>SLASH_ENSMEM_SUBDIR</name><value><cyclestr>{{ slash_ensmem_subdir }}</cyclestr></value></envar>
    <envar><name>ENSMEM_INDX</name><value><cyclestr>#{{ ensmem_indx_name }}#</cyclestr></value></envar>

    <dependency>
       <or>
          <and>
            <or>
             <streq><left>00</left><right><cyclestr>@H</cyclestr></right></streq>
             <streq><left>12</left><right><cyclestr>@H</cyclestr></right></streq>
            </or>
            <taskdep task="&TN_RUN_PRDGEN;_f060"/>
          </and>
          <and>
            <strneq><left>00</left><right><cyclestr>@H</cyclestr></right></strneq>
            <strneq><left>12</left><right><cyclestr>@H</cyclestr></right></strneq>
            <taskdep task="&TN_RUN_PRDGEN;_f003"/>
          </and>
       </or>
    </dependency>

  </task>
{%- endif %}
<!--
************************************************************************
************************************************************************
-->
{% if do_ensemble and do_ens_graphics %}
{%- if machine in ["JET", "HERA"] %}
  <metatask name="ensemble_maps">

    <var name="tilelabel"> {{ tile_labels }} </var>
    <var name="tileset"> {{ tile_sets }} </var>
    <task name="python_maps_#tilelabel#" cycledefs="prodcyc,prodcyc_long" maxtries="{{ maxtries_run_post }}">

      &RSRV_GRAPHICS;
      &WALL_LIMIT_GRAPHICS;

      <walltime>{{ wtime_run_fcst }}</walltime>
      <nodes>{{ nnodes_run_graphics }}:ppn={{ ppn_run_graphics }}</nodes>
      <nodesize>&NCORES_PER_NODE;</nodesize>
  {%- if machine not in ["WCOSS2"] %}
      <native>&SCHED_NATIVE_CMD;</native>
  {%- endif %}

      <jobname>&TAG;python_<cyclestr>@H</cyclestr>_#tilelabel#</jobname>
      <join>&LOGDIR;/python_#tilelabel#&LOGEXT;</join>
      <command>&LOAD_MODULES_RUN_TASK_FP; "run_graphics" "&JOBSdir;/JREGIONAL_RUN_GRAPHICS"</command>

      <envar><name>GLOBAL_VAR_DEFNS_FP</name><value>&GLOBAL_VAR_DEFNS_FP;</value></envar>
      <envar><name>USHdir</name><value>&USHdir;</value></envar>
      <envar><name>PDY</name><value><cyclestr>@Y@m@d</cyclestr></value></envar>
      <envar><name>cyc</name><value><cyclestr>@H</cyclestr></value></envar>
      <envar><name>subcyc</name><value><cyclestr>@M</cyclestr></value></envar>
      <envar><name>LOGDIR</name><value>&LOGDIR;</value></envar>
      <envar><name>SLASH_ENSMEM_SUBDIR</name><value><cyclestr>{{ slash_ensmem_subdir }}</cyclestr></value></envar>
      <envar><name>ENSMEM_INDX</name><value><cyclestr>#{{ ensmem_indx_name }}#</cyclestr></value></envar>

      <envar><name>GRAPHICS_TYPE</name><value>enspanel</value></envar>
      <envar><name>TILES</name><value>#tileset#</value></envar>
      <envar><name>TILELABEL</name><value>#tilelabel#</value></envar>
      <envar><name>ALL_LEADS</name><value>FALSE</value></envar>
      <envar><name>ENSCTRL_COMOUT_BASEDIR</name><value>&ENSCTRL_COMOUT_BASEDIR;</value></envar>

      <dependency>
        <and>
          <datadep age="00:00:00:05"><cyclestr>&ENSCTRL_COMOUT_DIR;/RRFS_CONUS.t@Hz.bgdawpf000.tm00.grib2</cyclestr></datadep>
          {%- for m in range(1, 10) %}
          <taskdep task="&TN_RUN_PRDGEN;_mem{{ "%04d" % m }}_f000"/>
          {%- endfor %}
        </and>
      </dependency>
    </task>
  </metatask>
{%- endif %}
{%- endif %}
<!--
************************************************************************
************************************************************************
-->

{%- if do_ensemble and do_ensfcst and do_enspost %}
<!--
************************************************************************
************************************************************************
-->
  <metatask name="enspost">
    <var name="fhr"> {% for h in range(0, postproc_len_hrs+1) %}{{ " %03d" % h  }}{% endfor %} </var>

    <task name="enspost_#fhr#" cycledefs="prodcyc,prodcyc_long" maxtries="{{ maxtries_run_post }}">

      &RSRV_DEFAULT;
      &WALL_LIMIT_POST;

      <walltime>{{ wtime_run_enspost }}</walltime>
      <nodes>{{ nnodes_run_enspost }}:ppn={{ ppn_run_enspost }}</nodes>
      <nodesize>&NCORES_PER_NODE;</nodesize>
  {%- if machine not in ["WCOSS2"] %}
      <native>&SCHED_NATIVE_CMD;</native>
  {%- endif %}

      <jobname>&TAG;enspost_<cyclestr>@H</cyclestr>_#fhr#</jobname>
      <join>&LOGDIR;/enspost_f#fhr#<cyclestr>_@Y@m@d@H</cyclestr>&LOGEXT;</join>
      <command>&LOAD_MODULES_RUN_TASK_FP; "run_enspost" "&JOBSdir;/JREGIONAL_RUN_ENSPOST"</command>

      <envar><name>GLOBAL_VAR_DEFNS_FP</name><value>&GLOBAL_VAR_DEFNS_FP;</value></envar>
      <envar><name>USHdir</name><value>&USHdir;</value></envar>
      <envar><name>PDY</name><value><cyclestr>@Y@m@d</cyclestr></value></envar>
      <envar><name>cyc</name><value><cyclestr>@H</cyclestr></value></envar>
      <envar><name>subcyc</name><value><cyclestr>@M</cyclestr></value></envar>
      <envar><name>LOGDIR</name><value>&LOGDIR;</value></envar>
      <envar><name>SLASH_ENSMEM_SUBDIR</name><value><cyclestr>{{ slash_ensmem_subdir }}</cyclestr></value></envar>
      <envar><name>ENSMEM_INDX</name><value><cyclestr>#{{ ensmem_indx_name }}#</cyclestr></value></envar>

      <envar><name>fhr</name><value>#fhr#</value></envar>
      <envar><name>ENSCTRL_COMOUT_BASEDIR</name><value>&ENSCTRL_COMOUT_BASEDIR;</value></envar>

      <dependency>
        <and>
          <datadep age="00:00:00:05"><cyclestr>&ENSCTRL_COMOUT_DIR;/RRFS_CONUS.t@Hz.bgsfcf#fhr#.tm00.grib2</cyclestr></datadep>
          {%- for m in range(1, num_ens_members_fcst+1) %}
          <taskdep task="&TN_RUN_PRDGEN;_mem{{ "%04d" % m }}_f#fhr#"/>
          {%- endfor %}
        </and>
      </dependency>
    </task>
  </metatask>

<!--
************************************************************************
************************************************************************
-->
{% if machine in ["JET", "HERA"] %}
  <task name="python_enspost_maps" cycledefs="prodcyc,prodcyc_long" maxtries="{{ maxtries_run_post }}">

    &RSRV_GRAPHICS;
    &WALL_LIMIT_GRAPHICS;

    <walltime>{{ wtime_run_enspost }}</walltime>
    <nodes>{{ nnodes_run_graphics }}:ppn={{ ppn_run_graphics }}</nodes>
    <nodesize>&NCORES_PER_NODE;</nodesize>
  {%- if machine not in ["WCOSS2"] %}
    <native>&SCHED_NATIVE_CMD;</native>
  {%- endif %}

    <jobname>&TAG;python_<cyclestr>@H</cyclestr>_enspost_maps</jobname>
    <join>&LOGDIR;/python_enspost_maps&LOGEXT;</join>
    <command>&LOAD_MODULES_RUN_TASK_FP; "run_graphics" "&JOBSdir;/JREGIONAL_RUN_GRAPHICS"</command>

    <envar><name>GLOBAL_VAR_DEFNS_FP</name><value>&GLOBAL_VAR_DEFNS_FP;</value></envar>
    <envar><name>USHdir</name><value>&USHdir;</value></envar>
    <envar><name>PDY</name><value><cyclestr>@Y@m@d</cyclestr></value></envar>
    <envar><name>cyc</name><value><cyclestr>@H</cyclestr></value></envar>
    <envar><name>subcyc</name><value><cyclestr>@M</cyclestr></value></envar>
    <envar><name>LOGDIR</name><value>&LOGDIR;</value></envar>
    <envar><name>SLASH_ENSMEM_SUBDIR</name><value><cyclestr>{{ slash_ensmem_subdir }}</cyclestr></value></envar>
    <envar><name>ENSMEM_INDX</name><value><cyclestr>#{{ ensmem_indx_name }}#</cyclestr></value></envar>

    <envar><name>GRAPHICS_TYPE</name><value>maps</value></envar>
    <envar><name>TILES</name><value>full</value></envar>
    <envar><name>TILELABEL</name><value>full</value></envar>
    <envar><name>ALL_LEADS</name><value>FALSE</value></envar>
    <envar><name>ENSCTRL_COMOUT_BASEDIR</name><value>&ENSCTRL_COMOUT_BASEDIR;</value></envar>
    <envar><name>ENSPROD</name><value>ensprod</value></envar>
    <envar><name>IMAGES_FN</name><value>rrfs_ensprod.yml</value></envar>

    <dependency>
      <metataskdep metatask='enspost'/>
    </dependency>
  </task>
{%- endif %}
<!--
************************************************************************
************************************************************************
-->
{%- endif %}
{%- endif %}

</workflow><|MERGE_RESOLUTION|>--- conflicted
+++ resolved
@@ -30,9 +30,9 @@
 Workflow task names.
 -->
 {%- if sched_native_cmd  %}
-<!ENTITY SCHED_NATIVE_CMD                          "{{ sched_native_cmd }}">
+<!ENTITY SCHED_NATIVE_CMD          "{{ sched_native_cmd }}">
 {%- else %}
-<!ENTITY SCHED_NATIVE_CMD                          "">
+<!ENTITY SCHED_NATIVE_CMD          "">
 {%- endif %}
 
 <!ENTITY TN_MAKE_GRID              "{{ tn_make_grid }}">
@@ -51,7 +51,6 @@
 <!ENTITY TN_RUN_POST_CYC3          "{{ tn_run_post }}_c3">
 <!ENTITY TN_RUN_POST_CYC4          "{{ tn_run_post }}_c4">
 {%- endif%}
-<<<<<<< HEAD
 <!ENTITY TN_RUN_PRDGEN             "{{ tn_run_prdgen }}">
 <!ENTITY TN_RUN_BUFRSND            "{{ tn_run_bufrsnd }}">
 <!ENTITY TN_ANAL_GSI               "{{ tn_anal_gsi }}">
@@ -92,21 +91,13 @@
 {%- endif %}
 
 <!ENTITY TN_PLOT_ALLVARS           "{{ tn_plot_allvars }}">
-<!ENTITY GET_OBS                   "{{ get_obs }}">
 <!ENTITY TN_GET_OBS_CCPA           "{{ tn_get_obs_ccpa }}">
 <!ENTITY TN_GET_OBS_NDAS           "{{ tn_get_obs_ndas }}">
 <!ENTITY TN_GET_OBS_MRMS           "{{ tn_get_obs_mrms }}">
-<!ENTITY TN_VX                     "{{ tn_vx }}">
-=======
-<!ENTITY TN_PLOT_ALLVARS                           "{{ tn_plot_allvars }}">
-<!ENTITY TN_GET_OBS_CCPA                           "{{ tn_get_obs_ccpa }}">
-<!ENTITY TN_GET_OBS_NDAS                           "{{ tn_get_obs_ndas }}">
-<!ENTITY TN_GET_OBS_MRMS                           "{{ tn_get_obs_mrms }}">
 {%- if run_tasks_metvx_det or run_tasks_metvx_ens %}
 <!ENTITY TN_RUN_MET_PCPCOMBINE                     "{{ tn_run_met_pcpcombine }}">
 {%- endif%}
 {%- if run_tasks_metvx_det %}
->>>>>>> 6ce0363c
 <!ENTITY TN_RUN_MET_GRIDSTAT_VX_APCP01H            "{{ tn_run_met_gridstat_vx_apcp01h }}">
 <!ENTITY TN_RUN_MET_GRIDSTAT_VX_APCP03H            "{{ tn_run_met_gridstat_vx_apcp03h }}">
 <!ENTITY TN_RUN_MET_GRIDSTAT_VX_APCP06H            "{{ tn_run_met_gridstat_vx_apcp06h }}">
@@ -115,8 +106,6 @@
 <!ENTITY TN_RUN_MET_GRIDSTAT_VX_RETOP              "{{ tn_run_met_gridstat_vx_retop }}">
 <!ENTITY TN_RUN_MET_POINTSTAT_VX_SFC               "{{ tn_run_met_pointstat_vx_sfc }}">
 <!ENTITY TN_RUN_MET_POINTSTAT_VX_UPA               "{{ tn_run_met_pointstat_vx_upa }}">
-{%- endif%}
-{%- if run_tasks_metvx_ens %}
 <!ENTITY TN_RUN_MET_ENSEMBLESTAT_VX_APCP01H        "{{ tn_run_met_ensemblestat_vx_apcp01h }}">
 <!ENTITY TN_RUN_MET_ENSEMBLESTAT_VX_APCP03H        "{{ tn_run_met_ensemblestat_vx_apcp03h }}">
 <!ENTITY TN_RUN_MET_ENSEMBLESTAT_VX_APCP06H        "{{ tn_run_met_ensemblestat_vx_apcp06h }}">
@@ -125,6 +114,8 @@
 <!ENTITY TN_RUN_MET_ENSEMBLESTAT_VX_RETOP          "{{ tn_run_met_ensemblestat_vx_retop }}">
 <!ENTITY TN_RUN_MET_ENSEMBLESTAT_VX_SFC            "{{ tn_run_met_ensemblestat_vx_sfc }}">
 <!ENTITY TN_RUN_MET_ENSEMBLESTAT_VX_UPA            "{{ tn_run_met_ensemblestat_vx_upa }}">
+{%- endif%}
+{%- if run_tasks_metvx_ens %}
 <!ENTITY TN_RUN_MET_GRIDSTAT_VX_ENSMEAN_APCP01H    "{{ tn_run_met_gridstat_vx_ensmean_apcp01h }}">
 <!ENTITY TN_RUN_MET_GRIDSTAT_VX_ENSMEAN_APCP03H    "{{ tn_run_met_gridstat_vx_ensmean_apcp03h }}">
 <!ENTITY TN_RUN_MET_GRIDSTAT_VX_ENSMEAN_APCP06H    "{{ tn_run_met_gridstat_vx_ensmean_apcp06h }}">
@@ -220,26 +211,18 @@
 <!ENTITY FG_ROOT                  "{{ nwges_basedir }}">
 {%- endif %}
 
-<!-- Temporarily turn off fcst_fv3lam subdirectory usage -->
-<!-- until run_fcst of rrfs_dev is merged                -->
-{%- if do_rrfs_dev %}
-<!ENTITY FCST_DIR                  "fcst_fv3lam/">
-{%- else %}
-<!ENTITY FCST_DIR                  "">
-{%- endif %}
-
 {%- if run_envir == "nco"  %}
 {%- if do_ensemble %}
-<!ENTITY DYN_DIR  "{{ dataroot }}/run_fcst_prod_{{ ensmem_indx_name }}#{{ ensmem_indx_name }}#.{{ workflow_id }}_<cyclestr>@Y@m@d@H</cyclestr>/&FCST_DIR;dyn">
-<!ENTITY PHY_DIR  "{{ dataroot }}/run_fcst_prod_{{ ensmem_indx_name }}#{{ ensmem_indx_name }}#.{{ workflow_id }}_<cyclestr>@Y@m@d@H</cyclestr>/&FCST_DIR;phy">
+<!ENTITY DYN_DIR  "{{ dataroot }}/run_fcst_prod_{{ ensmem_indx_name }}#{{ ensmem_indx_name }}#.{{ workflow_id }}_<cyclestr>@Y@m@d@H</cyclestr>/fcst_fv3lam/dyn">
+<!ENTITY PHY_DIR  "{{ dataroot }}/run_fcst_prod_{{ ensmem_indx_name }}#{{ ensmem_indx_name }}#.{{ workflow_id }}_<cyclestr>@Y@m@d@H</cyclestr>/fcst_fv3lam/phy">
 {%- else %}
-<!ENTITY DYN_DIR  "{{ dataroot }}/run_fcst_prod.{{ workflow_id }}_<cyclestr>@Y@m@d@H</cyclestr>/&FCST_DIR;dyn">
-<!ENTITY PHY_DIR  "{{ dataroot }}/run_fcst_prod.{{ workflow_id }}_<cyclestr>@Y@m@d@H</cyclestr>/&FCST_DIR;phy">
+<!ENTITY DYN_DIR  "{{ dataroot }}/run_fcst_prod.{{ workflow_id }}_<cyclestr>@Y@m@d@H</cyclestr>/fcst_fv3lam/dyn">
+<!ENTITY PHY_DIR  "{{ dataroot }}/run_fcst_prod.{{ workflow_id }}_<cyclestr>@Y@m@d@H</cyclestr>/fcst_fv3lam/phy">
 {%- endif %}
 <!ENTITY COMIN_DIR "{{ comin_basedir }}/{{ run }}.@Y@m@d/@H">
 {%- else %}
-<!ENTITY DYN_DIR  "{{ comout_basedir }}/<cyclestr>@Y@m@d@H</cyclestr>{{ slash_ensmem_subdir }}/&FCST_DIR;dyn">
-<!ENTITY PHY_DIR  "{{ comout_basedir }}/<cyclestr>@Y@m@d@H</cyclestr>{{ slash_ensmem_subdir }}/&FCST_DIR;phy">
+<!ENTITY DYN_DIR  "{{ comout_basedir }}/<cyclestr>@Y@m@d@H</cyclestr>{{ slash_ensmem_subdir }}/fcst_fv3lam/dyn">
+<!ENTITY PHY_DIR  "{{ comout_basedir }}/<cyclestr>@Y@m@d@H</cyclestr>{{ slash_ensmem_subdir }}/fcst_fv3lam/phy">
 <!ENTITY COMIN_DIR "{{ comin_basedir }}/@Y@m@d@H{{ slash_ensmem_subdir }}">
 {%- endif %}
 
@@ -779,7 +762,6 @@
 {%- if do_rrfs_dev %}
 
 <!-- beginning of meta block for prod spinup  -->
-{%- if do_smoke_dust or do_nonvar_cldanal or do_refl2tten or do_enkf_radar_ref or do_envar_radar_ref %}
 <metatask name="data_preprocessing">
   
 {%- if do_spinup %}
@@ -954,12 +936,7 @@
 ************************************************************************
 -->
 {%- endif %}
-<!--
-************************************************************************
-************************************************************************
--->
 </metatask>
-{%- endif %}
 <!-- end of meta block for prod spinup  -->
 
 {%- endif %}
@@ -2370,7 +2347,6 @@
 ************************************************************************
 ************************************************************************
 -->
-{%- if tn_prep_cyc_prod %}
   <task name="&TN_PREP_CYC_PROD;{{ uscore_ensmem_name }}" cycledefs="prodcyc,prodcyc_long" maxtries="{{ maxtries_run_prepstart }}">
 
     &RSRV_DEFAULT;
@@ -2486,7 +2462,6 @@
     </dependency>
 
   </task>
-{%- endif %}
 <!--
 ************************************************************************
 ************************************************************************
@@ -3422,7 +3397,7 @@
 ************************************************************************
 ************************************************************************
 -->
-{%- if do_rrfs_dev and wtime_run_fcst_long %}
+{%- if do_rrfs_dev %}
   <task name="&TN_RUN_FCST;_prod_long{{ uscore_ensmem_name }}" cycledefs="prodcyc_long" maxtries="{{ maxtries_run_fcst }}">
 
     &RSRV_FCST;
@@ -3515,7 +3490,6 @@
 {%- if not do_ensfcst %}
 {%- if not is_rtma %}
 {%- if do_rrfs_dev %}
-{%- if tn_save_restart %}
   <metatask name="&TN_SAVE_RESTART;_prod">
 
     <var name="fhr"> {{ restart_interval }} </var>
@@ -3607,7 +3581,6 @@
     </task>
 
   </metatask>
-{%- endif %}
 {%- endif %}
 {%- endif %}
 {%- endif %}
@@ -4220,7 +4193,6 @@
 {%- if do_rrfs_dev %}
 {%- if machine in ["JET", "HERA"]  %}
 {%- if not do_ensemble %}
-{%- if ppn_run_graphics %} <!-- maybe removed later -->
 <!--
 ************************************************************************
 ************************************************************************
@@ -4310,7 +4282,6 @@
 ************************************************************************
 ************************************************************************
 -->
-{%- endif %}
 {%- endif %}
 {%- endif %}
 {%- endif %}
@@ -4519,11 +4490,10 @@
 
   </task>
 {%- endif %}
-<<<<<<< HEAD
-=======
-
-
-
+<!--
+************************************************************************
+************************************************************************
+-->
 {#-
 Tasks for combining (adding) hourly APCP (accumulated precipitation) from
 forecasts to obtain APCP obs for longer accumulation periods (3 hours,
@@ -4553,7 +4523,7 @@
 ************************************************************************
 ************************************************************************
 -->
-  <task name="{{tn}}" cycledefs="forecast" maxtries="{{maxtries}}">
+  <task name="{{tn}}" cycledefs="prodcyc" maxtries="{{maxtries}}">
 
     &RSRV_DEFAULT;
     <command>&LOAD_MODULES_RUN_TASK_FP; "&VX_LOCAL_MODULE_FN;" "&JOBSdir;/JREGIONAL_RUN_MET_PCPCOMBINE"</command>
@@ -4616,17 +4586,16 @@
     </dependency>
 
   </task>
+<!--
+************************************************************************
+************************************************************************
+-->
       {%- endif %}
     {%- endfor %}
 
   {%- endif %}
 
 {%- endif %}
-
-
-
-{%- if run_task_get_obs_ccpa %}
->>>>>>> 6ce0363c
 <!--
 ************************************************************************
 ************************************************************************
@@ -4721,15 +4690,10 @@
   </task>
 {%- endif %}
 
-<<<<<<< HEAD
-<!--
-************************************************************************
-************************************************************************
--->
-=======
-
-
-
+<!--
+************************************************************************
+************************************************************************
+-->
 {#-
 Obs pre-processing tasks that must be run if either deterministic or
 ensemble verification tasks are going to be run.
@@ -4759,7 +4723,7 @@
 ************************************************************************
 ************************************************************************
 -->
-  <task name="{{tn}}" cycledefs="forecast" maxtries="{{maxtries}}">
+  <task name="{{tn}}" cycledefs="prodcyc" maxtries="{{maxtries}}">
 
     &RSRV_DEFAULT;
     <command>&LOAD_MODULES_RUN_TASK_FP; "&VX_LOCAL_MODULE_FN;" "&JOBSdir;/JREGIONAL_RUN_MET_PCPCOMBINE"</command>
@@ -4802,18 +4766,20 @@
     </dependency>
 
   </task>
+<!--
+************************************************************************
+************************************************************************
+-->
       {%- endif %}
 
     {%- endfor %}
   {%- endif %}
 
 {%- endif %}
-
-
-
-
-
->>>>>>> 6ce0363c
+<!--
+************************************************************************
+************************************************************************
+-->
 {%- if run_task_vx_gridstat %}
 <!--
 ************************************************************************
@@ -5087,7 +5053,7 @@
     <dependency>
       <and>
 {#- Redundant dependency to simplify jinja code. #}
-        <streq><left>TRUE</left><right>TRUE</right></streq>
+      <streq><left>TRUE</left><right>TRUE</right></streq>
   {%- if run_task_get_obs_mrms %}
         <taskdep task="&TN_GET_OBS_MRMS;"/>
   {%- endif %}
@@ -5139,7 +5105,7 @@
     <dependency>
       <and>
 {#- Redundant dependency to simplify jinja code. #}
-        <streq><left>TRUE</left><right>TRUE</right></streq>
+      <streq><left>TRUE</left><right>TRUE</right></streq>
   {%- if run_task_get_obs_ndas %}
         <taskdep task="&TN_GET_OBS_NDAS;"/>
   {%- endif %}
@@ -5188,7 +5154,7 @@
     <dependency>
       <and>
 {#- Redundant dependency to simplify jinja code. #}
-        <streq><left>TRUE</left><right>TRUE</right></streq>
+      <streq><left>TRUE</left><right>TRUE</right></streq>
   {%- if run_task_get_obs_ndas %}
         <taskdep task="&TN_GET_OBS_NDAS;"/>
   {%- endif %}
