{#

This is a Jinja-enabled Rocoto XML template. It is filled in using the
fill_template.py script, and is done automatically by the
generate_workflow.sh step of preparing a regional workflow configured
experiment.

See README.xml_templating.md for information on using the Templating mechanisms.
-#}
<?xml version="1.0" encoding="UTF-8"?>
<!DOCTYPE workflow [

<!--
Parameters needed by the job scheduler.
-->
<!ENTITY ACCOUNT            "{{ account }}">
<!ENTITY SCHED              "{{ sched }}">
<!ENTITY QUEUE_DEFAULT      "{{ queue_default }}">
<!ENTITY QUEUE_HPSS         "{{ queue_hpss }}">
<!ENTITY QUEUE_FCST    	    "{{ queue_fcst }}">
<!ENTITY QUEUE_PRDGEN       "{{ queue_prdgen }}">

<!--
Workflow task names.
-->
{%- if sched_native_cmd  %}
<!ENTITY SCHED_NATIVE_CMD          "{{ sched_native_cmd }}">
{%- else %}
<!ENTITY SCHED_NATIVE_CMD          "">
{%- endif %}
<<<<<<< HEAD
<!ENTITY MAKE_GRID_TN              "{{ make_grid_tn }}">
<!ENTITY MAKE_OROG_TN              "{{ make_orog_tn }}">
<!ENTITY MAKE_SFC_CLIMO_TN         "{{ make_sfc_climo_tn }}">
<!ENTITY GET_EXTRN_ICS_TN          "{{ get_extrn_ics_tn }}">
<!ENTITY GET_EXTRN_LBCS_TN         "{{ get_extrn_lbcs_tn }}">
<!ENTITY MAKE_ICS_TN               "{{ make_ics_tn }}">
<!ENTITY MAKE_LBCS_TN              "{{ make_lbcs_tn }}">
<!ENTITY RUN_FCST_TN               "{{ run_fcst_tn }}">
<!ENTITY RUN_POST_TN               "{{ run_post_tn }}">
<!ENTITY RUN_PRDGEN_TN             "{{ run_prdgen_tn }}">
=======
<!ENTITY TN_MAKE_GRID              "{{ tn_make_grid }}">
<!ENTITY TN_MAKE_OROG              "{{ tn_make_orog }}">
<!ENTITY TN_MAKE_SFC_CLIMO         "{{ tn_make_sfc_climo }}">
<!ENTITY TN_GET_EXTRN_ICS          "{{ tn_get_extrn_ics }}">
<!ENTITY TN_GET_EXTRN_LBCS         "{{ tn_get_extrn_lbcs }}">
<!ENTITY TN_MAKE_ICS               "{{ tn_make_ics }}">
<!ENTITY TN_MAKE_LBCS              "{{ tn_make_lbcs }}">
<!ENTITY TN_RUN_FCST               "{{ tn_run_fcst }}">
<!ENTITY TN_RUN_POST               "{{ tn_run_post }}">
>>>>>>> e96e1022
<!ENTITY GET_OBS                   "{{ get_obs }}">
<!ENTITY TN_GET_OBS_CCPA           "{{ tn_get_obs_ccpa }}">
<!ENTITY TN_GET_OBS_NDAS           "{{ tn_get_obs_ndas }}">
<!ENTITY TN_GET_OBS_MRMS           "{{ tn_get_obs_mrms }}">
<!ENTITY TN_VX                     "{{ tn_vx }}">
<!ENTITY TN_VX_GRIDSTAT            "{{ tn_vx_gridstat }}">
<!ENTITY TN_VX_GRIDSTAT_REFC       "{{ tn_vx_gridstat_refc }}">
<!ENTITY TN_VX_GRIDSTAT_RETOP      "{{ tn_vx_gridstat_retop }}">
<!ENTITY TN_VX_GRIDSTAT_03h        "{{ tn_vx_gridstat_03h }}">
<!ENTITY TN_VX_GRIDSTAT_06h        "{{ tn_vx_gridstat_06h }}">
<!ENTITY TN_VX_GRIDSTAT_24h        "{{ tn_vx_gridstat_24h }}">
<!ENTITY TN_VX_POINTSTAT           "{{ tn_vx_pointstat }}">
<!ENTITY TN_VX_ENSGRID             "{{ tn_vx_ensgrid }}">
<!ENTITY TN_VX_ENSGRID_REFC        "{{ tn_vx_ensgrid_refc }}">
<!ENTITY TN_VX_ENSGRID_RETOP       "{{ tn_vx_ensgrid_retop }}">
<!ENTITY TN_VX_ENSGRID_03h         "{{ tn_vx_ensgrid_03h }}">
<!ENTITY TN_VX_ENSGRID_06h         "{{ tn_vx_ensgrid_06h }}">
<!ENTITY TN_VX_ENSGRID_24h         "{{ tn_vx_ensgrid_24h }}">
<!ENTITY TN_VX_ENSGRID_MEAN        "{{ tn_vx_ensgrid_mean }}">
<!ENTITY TN_VX_ENSGRID_PROB        "{{ tn_vx_ensgrid_prob }}">
<!ENTITY TN_VX_ENSGRID_MEAN_03h    "{{ tn_vx_ensgrid_mean_03h }}">
<!ENTITY TN_VX_ENSGRID_PROB_03h    "{{ tn_vx_ensgrid_prob_03h }}">
<!ENTITY TN_VX_ENSGRID_MEAN_06h    "{{ tn_vx_ensgrid_mean_06h }}">
<!ENTITY TN_VX_ENSGRID_PROB_06h    "{{ tn_vx_ensgrid_prob_06h }}">
<!ENTITY TN_VX_ENSGRID_MEAN_24h    "{{ tn_vx_ensgrid_mean_24h }}">
<!ENTITY TN_VX_ENSGRID_PROB_24h    "{{ tn_vx_ensgrid_prob_24h }}">
<!ENTITY TN_VX_ENSGRID_PROB_REFC   "{{ tn_vx_ensgrid_prob_refc }}">
<!ENTITY TN_VX_ENSGRID_PROB_RETOP  "{{ tn_vx_ensgrid_prob_retop }}">
<!ENTITY TN_VX_ENSPOINT            "{{ tn_vx_enspoint }}">
<!ENTITY TN_VX_ENSPOINT_MEAN       "{{ tn_vx_enspoint_mean }}">
<!ENTITY TN_VX_ENSPOINT_PROB       "{{ tn_vx_enspoint_prob }}">
<!ENTITY TN_PLOT_ALLVARS           "{{ tn_plot_allvars }}">
{%- if run_task_aqm_ics %}
<!ENTITY TN_AQM_EXTRN_ICS          "{{ tn_aqm_ics }}_ext">
<!ENTITY TN_AQM_ICS                "{{ tn_aqm_ics }}">
{%- endif %}
{%- if run_task_aqm_lbcs %}
<!ENTITY TN_AQM_LBCS               "{{ tn_aqm_lbcs }}">
{%- endif %}
{%- if run_task_nexus_gfs_sfc %}
<!ENTITY TN_NEXUS_GFS_SFC          "{{ tn_nexus_gfs_sfc }}">
{%- endif %}
{%- if run_task_nexus_emission %}
<!ENTITY TN_NEXUS_EMISSION         "{{ tn_nexus_emission }}">
<!ENTITY TN_NEXUS_POST_SPLIT       "{{ tn_nexus_post_split }}">
{%- endif %}
{%- if run_task_fire_emission %}
<!ENTITY TN_FIRE_EMISSION          "{{ tn_fire_emission }}">
{%- endif %}
{%- if run_task_point_source %}
<!ENTITY TN_POINT_SOURCE           "{{ tn_point_source }}">
{%- endif %}
{%- if run_task_pre_post_stat %}
<!ENTITY TN_PRE_POST_STAT          "{{ tn_pre_post_stat }}">
{%- endif %}
{%- if run_task_post_stat_o3 %}
<!ENTITY TN_POST_STAT_O3           "{{ tn_post_stat_o3 }}">
{%- endif %}
{%- if run_task_post_stat_pm25 %}
<!ENTITY TN_POST_STAT_PM25         "{{ tn_post_stat_pm25 }}">
{%- endif %}
{%- if run_task_bias_correction_o3 %}
<!ENTITY TN_BIAS_CORRECTION_O3     "{{ tn_bias_correction_o3 }}">
{%- endif %}
{%- if run_task_bias_correction_pm25 %}
<!ENTITY TN_BIAS_CORRECTION_PM25   "{{ tn_bias_correction_pm25 }}">
{%- endif %}

<!--
Flags that specify whether to run the preprocessing and/or verification tasks.
-->
<!ENTITY RUN_TASK_MAKE_GRID      "{{ run_task_make_grid | upper }}">
<!ENTITY RUN_TASK_MAKE_OROG      "{{ run_task_make_orog | upper }}">
<!ENTITY RUN_TASK_MAKE_SFC_CLIMO "{{ run_task_make_sfc_climo | upper }}">

<!--
Number of physical cores per node for the current machine.  This is used
below in the <nodesize> tag, but that tag is not clearly documented.  This
parameter may be unnecessary since each task now has its own variable that
specifies the number of processes per node being used (the PPN_... entities).
-->
<!ENTITY NCORES_PER_NODE "{{ ncores_per_node }}">

<!--
Directories and files.
-->
<!ENTITY USHdir                   "{{ ushdir }}">
<!ENTITY JOBSdir                  "{{ jobsdir }}">
<!ENTITY SCRIPTSdir               "{{ scriptsdir }}">
<!ENTITY COMIN_BASEDIR            "{{ comin_basedir }}">
<!ENTITY COMOUT_BASEDIR           "{{ comout_basedir }}">
<!ENTITY GLOBAL_VAR_DEFNS_FP      "{{ global_var_defns_fp }}">
<!ENTITY LOAD_MODULES_RUN_TASK_FP "{{ load_modules_run_task_fp }}">
<!ENTITY EXPTDIR                  "{{ exptdir }}">


{%- if run_envir == "nco"  %}
{%- if do_ensemble %}
<!ENTITY DYN_DIR  "{{ dataroot }}/run_fcst_{{ ensmem_indx_name }}#{{ ensmem_indx_name }}#.{{ workflow_id }}_<cyclestr>@Y@m@d@H</cyclestr>/dyn">
<!ENTITY PHY_DIR  "{{ dataroot }}/run_fcst_{{ ensmem_indx_name }}#{{ ensmem_indx_name }}#.{{ workflow_id }}_<cyclestr>@Y@m@d@H</cyclestr>/phy">
{%- else %}
<!ENTITY DYN_DIR  "{{ dataroot }}/run_fcst.{{ workflow_id }}_<cyclestr>@Y@m@d@H</cyclestr>/dyn">
<!ENTITY PHY_DIR  "{{ dataroot }}/run_fcst.{{ workflow_id }}_<cyclestr>@Y@m@d@H</cyclestr>/phy">
{%- endif %}
<!ENTITY COMIN_DIR "{{ comin_basedir }}/{{ run }}.@Y@m@d/@H">
{%- else %}
<!ENTITY DYN_DIR  "{{ comout_basedir }}/<cyclestr>@Y@m@d@H</cyclestr>{{ slash_ensmem_subdir }}/dyn">
<!ENTITY PHY_DIR  "{{ comout_basedir }}/<cyclestr>@Y@m@d@H</cyclestr>{{ slash_ensmem_subdir }}/phy">
<!ENTITY COMIN_DIR "{{ comin_basedir }}/@Y@m@d@H{{ slash_ensmem_subdir }}">
{%- endif %}

{%- if run_envir == "nco"  %}
<!ENTITY LOGDIR                   "{{ logbasedir }}/<cyclestr>@Y@m@d</cyclestr>">
<!ENTITY LOGEXT                   ".{{ workflow_id }}.log" >
{%- else %}
<!ENTITY LOGDIR                   "{{ logbasedir }}">
<!ENTITY LOGEXT                   ".log" >
{%- endif %}
<!ENTITY CMPEXT                   "_task_complete.txt">

<!ENTITY MET_INSTALL_DIR "{{ met_install_dir }}">
<!ENTITY METPLUS_PATH "{{ metplus_path }}">
<!ENTITY METPLUS_CONF "{{ metplus_conf }}">
<!ENTITY MET_CONFIG "{{ met_config }}">
<!ENTITY CCPA_OBS_DIR "{{ ccpa_obs_dir }}">
<!ENTITY MRMS_OBS_DIR "{{ mrms_obs_dir }}">
<!ENTITY NDAS_OBS_DIR "{{ ndas_obs_dir }}">

<!ENTITY WARMSTART_CYCLE_DIR  "{{ warmstart_cycle_dir }}">
{%- if do_real_time %}
<!ENTITY COMINgfs     "{{ comingfs }}">
{%- endif %}

<!--
Reservation types.  Reservations specify the queue/partition and account
to use for a given task.  The "DEFAULT" reservation type is used for all 
tasks other than TN_GET_EXTRN_ICS, TN_GET_EXTRN_LBCS, and TN_RUN_FCST; 
the "HPSS" type is used for the TN_GET_EXTRN_ICS and TN_GET_EXTRN_LBCS 
tasks; and the "FCST" type is used for the TN_RUN_FCST task.
-->

{%- if partition_default is not none %}
<!ENTITY RSRV_DEFAULT "<account>&ACCOUNT;</account><queue>&QUEUE_DEFAULT;</queue><partition>{{ partition_default }}</partition>">
{%- else %}
<!ENTITY RSRV_DEFAULT "<account>&ACCOUNT;</account><queue>&QUEUE_DEFAULT;</queue>">
{%- endif %}
{%- if partition_hpss is not none %}
<!ENTITY RSRV_HPSS    "<account>&ACCOUNT;</account><queue>&QUEUE_HPSS;</queue><partition>{{ partition_hpss }}</partition>">
{%- else %}
<!ENTITY RSRV_HPSS    "<account>&ACCOUNT;</account><queue>&QUEUE_HPSS;</queue>">
{%- endif %}
{%- if partition_fcst is not none %}
<!ENTITY RSRV_FCST    "<account>&ACCOUNT;</account><queue>&QUEUE_FCST;</queue><partition>{{ partition_fcst }}</partition>">
{%- else %}
<!ENTITY RSRV_FCST    "<account>&ACCOUNT;</account><queue>&QUEUE_FCST;</queue>">
{%- endif %}
{%- if partition_prdgen is not none %}
<!ENTITY RSRV_PRDGEN    "<account>&ACCOUNT;</account><queue>&QUEUE_PRDGEN;</queue><partition>{{ partition_prdgen }}</partition>">
{%- else %}
<!ENTITY RSRV_PRDGEN    "<account>&ACCOUNT;</account><queue>&QUEUE_PRDGEN;</queue>">
{%- endif %}

]>

<workflow realtime="F" scheduler="&SCHED;" cyclethrottle="200" taskthrottle="{{ taskthrottle }}">
{# Double quotes are required inside the strftime! Expect an error from reading the template if using single quotes. #}
  <cycledef group="at_start">{{ cdate_first_cycl.strftime("%M %H %d %m %Y *") }}</cycledef>
  <cycledef group="forecast">
    {{- date_first_cycl ~ " " ~ date_last_cycl ~ " " ~ cycl_freq -}}
  </cycledef>
{%- if cycl_next != date_first_cycl %}
  <cycledef group="cycled">
    {{- cycl_next ~ " " ~ date_last_cycl ~ " " ~ cycl_freq -}}
  </cycledef>
{%- endif %}
  <log>
  {%- if run_envir == "nco"  %}
    &LOGDIR;/FV3LAM_wflow.{{ workflow_id }}.log
  {%- else %}
    &LOGDIR;/FV3LAM_wflow.log
  {%- endif %}
  </log>

<!-- 
The following command works to call the J-job for a given task (in this
case the TN_MAKE_GRID task) if in the script LOAD_MODULES_RUN_TASK_FP we 
do NOT call exec to run the J-job.  The command first sources the script
LOAD_MODULES_RUN_TASK_FP and then runs the J-job, so it is simpler than
calling exec and thus preferred if NCO accepts it.  Note that the portion
of the command that sources LOAD_MODULES_RUN_TASK_FP also passes an 
argument to it (the argument being the name of the task).  This works in
bash but it probably won't work in sh.

If this method is acceptable to NCO, then for clarity maybe we can
source LOAD_MODULES_RUN_TASK_FP within the J-job instead of here since
we are already sourcing other files in the J-job anyway.
-->
<!--
    <command>{ . &LOAD_MODULES_RUN_TASK_FP; "&TN_MAKE_GRID;";
               &JOBSdir;/JREGIONAL_MAKE_GRID;
             }</command>
-->
<!--
The following command works if we call exec in LOAD_MODULES_RUN_TASK_FP
to run the J-job.  This passes the J-job script as the second argument
to LOAD_MODULES_RUN_TASK_FP (the first argument is the task name).  The
J-job then uses exec to run the J-job (while also terminating the LOAD_-
MODULES_RUN_TASK_FP script.
-->

{%- if run_task_make_grid %}
<!--
************************************************************************
************************************************************************
-->
  <task name="&TN_MAKE_GRID;" cycledefs="at_start" maxtries="{{ maxtries_make_grid }}">

    &RSRV_DEFAULT;
    <command>&LOAD_MODULES_RUN_TASK_FP; "&TN_MAKE_GRID;" "&JOBSdir;/JREGIONAL_MAKE_GRID"</command>
    <nodes>{{ nnodes_make_grid }}:ppn={{ ppn_make_grid }}</nodes>
    <walltime>{{ wtime_make_grid }}</walltime>
    <nodesize>&NCORES_PER_NODE;</nodesize>
    <native>&SCHED_NATIVE_CMD;</native>
    <jobname>&TN_MAKE_GRID;</jobname>
    <join>&LOGDIR;/&TN_MAKE_GRID;&LOGEXT;</join>

    <envar><name>GLOBAL_VAR_DEFNS_FP</name><value>&GLOBAL_VAR_DEFNS_FP;</value></envar>
    <envar><name>USHdir</name><value>&USHdir;</value></envar>
    <envar><name>PDY</name><value><cyclestr>@Y@m@d</cyclestr></value></envar>
    <envar><name>cyc</name><value><cyclestr>@H</cyclestr></value></envar>
    <envar><name>subcyc</name><value><cyclestr>@M</cyclestr></value></envar>
    <envar><name>LOGDIR</name><value>&LOGDIR;</value></envar>

  </task>
{%- endif %}
{%- if run_task_make_orog %}
<!--
************************************************************************
************************************************************************
-->
  <task name="&TN_MAKE_OROG;" cycledefs="at_start" maxtries="{{ maxtries_make_orog }}">

    &RSRV_DEFAULT;
    <command>&LOAD_MODULES_RUN_TASK_FP; "&TN_MAKE_OROG;" "&JOBSdir;/JREGIONAL_MAKE_OROG"</command>
    <nodes>{{ nnodes_make_orog }}:ppn={{ ppn_make_orog }}</nodes>
    <walltime>{{ wtime_make_orog }}</walltime>
    <nodesize>&NCORES_PER_NODE;</nodesize>
    <native>&SCHED_NATIVE_CMD;</native>
    <jobname>&TN_MAKE_OROG;</jobname>
    <join>&LOGDIR;/&TN_MAKE_OROG;&LOGEXT;</join>

    <envar><name>GLOBAL_VAR_DEFNS_FP</name><value>&GLOBAL_VAR_DEFNS_FP;</value></envar>
    <envar><name>USHdir</name><value>&USHdir;</value></envar>
    <envar><name>PDY</name><value><cyclestr>@Y@m@d</cyclestr></value></envar>
    <envar><name>cyc</name><value><cyclestr>@H</cyclestr></value></envar>
    <envar><name>subcyc</name><value><cyclestr>@M</cyclestr></value></envar>
    <envar><name>LOGDIR</name><value>&LOGDIR;</value></envar>

    <dependency>
      <or>
<!--        <taskdep task="make_grid"/> -->
        <datadep age="00:00:00:05">&EXPTDIR;/grid/&TN_MAKE_GRID;&CMPEXT;</datadep>
        <streq><left>&RUN_TASK_MAKE_GRID;</left><right>FALSE</right></streq>
      </or>
    </dependency>

  </task>
{%- endif %}
{%- if run_task_make_sfc_climo %}
<!--
************************************************************************
************************************************************************
-->
  <task name="&TN_MAKE_SFC_CLIMO;" cycledefs="at_start" maxtries="{{ maxtries_make_sfc_climo }}">

    &RSRV_DEFAULT;
    <command>&LOAD_MODULES_RUN_TASK_FP; "&TN_MAKE_SFC_CLIMO;" "&JOBSdir;/JREGIONAL_MAKE_SFC_CLIMO"</command>
    <nodes>{{ nnodes_make_sfc_climo }}:ppn={{ ppn_make_sfc_climo }}</nodes>
    <walltime>{{ wtime_make_sfc_climo }}</walltime>
    <nodesize>&NCORES_PER_NODE;</nodesize>
    <native>&SCHED_NATIVE_CMD;</native>
    <jobname>&TN_MAKE_SFC_CLIMO;</jobname>
    <join>&LOGDIR;/&TN_MAKE_SFC_CLIMO;&LOGEXT;</join>

    <envar><name>GLOBAL_VAR_DEFNS_FP</name><value>&GLOBAL_VAR_DEFNS_FP;</value></envar>
    <envar><name>USHdir</name><value>&USHdir;</value></envar>
    <envar><name>PDY</name><value><cyclestr>@Y@m@d</cyclestr></value></envar>
    <envar><name>cyc</name><value><cyclestr>@H</cyclestr></value></envar>
    <envar><name>subcyc</name><value><cyclestr>@M</cyclestr></value></envar>
    <envar><name>LOGDIR</name><value>&LOGDIR;</value></envar>

    <dependency>
      <and>
        <or>
<!--          <taskdep task="&TN_MAKE_GRID;"/> -->
          <datadep age="00:00:00:05">&EXPTDIR;/grid/&TN_MAKE_GRID;&CMPEXT;</datadep>
          <streq><left>&RUN_TASK_MAKE_GRID;</left><right>FALSE</right></streq>
        </or>
        <or>
<!--          <taskdep task="&TN_MAKE_OROG;"/> -->
          <datadep age="00:00:00:05">&EXPTDIR;/orog/&TN_MAKE_OROG;&CMPEXT;</datadep>
          <streq><left>&RUN_TASK_MAKE_OROG;</left><right>FALSE</right></streq>
        </or>
      </and>
    </dependency>

  </task>
{%- endif %}
{%- if run_task_nexus_gfs_sfc %}
<!--
************************************************************************
************************************************************************
-->
  <task name="&TN_NEXUS_GFS_SFC;" cycledefs="forecast" maxtries="{{ maxtries_nexus_gfs_sfc }}">

  {%- if do_real_time %}
    &RSRV_DEFAULT;
  {%- else %}
    &RSRV_HPSS;
  {%- endif %}
    <command>&LOAD_MODULES_RUN_TASK_FP; "&TN_NEXUS_GFS_SFC;" "&JOBSdir;/JREGIONAL_NEXUS_GFS_SFC"</command>
    <nodes>{{ nnodes_nexus_gfs_sfc }}:ppn={{ ppn_nexus_gfs_sfc }}</nodes>
    {%- if machine not in ["GAEA", "NOAACLOUD"]  %}
    {%- if not do_real_time %}   
    <memory>{{ mem_nexus_gfs_sfc }}</memory>
    {%- endif %}
  {%- endif %}
    <walltime>{{ wtime_nexus_gfs_sfc }}</walltime>
    <nodesize>&NCORES_PER_NODE;</nodesize>
  {%- if machine not in ["WCOSS2"] %}
    <native>&SCHED_NATIVE_CMD;</native>
  {%- endif %}
    <jobname>&TN_NEXUS_GFS_SFC;</jobname>
    <join>&LOGDIR;/&TN_NEXUS_GFS_SFC;<cyclestr>_@Y@m@d@H</cyclestr>&LOGEXT;</join>

    <envar><name>GLOBAL_VAR_DEFNS_FP</name><value>&GLOBAL_VAR_DEFNS_FP;</value></envar>
    <envar><name>USHdir</name><value>&USHdir;</value></envar>
    <envar><name>PDY</name><value><cyclestr>@Y@m@d</cyclestr></value></envar>
    <envar><name>cyc</name><value><cyclestr>@H</cyclestr></value></envar>
    <envar><name>subcyc</name><value><cyclestr>@M</cyclestr></value></envar>
    <envar><name>LOGDIR</name><value>&LOGDIR;</value></envar>
    <envar><name>SLASH_ENSMEM_SUBDIR</name><value><cyclestr>{{ slash_ensmem_subdir }}</cyclestr></value></envar>

{%- if do_real_time %}
    <dependency>
      <datadep age="00:00:00:05"><cyclestr offset="-{{- cycl_freq -}}">&COMINgfs;/gfs.@Y@m@d/@H/atmos</cyclestr></datadep>
    </dependency>
{%- endif %}

</task>
{%- endif %}
{%- if run_task_nexus_emission %}
<!--
************************************************************************
************************************************************************
-->
  <metatask name="&TN_NEXUS_EMISSION;">
    <var name="nspt">{% for h in range(0, num_split_nexus) %}{{ " %02d" % h }}{% endfor %}</var>
      <task name="&TN_NEXUS_EMISSION;_#nspt#" cycledefs="forecast" maxtries="{{ maxtries_nexus_emission }}">
        &RSRV_DEFAULT;
        <command>&LOAD_MODULES_RUN_TASK_FP; "&TN_NEXUS_EMISSION;" "&JOBSdir;/JREGIONAL_NEXUS_EMISSION"</command>
        {%- if machine in ["HERA"]  %}
        <nodes>{{ nnodes_nexus_emission }}:ppn={{ ppn_nexus_emission }}</nodes>
        <native>{{ native_nexus_emission }}</native>
        {%- elif machine in ["WCOSS2"]  %}
        <nodes>{{ nnodes_nexus_emission }}:ppn={{ ppn_nexus_emission }}:tpp={{ omp_num_threads_nexus_emission }}</nodes>
        <native>&SCHED_NATIVE_CMD;</native>
        {%- else %}
        <nodes>{{ nnodes_nexus_emission }}:ppn={{ ppn_nexus_emission }}</nodes>    
        {%- endif %}
        <walltime>{{ wtime_nexus_emission }}</walltime>
        <nodesize>&NCORES_PER_NODE;</nodesize>
        <jobname>&TN_NEXUS_EMISSION;_#nspt#</jobname>
        <join>&LOGDIR;/&TN_NEXUS_EMISSION;<cyclestr>_@Y@m@d@H_s#nspt#&LOGEXT;</cyclestr></join>

        <envar><name>GLOBAL_VAR_DEFNS_FP</name><value>&GLOBAL_VAR_DEFNS_FP;</value></envar>
        <envar><name>USHdir</name><value>&USHdir;</value></envar>
	<envar><name>PDY</name><value><cyclestr>@Y@m@d</cyclestr></value></envar>
        <envar><name>cyc</name><value><cyclestr>@H</cyclestr></value></envar>
        <envar><name>subcyc</name><value><cyclestr>@M</cyclestr></value></envar>
        <envar><name>nspt</name><value>#nspt#</value></envar>
	<envar><name>LOGDIR</name><value>&LOGDIR;</value></envar>
	<envar><name>SLASH_ENSMEM_SUBDIR</name><value><cyclestr>{{ slash_ensmem_subdir }}</cyclestr></value></envar>

{%- if run_task_nexus_gfs_sfc %}	
        <dependency>
          <taskdep task="&TN_NEXUS_GFS_SFC;"/>    
	</dependency>
{%- endif %}
      </task>
  </metatask>      
  <task name="&TN_NEXUS_POST_SPLIT;" cycledefs="forecast" maxtries="{{ maxtries_nexus_post_split }}">
    &RSRV_DEFAULT;
    <command>&LOAD_MODULES_RUN_TASK_FP; "&TN_NEXUS_POST_SPLIT;" "&JOBSdir;/JREGIONAL_NEXUS_POST_SPLIT"</command>
    <nodes>{{ nnodes_nexus_post_split }}:ppn={{ ppn_nexus_post_split }}</nodes>
    <walltime>{{ wtime_nexus_post_split }}</walltime>
    <nodesize>&NCORES_PER_NODE;</nodesize>
    <jobname>&TN_NEXUS_POST_SPLIT;</jobname>
    <join>&LOGDIR;/&TN_NEXUS_POST_SPLIT;<cyclestr>_@Y@m@d@H&LOGEXT;</cyclestr></join>

    <envar><name>GLOBAL_VAR_DEFNS_FP</name><value>&GLOBAL_VAR_DEFNS_FP;</value></envar>
    <envar><name>USHdir</name><value>&USHdir;</value></envar>
    <envar><name>PDY</name><value><cyclestr>@Y@m@d</cyclestr></value></envar>
    <envar><name>cyc</name><value><cyclestr>@H</cyclestr></value></envar>
    <envar><name>subcyc</name><value><cyclestr>@M</cyclestr></value></envar>
    <envar><name>LOGDIR</name><value>&LOGDIR;</value></envar>
    <envar><name>SLASH_ENSMEM_SUBDIR</name><value><cyclestr>{{ slash_ensmem_subdir }}</cyclestr></value></envar>

    <dependency>
      <metataskdep metatask="&TN_NEXUS_EMISSION;"/>
    </dependency>

  </task>
{%- endif %}
{%- if run_task_fire_emission %}
<!--
************************************************************************
************************************************************************
-->
  <task name="&TN_FIRE_EMISSION;" cycledefs="forecast" maxtries="{{ maxtries_fire_emission }}">

  {%- if do_aqm_save_fire %}
    &RSRV_HPSS;
  {%- else %}
    &RSRV_DEFAULT;
  {%- endif %}
    <command>&LOAD_MODULES_RUN_TASK_FP; "&TN_FIRE_EMISSION;" "&JOBSdir;/JREGIONAL_FIRE_EMISSION"</command>
    <nodes>{{ nnodes_fire_emission }}:ppn={{ ppn_fire_emission }}</nodes>
  {%- if machine not in ["GAEA", "NOAACLOUD"]  %}
  {%- if not do_real_time %}
    <memory>{{ mem_fire_emission }}</memory>
  {%- endif %}
  {%- endif %}
    <walltime>{{ wtime_fire_emission }}</walltime>
    <nodesize>&NCORES_PER_NODE;</nodesize>
  {%- if machine not in ["WCOSS2"] %}
    <native>&SCHED_NATIVE_CMD;</native>
  {%- endif %}
    <jobname>&TN_FIRE_EMISSION;</jobname>
    <join>&LOGDIR;/&TN_FIRE_EMISSION;<cyclestr>_@Y@m@d@H</cyclestr>&LOGEXT;</join>

    <envar><name>GLOBAL_VAR_DEFNS_FP</name><value>&GLOBAL_VAR_DEFNS_FP;</value></envar>
    <envar><name>USHdir</name><value>&USHdir;</value></envar>
    <envar><name>PDY</name><value><cyclestr>@Y@m@d</cyclestr></value></envar>
    <envar><name>cyc</name><value><cyclestr>@H</cyclestr></value></envar>
    <envar><name>subcyc</name><value><cyclestr>@M</cyclestr></value></envar>
    <envar><name>LOGDIR</name><value>&LOGDIR;</value></envar>
    <envar><name>SLASH_ENSMEM_SUBDIR</name><value><cyclestr>{{ slash_ensmem_subdir }}</cyclestr></value></envar>
  </task>
{%- endif %}
{%- if run_task_point_source %}
<!--
************************************************************************
************************************************************************
-->
  <task name="&TN_POINT_SOURCE;" cycledefs="forecast" maxtries="{{ maxtries_point_source }}">

    &RSRV_DEFAULT;
    <command>&LOAD_MODULES_RUN_TASK_FP; "&TN_POINT_SOURCE;" "&JOBSdir;/JREGIONAL_POINT_SOURCE"</command>
    <nodes>{{ nnodes_point_source }}:ppn={{ ppn_point_source }}</nodes>    
    <walltime>{{ wtime_point_source }}</walltime>
    <nodesize>&NCORES_PER_NODE;</nodesize>
    <jobname>&TN_POINT_SOURCE;</jobname>
    <join>&LOGDIR;/&TN_POINT_SOURCE;<cyclestr>_@Y@m@d@H&LOGEXT;</cyclestr></join>

    <envar><name>GLOBAL_VAR_DEFNS_FP</name><value>&GLOBAL_VAR_DEFNS_FP;</value></envar>
    <envar><name>USHdir</name><value>&USHdir;</value></envar>    
    <envar><name>PDY</name><value><cyclestr>@Y@m@d</cyclestr></value></envar>
    <envar><name>cyc</name><value><cyclestr>@H</cyclestr></value></envar>
    <envar><name>subcyc</name><value><cyclestr>@M</cyclestr></value></envar>
    <envar><name>LOGDIR</name><value>&LOGDIR;</value></envar>
    <envar><name>SLASH_ENSMEM_SUBDIR</name><value><cyclestr>{{ slash_ensmem_subdir }}</cyclestr></value></envar>

    <dependency>
<!-- <taskdep task="&TN_MAKE_GRID;"/> -->
      <or>
        <datadep age="00:00:00:05">&EXPTDIR;/grid/&TN_MAKE_GRID;&CMPEXT;</datadep>
        <streq><left>&RUN_TASK_MAKE_GRID;</left><right>FALSE</right></streq>
      </or>
    </dependency>

  </task>
{%- endif %}
{%- if run_task_get_extrn_ics %}
<!--
************************************************************************
************************************************************************
-->
  <task name="&TN_GET_EXTRN_ICS;" cycledefs="forecast" maxtries="{{ maxtries_get_extrn_ics }}">

    &RSRV_HPSS;
    <command>&LOAD_MODULES_RUN_TASK_FP; "&TN_GET_EXTRN_ICS;" "&JOBSdir;/JREGIONAL_GET_EXTRN_MDL_FILES"</command>
    <nodes>{{ nnodes_get_extrn_ics }}:ppn={{ ppn_get_extrn_ics }}</nodes>
  {%- if machine not in ["GAEA", "NOAACLOUD"]  %}
    <memory>{{ mem_get_extrn_ics }}</memory>
  {%- endif %}
    <walltime>{{ wtime_get_extrn_ics }}</walltime>
    <nodesize>&NCORES_PER_NODE;</nodesize>
  {%- if machine not in ["WCOSS2"] %}
    <native>&SCHED_NATIVE_CMD;</native>
  {%- endif %}
    <jobname>&TN_GET_EXTRN_ICS;</jobname>
    <join>&LOGDIR;/&TN_GET_EXTRN_ICS;<cyclestr>_@Y@m@d@H</cyclestr>&LOGEXT;</join>

    <envar><name>GLOBAL_VAR_DEFNS_FP</name><value>&GLOBAL_VAR_DEFNS_FP;</value></envar>
    <envar><name>USHdir</name><value>&USHdir;</value></envar>
    <envar><name>PDY</name><value><cyclestr>@Y@m@d</cyclestr></value></envar>
    <envar><name>cyc</name><value><cyclestr>@H</cyclestr></value></envar>
    <envar><name>subcyc</name><value><cyclestr>@M</cyclestr></value></envar>
    <envar><name>LOGDIR</name><value>&LOGDIR;</value></envar>
    <envar><name>ICS_OR_LBCS</name><value>ICS</value></envar>
{%- if do_real_time %}
    <dependency>
      <datadep age="00:00:00:05"><cyclestr offset="-{{- cycl_freq -}}">&COMINgfs;/gfs.@Y@m@d/@H/atmos</cyclestr></datadep>
    </dependency>
{%- endif %}
  </task>
{%- endif %}
{%- if run_task_get_extrn_lbcs %}
<!--
************************************************************************
************************************************************************
-->
  <task name="&TN_GET_EXTRN_LBCS;" cycledefs="forecast" maxtries="{{ maxtries_get_extrn_lbcs }}">

    &RSRV_HPSS;
    <command>&LOAD_MODULES_RUN_TASK_FP; "&TN_GET_EXTRN_LBCS;" "&JOBSdir;/JREGIONAL_GET_EXTRN_MDL_FILES"</command>
    <nodes>{{ nnodes_get_extrn_lbcs }}:ppn={{ ppn_get_extrn_lbcs }}</nodes>
  {%- if machine not in ["GAEA", "NOAACLOUD"]  %}
    <memory>{{ mem_get_extrn_lbcs }}</memory>
  {%- endif %}
    <walltime>{{ wtime_get_extrn_lbcs }}</walltime>
    <nodesize>&NCORES_PER_NODE;</nodesize> 
  {%- if machine not in ["WCOSS2"] %}
    <native>&SCHED_NATIVE_CMD;</native>
  {%- endif %}
    <jobname>&TN_GET_EXTRN_LBCS;</jobname>
    <join>&LOGDIR;/&TN_GET_EXTRN_LBCS;<cyclestr>_@Y@m@d@H</cyclestr>&LOGEXT;</join>

    <envar><name>GLOBAL_VAR_DEFNS_FP</name><value>&GLOBAL_VAR_DEFNS_FP;</value></envar>
    <envar><name>USHdir</name><value>&USHdir;</value></envar>
    <envar><name>PDY</name><value><cyclestr>@Y@m@d</cyclestr></value></envar>
    <envar><name>cyc</name><value><cyclestr>@H</cyclestr></value></envar>
    <envar><name>subcyc</name><value><cyclestr>@M</cyclestr></value></envar>
    <envar><name>LOGDIR</name><value>&LOGDIR;</value></envar>
    <envar><name>ICS_OR_LBCS</name><value>LBCS</value></envar>

{%- if do_real_time %}
    <dependency>
      <datadep age="00:00:00:05"><cyclestr offset="-{{- cycl_freq -}}">&COMINgfs;/gfs.@Y@m@d/@H/atmos</cyclestr></datadep>
    </dependency>
{%- endif %}

  </task>
{%- endif %}
<!--
************************************************************************
************************************************************************
-->
{%- if do_ensemble %}
  <metatask name="run_ensemble">

    <var name="{{ ensmem_indx_name }}">{% for m in range(1, num_ens_members+1) %}{{ "%03d " % m }}{% endfor %}</var>

{%- endif %}

{%- if run_task_make_ics %}
  <task name="&TN_MAKE_ICS;{{ uscore_ensmem_name }}" cycledefs="forecast" maxtries="{{ maxtries_make_ics }}">

    &RSRV_DEFAULT;
    <command>&LOAD_MODULES_RUN_TASK_FP; "&TN_MAKE_ICS;" "&JOBSdir;/JREGIONAL_MAKE_ICS"</command>
    <nodes>{{ nnodes_make_ics }}:ppn={{ ppn_make_ics }}</nodes>
    <walltime>{{ wtime_make_ics }}</walltime>
    <nodesize>&NCORES_PER_NODE;</nodesize>
    <native>&SCHED_NATIVE_CMD;</native>
    <jobname>&TN_MAKE_ICS;{{ uscore_ensmem_name }}</jobname>
    <join>&LOGDIR;/&TN_MAKE_ICS;{{ uscore_ensmem_name }}<cyclestr>_@Y@m@d@H</cyclestr>&LOGEXT;</join>

    <envar><name>GLOBAL_VAR_DEFNS_FP</name><value>&GLOBAL_VAR_DEFNS_FP;</value></envar>
    <envar><name>USHdir</name><value>&USHdir;</value></envar>
    <envar><name>PDY</name><value><cyclestr>@Y@m@d</cyclestr></value></envar>
    <envar><name>cyc</name><value><cyclestr>@H</cyclestr></value></envar>
    <envar><name>subcyc</name><value><cyclestr>@M</cyclestr></value></envar>
    <envar><name>LOGDIR</name><value>&LOGDIR;</value></envar>
    <envar><name>SLASH_ENSMEM_SUBDIR</name><value><cyclestr>{{ slash_ensmem_subdir }}</cyclestr></value></envar>
    <envar><name>ENSMEM_INDX</name><value><cyclestr>#{{ ensmem_indx_name }}#</cyclestr></value></envar>

    <dependency>
      <and>
        <taskdep task="&TN_GET_EXTRN_ICS;"/>
        <or>
<!--          <taskdep task="&TN_MAKE_GRID;"/> -->
          <datadep age="00:00:00:05">&EXPTDIR;/grid/&TN_MAKE_GRID;&CMPEXT;</datadep>
          <streq><left>&RUN_TASK_MAKE_GRID;</left><right>FALSE</right></streq>
        </or>
        <or>
<!--          <taskdep task="&TN_MAKE_OROG;"/> -->
          <datadep age="00:00:00:05">&EXPTDIR;/orog/&TN_MAKE_OROG;&CMPEXT;</datadep>
          <streq><left>&RUN_TASK_MAKE_OROG;</left><right>FALSE</right></streq>
        </or>
        <or>
<!--          <taskdep task="&TN_MAKE_SFC_CLIMO;"/> -->
          <datadep age="00:00:00:05">&EXPTDIR;/sfc_climo/&TN_MAKE_SFC_CLIMO;&CMPEXT;</datadep>
          <streq><left>&RUN_TASK_MAKE_SFC_CLIMO;</left><right>FALSE</right></streq>
        </or>
      </and>
    </dependency>

  </task>
{%- endif %}
{%- if run_task_make_lbcs %}
<!--
************************************************************************
************************************************************************
-->
  <task name="&TN_MAKE_LBCS;{{ uscore_ensmem_name }}" cycledefs="forecast" maxtries="{{ maxtries_make_lbcs }}">

    &RSRV_DEFAULT;
    <command>&LOAD_MODULES_RUN_TASK_FP; "&TN_MAKE_LBCS;" "&JOBSdir;/JREGIONAL_MAKE_LBCS"</command>
    <nodes>{{ nnodes_make_lbcs }}:ppn={{ ppn_make_lbcs }}</nodes>
    <walltime>{{ wtime_make_lbcs }}</walltime>
    <nodesize>&NCORES_PER_NODE;</nodesize>
    <native>&SCHED_NATIVE_CMD;</native>
    <jobname>&TN_MAKE_LBCS;{{ uscore_ensmem_name }}</jobname>
    <join>&LOGDIR;/&TN_MAKE_LBCS;{{ uscore_ensmem_name }}<cyclestr>_@Y@m@d@H</cyclestr>&LOGEXT;</join>

    <envar><name>GLOBAL_VAR_DEFNS_FP</name><value>&GLOBAL_VAR_DEFNS_FP;</value></envar>
    <envar><name>USHdir</name><value>&USHdir;</value></envar>
    <envar><name>PDY</name><value><cyclestr>@Y@m@d</cyclestr></value></envar>
    <envar><name>cyc</name><value><cyclestr>@H</cyclestr></value></envar>
    <envar><name>subcyc</name><value><cyclestr>@M</cyclestr></value></envar>
    <envar><name>LOGDIR</name><value>&LOGDIR;</value></envar>
    <envar><name>SLASH_ENSMEM_SUBDIR</name><value><cyclestr>{{ slash_ensmem_subdir }}</cyclestr></value></envar>
    <envar><name>ENSMEM_INDX</name><value><cyclestr>#{{ ensmem_indx_name }}#</cyclestr></value></envar>

    <dependency>
      <and>
        <taskdep task="&TN_GET_EXTRN_LBCS;"/>
        <or>
<!--          <taskdep task="&TN_MAKE_GRID;"/> -->
          <datadep age="00:00:00:05">&EXPTDIR;/grid/&TN_MAKE_GRID;&CMPEXT;</datadep>
          <streq><left>&RUN_TASK_MAKE_GRID;</left><right>FALSE</right></streq>
        </or>
        <or>
<!--          <taskdep task="&TN_MAKE_OROG;"/> -->
          <datadep age="00:00:00:05">&EXPTDIR;/orog/&TN_MAKE_OROG;&CMPEXT;</datadep>
          <streq><left>&RUN_TASK_MAKE_OROG;</left><right>FALSE</right></streq>
        </or>
        <or>
<!--          <taskdep task="&TN_MAKE_SFC_CLIMO;"/> -->
          <datadep age="00:00:00:05">&EXPTDIR;/sfc_climo/&TN_MAKE_SFC_CLIMO;&CMPEXT;</datadep>
          <streq><left>&RUN_TASK_MAKE_SFC_CLIMO;</left><right>FALSE</right></streq>
        </or>
      </and>
    </dependency>

  </task>
{%- endif %}
{%- if run_task_aqm_ics %}
  {%- if not coldstart %}
<!--
************************************************************************
************************************************************************
-->
  <task name="&TN_AQM_EXTRN_ICS;" cycledefs="at_start" maxtries="{{ maxtries_aqm_ics }}">

    &RSRV_DEFAULT;
    <command>&LOAD_MODULES_RUN_TASK_FP; "&TN_AQM_ICS;" "&JOBSdir;/JREGIONAL_AQM_ICS"</command>
    <nodes>{{ nnodes_aqm_ics }}:ppn={{ ppn_aqm_ics }}</nodes>
    <walltime>{{ wtime_aqm_ics }}</walltime>
    <nodesize>&NCORES_PER_NODE;</nodesize>
    <jobname>&TN_AQM_EXTRN_ICS;</jobname>
    <join>&LOGDIR;/&TN_AQM_EXTRN_ICS;<cyclestr>_@Y@m@d@H&LOGEXT;</cyclestr></join>

    <envar><name>GLOBAL_VAR_DEFNS_FP</name><value>&GLOBAL_VAR_DEFNS_FP;</value></envar>
    <envar><name>USHdir</name><value>&USHdir;</value></envar>    
    <envar><name>PDY</name><value><cyclestr>@Y@m@d</cyclestr></value></envar>
    <envar><name>cyc</name><value><cyclestr>@H</cyclestr></value></envar>
    <envar><name>subcyc</name><value><cyclestr>@M</cyclestr></value></envar>
    <envar><name>LOGDIR</name><value>&LOGDIR;</value></envar>
    <envar><name>PREV_CYCLE_DIR</name><value>&WARMSTART_CYCLE_DIR;</value></envar>
    <envar><name>SLASH_ENSMEM_SUBDIR</name><value><cyclestr>{{ slash_ensmem_subdir }}</cyclestr></value></envar>

    <dependency>
      <and>
        <taskdep task="&TN_MAKE_ICS;"/>
        <or>
          <datadep age="00:00:00:05">&WARMSTART_CYCLE_DIR;/RESTART/<cyclestr>@Y@m@d.@H@M@S.fv_tracer.res.tile1.nc</cyclestr></datadep>
          <datadep age="00:00:00:05">&WARMSTART_CYCLE_DIR;/RESTART/fv_tracer.res.tile1.nc</datadep>
        </or>
      </and>
    </dependency>

  </task>
  {%- endif %}
<!--
************************************************************************
************************************************************************
-->
  <task name="&TN_AQM_ICS;" cycledefs="cycled" maxtries="{{ maxtries_aqm_ics }}">

    &RSRV_DEFAULT;
    <command>&LOAD_MODULES_RUN_TASK_FP; "&TN_AQM_ICS;" "&JOBSdir;/JREGIONAL_AQM_ICS"</command>
    <nodes>{{ nnodes_aqm_ics }}:ppn={{ ppn_aqm_ics }}</nodes>
    <walltime>{{ wtime_aqm_ics }}</walltime>
    <nodesize>&NCORES_PER_NODE;</nodesize>
    <jobname>&TN_AQM_ICS;</jobname>
    <join>&LOGDIR;/&TN_AQM_ICS;<cyclestr>_@Y@m@d@H&LOGEXT;</cyclestr></join>

    <envar><name>GLOBAL_VAR_DEFNS_FP</name><value>&GLOBAL_VAR_DEFNS_FP;</value></envar>
    <envar><name>USHdir</name><value>&USHdir;</value></envar>
    <envar><name>PDY</name><value><cyclestr>@Y@m@d</cyclestr></value></envar>
    <envar><name>cyc</name><value><cyclestr>@H</cyclestr></value></envar>
    <envar><name>subcyc</name><value><cyclestr>@M</cyclestr></value></envar>
    <envar><name>LOGDIR</name><value>&LOGDIR;</value></envar>
    <envar><name>PREV_CYCLE_DIR</name><value><cyclestr offset="-{{- cycl_freq -}}">&COMIN_DIR;</cyclestr></value></envar>
    <envar><name>SLASH_ENSMEM_SUBDIR</name><value><cyclestr>{{ slash_ensmem_subdir }}</cyclestr></value></envar>

    <dependency>
      <and>
        <taskdep task="&TN_MAKE_ICS;"/>
        <or>
          <datadep age="00:00:00:05"><cyclestr offset="-{{- cycl_freq -}}">&COMIN_DIR;</cyclestr>/RESTART/<cyclestr>@Y@m@d.@H@M@S.fv_tracer.res.tile1.nc</cyclestr></datadep>
          <datadep age="00:00:00:05"><cyclestr offset="-{{- cycl_freq -}}">&COMIN_DIR;</cyclestr>/RESTART/fv_tracer.res.tile1.nc</datadep>
        </or>
      </and>
    </dependency>

  </task>
{%- endif %}
{%- if run_task_aqm_lbcs %}
<!--
************************************************************************
************************************************************************
-->
  <task name="&TN_AQM_LBCS;" cycledefs="forecast" maxtries="{{ maxtries_aqm_lbcs }}">

    &RSRV_DEFAULT;
    <command>&LOAD_MODULES_RUN_TASK_FP; "&TN_AQM_LBCS;" "&JOBSdir;/JREGIONAL_AQM_LBCS"</command>
    <nodes>{{ nnodes_aqm_lbcs }}:ppn={{ ppn_aqm_lbcs }}</nodes>
    <walltime>{{ wtime_aqm_lbcs }}</walltime>
    <nodesize>&NCORES_PER_NODE;</nodesize>
    <jobname>&TN_AQM_LBCS;</jobname>
    <join>&LOGDIR;/&TN_AQM_LBCS;<cyclestr>_@Y@m@d@H&LOGEXT;</cyclestr></join>

    <envar><name>GLOBAL_VAR_DEFNS_FP</name><value>&GLOBAL_VAR_DEFNS_FP;</value></envar>
    <envar><name>USHdir</name><value>&USHdir;</value></envar>    
    <envar><name>PDY</name><value><cyclestr>@Y@m@d</cyclestr></value></envar>
    <envar><name>cyc</name><value><cyclestr>@H</cyclestr></value></envar>
    <envar><name>subcyc</name><value><cyclestr>@M</cyclestr></value></envar>
    <envar><name>LOGDIR</name><value>&LOGDIR;</value></envar>
    <envar><name>SLASH_ENSMEM_SUBDIR</name><value><cyclestr>{{ slash_ensmem_subdir }}</cyclestr></value></envar>

    <dependency>
        <taskdep task="&TN_MAKE_LBCS;"/>
    </dependency>

  </task>
{%- endif %}
{%- if run_task_run_fcst %}
<!--
************************************************************************
************************************************************************
-->
  <task name="&TN_RUN_FCST;{{ uscore_ensmem_name }}" cycledefs="forecast" maxtries="{{ maxtries_run_fcst }}">

    &RSRV_FCST;
    <command>&LOAD_MODULES_RUN_TASK_FP; "&TN_RUN_FCST;" "&JOBSdir;/JREGIONAL_RUN_FCST"</command>
  {%- if machine in ["JET", "HERA", "LINUX"]  %}
    <cores>{{ ncores_run_fcst }}</cores>
    <native>{{ native_run_fcst }}</native>
  {%- elif machine in ["WCOSS2"]  %}
    <nodes>{{ nnodes_run_fcst }}:ppn={{ ppn_run_fcst }}:tpp={{ omp_num_threads_run_fcst }}</nodes>
    <native>&SCHED_NATIVE_CMD;</native>
    <nodesize>&NCORES_PER_NODE;</nodesize>
  {%- else %}
    <nodes>{{ nnodes_run_fcst }}:ppn={{ ppn_run_fcst }}</nodes>
    <nodesize>&NCORES_PER_NODE;</nodesize>
  {%- endif %}
    <native>&SCHED_NATIVE_CMD;</native>
    <walltime>{{ wtime_run_fcst }}</walltime>
    <jobname>&TN_RUN_FCST;{{ uscore_ensmem_name }}</jobname>
    <join>&LOGDIR;/&TN_RUN_FCST;{{ uscore_ensmem_name }}<cyclestr>_@Y@m@d@H</cyclestr>&LOGEXT;</join>

    <envar><name>GLOBAL_VAR_DEFNS_FP</name><value>&GLOBAL_VAR_DEFNS_FP;</value></envar>
    <envar><name>USHdir</name><value>&USHdir;</value></envar>
    <envar><name>PDY</name><value><cyclestr>@Y@m@d</cyclestr></value></envar>
    <envar><name>cyc</name><value><cyclestr>@H</cyclestr></value></envar>
    <envar><name>subcyc</name><value><cyclestr>@M</cyclestr></value></envar>
    <envar><name>LOGDIR</name><value>&LOGDIR;</value></envar>
    <envar><name>SLASH_ENSMEM_SUBDIR</name><value><cyclestr>{{ slash_ensmem_subdir }}</cyclestr></value></envar>
    <envar><name>ENSMEM_INDX</name><value><cyclestr>#{{ ensmem_indx_name }}#</cyclestr></value></envar>

    <dependency>
      <and>
        <taskdep task="&TN_MAKE_ICS;{{ uscore_ensmem_name }}"/>
        <taskdep task="&TN_MAKE_LBCS;{{ uscore_ensmem_name }}"/>
{%- if run_task_nexus_emission %}
        <taskdep task="&TN_NEXUS_POST_SPLIT;"/>
{%- endif %}
{%- if run_task_fire_emission %}
        <taskdep task="&TN_FIRE_EMISSION;"/>
{%- endif %}
{%- if run_task_point_source %}
        <taskdep task="&TN_POINT_SOURCE;"/>
{%- endif %}
{%- if run_task_aqm_ics %}
        <or>
          <taskdep task="&TN_AQM_ICS;"/>
{%- if not coldstart %}
          <and>
            <not><cycleexistdep cycle_offset="-{{- cycl_freq -}}"/></not>
            <taskdep task="&TN_AQM_EXTRN_ICS;"/>
          </and>
{%- else %}
          <not><cycleexistdep cycle_offset="-{{- cycl_freq -}}"/></not>
{%- endif %}
        </or>
{%- endif %}
{%- if run_task_aqm_lbcs %}
        <taskdep task="&TN_AQM_LBCS;"/>
{%- endif %}
      </and>
    </dependency>

  </task>
{%- endif %}
<!--
************************************************************************
************************************************************************
-->
{%- if run_task_run_post %}
  {%- if sub_hourly_post %}
<!--
Define the post-processing task for first model output time.  The forecast 
hour corresponding to this output time is zero (formatted to the appropriate
number of digits), and the corresponding forecast minute is the first model 
time step dt_atmos, i.e. it is not zero.  This is because FV3 is designed 
such that its first output file contains fields at the first time step.  
It is for this reason that this task is not rolled into the metatask(s) 
further below.

Note that we wrap this task in a metatask in order to be able to declare
and use the variables fhr and fmn.  This allows the block of code inside
the <task> tag (except for the dependencies) to be identical to the ones 
later below for other output times.
-->
  <metatask>

    <var name="fhr">000</var>
    <var name="fmn">00</var>
    <task name="&TN_RUN_POST;{{ uscore_ensmem_name }}_f#fhr##fmn#" cycledefs="forecast" maxtries="{{ maxtries_run_post }}">

      &RSRV_DEFAULT;
      <command>&LOAD_MODULES_RUN_TASK_FP; "&TN_RUN_POST;" "&JOBSdir;/JREGIONAL_RUN_POST"</command>
      <nodes>{{ nnodes_run_post }}:ppn={{ ppn_run_post }}</nodes>
      <walltime>{{ wtime_run_post }}</walltime>
      <nodesize>&NCORES_PER_NODE;</nodesize>
      <native>&SCHED_NATIVE_CMD;</native>
      <jobname>&TN_RUN_POST;{{ uscore_ensmem_name }}_f#fhr##fmn#</jobname>
      <join>&LOGDIR;/&TN_RUN_POST;{{ uscore_ensmem_name }}_f#fhr##fmn#<cyclestr>_@Y@m@d@H</cyclestr>&LOGEXT;</join>

      <envar><name>GLOBAL_VAR_DEFNS_FP</name><value>&GLOBAL_VAR_DEFNS_FP;</value></envar>
      <envar><name>USHdir</name><value>&USHdir;</value></envar>
      <envar><name>PDY</name><value><cyclestr>@Y@m@d</cyclestr></value></envar>
      <envar><name>cyc</name><value><cyclestr>@H</cyclestr></value></envar>
      <envar><name>subcyc</name><value><cyclestr>@M</cyclestr></value></envar>
      <envar><name>LOGDIR</name><value>&LOGDIR;</value></envar>
      <envar><name>fhr</name><value>#fhr#</value></envar>
      <envar><name>fmn</name><value>#fmn#</value></envar>
      <envar><name>SLASH_ENSMEM_SUBDIR</name><value><cyclestr>{{ slash_ensmem_subdir }}</cyclestr></value></envar>
      <envar><name>ENSMEM_INDX</name><value><cyclestr>#{{ ensmem_indx_name }}#</cyclestr></value></envar>

<!--
Note that because the forecast minutes and seconds corresponding to the
first model output time are not exactly zero, we use the jinja template
variable first_fv3_file_tstr instead of fhr and fmn to form the file 
names in the dependencies.
-->
      <dependency>
        <or>
          <taskdep task="&TN_RUN_FCST;{{ uscore_ensmem_name }}"/>
          <and>
            <datadep age="05:00">&DYN_DIR;f{{ first_fv3_file_tstr }}.nc</datadep>
            <datadep age="05:00">&PHY_DIR;f{{ first_fv3_file_tstr }}.nc</datadep>
          </and>
        </or>
      </dependency>

    </task>

  </metatask>

<!--
Define the post-processing tasks for the second through last output minutes
of the first output hour (which is zero).  We use two metatasks for this.
The inner one is needed to loop over the minutes, and the outer one is
used in order to be able to declare and use the variable fhr.  Use of this
variable (along with the fmn variable in the inner metatask) allows the
block of code inside the <task> tag to be identical to the ones later below
for other output times.
-->
  <metatask name="&TN_RUN_POST;{{ uscore_ensmem_name }}_f000">

    <var name="fhr">000</var>
    <metatask>

      <var name="fmn">{% for min in range(delta_min, 60, delta_min) %}{{ " %02d" % min }}{% endfor %}</var>
      <task name="&TN_RUN_POST;{{ uscore_ensmem_name }}_f#fhr##fmn#" cycledefs="forecast" maxtries="{{ maxtries_run_post }}">

        &RSRV_DEFAULT;
        <command>&LOAD_MODULES_RUN_TASK_FP; "&TN_RUN_POST;" "&JOBSdir;/JREGIONAL_RUN_POST"</command>
        <nodes>{{ nnodes_run_post }}:ppn={{ ppn_run_post }}</nodes>
        <walltime>{{ wtime_run_post }}</walltime>
        <nodesize>&NCORES_PER_NODE;</nodesize>
        <native>&SCHED_NATIVE_CMD;</native>
        <jobname>&TN_RUN_POST;{{ uscore_ensmem_name }}_f#fhr##fmn#</jobname>
	<join>&LOGDIR;/&TN_RUN_POST;{{ uscore_ensmem_name }}_f#fhr##fmn#<cyclestr>_@Y@m@d@H</cyclestr>&LOGEXT;</join>

        <envar><name>GLOBAL_VAR_DEFNS_FP</name><value>&GLOBAL_VAR_DEFNS_FP;</value></envar>
        <envar><name>USHdir</name><value>&USHdir;</value></envar>
        <envar><name>PDY</name><value><cyclestr>@Y@m@d</cyclestr></value></envar>
        <envar><name>cyc</name><value><cyclestr>@H</cyclestr></value></envar>
        <envar><name>subcyc</name><value><cyclestr>@M</cyclestr></value></envar>
        <envar><name>LOGDIR</name><value>&LOGDIR;</value></envar>
        <envar><name>fhr</name><value>#fhr#</value></envar>
        <envar><name>fmn</name><value>#fmn#</value></envar>
        <envar><name>SLASH_ENSMEM_SUBDIR</name><value><cyclestr>{{ slash_ensmem_subdir }}</cyclestr></value></envar>
        <envar><name>ENSMEM_INDX</name><value><cyclestr>#{{ ensmem_indx_name }}#</cyclestr></value></envar>

        <dependency>
          <or>
            <taskdep task="&TN_RUN_FCST;{{ uscore_ensmem_name }}"/>
            <and>
              <datadep age="05:00">&DYN_DIR;f#fhr#:#fmn#:00.nc</datadep>
              <datadep age="05:00">&PHY_DIR;f#fhr#:#fmn#:00.nc</datadep>
            </and>
          </or>
        </dependency>

      </task>

    </metatask>

  </metatask>
  {%- endif %}

  <metatask name="&TN_RUN_POST;{{ uscore_ensmem_name }}">
  {%- if sub_hourly_post %}
<!--
Define the post-processing tasks for the second through next-to-last model
output hours (and all output minutes for each such hour).  
-->
    <var name="fhr">{% for h in range(1, fcst_len_hrs) %}{{ " %03d" % h }}{% endfor %}</var>
    <metatask>
      <var name="fmn">{% for min in range(0, 60, delta_min) %}{{ " %02d" % min }}{% endfor %}</var>
      <task name="&TN_RUN_POST;{{ uscore_ensmem_name }}_f#fhr##fmn#" cycledefs="forecast" maxtries="{{ maxtries_run_post }}">
  {%- else %}
<!--
Define the post-processing tasks for each model output hour.  Note that
only one metatask is needed for this purpose (the inner one that loops 
over the hours), but we use two metatasks in order to be able to use the 
variable fmn, which here is always set to zero.  Use of this variable 
(along with the fhr variable in the inner metatask) allows the block of 
code inside the <task> tag to be identical to the case in which subhourly 
post-processing is performed (i.e. the case in which the minutes are not 
always zero).
-->
    <var name="fhr">{% for h in range(0, fcst_len_hrs+1) %}{{ " %03d" % h }}{% endfor %}</var>
      <task name="&TN_RUN_POST;{{ uscore_ensmem_name }}_f#fhr#" cycledefs="forecast" maxtries="{{ maxtries_run_post }}">
  {%- endif %}

        &RSRV_DEFAULT;
        <command>&LOAD_MODULES_RUN_TASK_FP; "&TN_RUN_POST;" "&JOBSdir;/JREGIONAL_RUN_POST"</command>
        <nodes>{{ nnodes_run_post }}:ppn={{ ppn_run_post }}</nodes>
        <walltime>{{ wtime_run_post }}</walltime>
        <nodesize>&NCORES_PER_NODE;</nodesize>
        <native>&SCHED_NATIVE_CMD;</native>
        {%- if sub_hourly_post %}
        <jobname>&TN_RUN_POST;{{ uscore_ensmem_name }}_f#fhr##fmn#</jobname>
	<join>&LOGDIR;/&TN_RUN_POST;{{ uscore_ensmem_name }}_f#fhr##fmn#<cyclestr>_@Y@m@d@H</cyclestr>&LOGEXT;</join>
        {%- else %}
        <jobname>&TN_RUN_POST;{{ uscore_ensmem_name }}_f#fhr#</jobname>
	<join>&LOGDIR;/&TN_RUN_POST;{{ uscore_ensmem_name }}_f#fhr#<cyclestr>_@Y@m@d@H</cyclestr>&LOGEXT;</join>
        {%- endif %}

        <envar><name>GLOBAL_VAR_DEFNS_FP</name><value>&GLOBAL_VAR_DEFNS_FP;</value></envar>
        <envar><name>USHdir</name><value>&USHdir;</value></envar>
        <envar><name>PDY</name><value><cyclestr>@Y@m@d</cyclestr></value></envar>
        <envar><name>cyc</name><value><cyclestr>@H</cyclestr></value></envar>
        <envar><name>subcyc</name><value><cyclestr>@M</cyclestr></value></envar>
        <envar><name>LOGDIR</name><value>&LOGDIR;</value></envar>
        {%- if sub_hourly_post %}
        <envar><name>fhr</name><value>#fhr#</value></envar>
        <envar><name>fmn</name><value>#fmn#</value></envar>
        {%- else %}
        <envar><name>fhr</name><value>#fhr#</value></envar>
        {%- endif %}
        <envar><name>SLASH_ENSMEM_SUBDIR</name><value><cyclestr>{{ slash_ensmem_subdir }}</cyclestr></value></envar>
        <envar><name>ENSMEM_INDX</name><value><cyclestr>#{{ ensmem_indx_name }}#</cyclestr></value></envar>

        <dependency>
          <or>
            <taskdep task="&TN_RUN_FCST;{{ uscore_ensmem_name }}"/>
            <and>
            {%- if sub_hourly_post %}
              <datadep age="05:00">&DYN_DIR;f#fhr#:#fmn#:00.nc</datadep>
              <datadep age="05:00">&PHY_DIR;f#fhr#:#fmn#:00.nc</datadep>
            {%- else %}
              <datadep age="05:00">&DYN_DIR;f#fhr#.nc</datadep>
              <datadep age="05:00">&PHY_DIR;f#fhr#.nc</datadep>
            {%- endif %}
            </and>
          </or>
        </dependency>

      </task>

    {%- if sub_hourly_post %}
    </metatask>
    {%- else %}
    {%- endif %}
  </metatask>

  {%- if sub_hourly_post %}
<!--
Define the post-processing task for the last model output time.  The 
forecast hour corresponding to this output time is the length of the 
forecast (assuming it is specified in integer hours), and the corresponding 
minute is 0.  This task cannot be included in the metatask above because 
for a given hour, the latter loops over all the valid output minutes, 
whereas for this last hour, only the first minute must be considered.

Note that we wrap this task in a metatask in order to be able to declare
and use the variables fhr and fmn.  This allows the block of code inside
the <task> tag to be identical to the ones above for other output times.
-->
  <metatask>

    <var name="fhr">{{ "%03d" % fcst_len_hrs }}</var>
    <var name="fmn">00</var>
    <task name="&TN_RUN_POST;{{ uscore_ensmem_name }}_f#fhr##fmn#" cycledefs="forecast" maxtries="{{ maxtries_run_post }}">

      &RSRV_DEFAULT;
      <command>&LOAD_MODULES_RUN_TASK_FP; "&TN_RUN_POST;" "&JOBSdir;/JREGIONAL_RUN_POST"</command>
      <nodes>{{ nnodes_run_post }}:ppn={{ ppn_run_post }}</nodes>
      <walltime>{{ wtime_run_post }}</walltime>
      <nodesize>&NCORES_PER_NODE;</nodesize>
      <native>&SCHED_NATIVE_CMD;</native>
      <jobname>&TN_RUN_POST;{{ uscore_ensmem_name }}_f#fhr##fmn#</jobname>
      <join>&LOGDIR;/&TN_RUN_POST;{{ uscore_ensmem_name }}_f#fhr##fmn#<cyclestr>_@Y@m@d@H</cyclestr>&LOGEXT;</join>

      <envar><name>GLOBAL_VAR_DEFNS_FP</name><value>&GLOBAL_VAR_DEFNS_FP;</value></envar>
      <envar><name>USHdir</name><value>&USHdir;</value></envar>
      <envar><name>PDY</name><value><cyclestr>@Y@m@d</cyclestr></value></envar>
      <envar><name>cyc</name><value><cyclestr>@H</cyclestr></value></envar>
      <envar><name>subcyc</name><value><cyclestr>@M</cyclestr></value></envar>
      <envar><name>LOGDIR</name><value>&LOGDIR;</value></envar>
      <envar><name>fhr</name><value>#fhr#</value></envar>
      <envar><name>fmn</name><value>#fmn#</value></envar>
      <envar><name>SLASH_ENSMEM_SUBDIR</name><value><cyclestr>{{ slash_ensmem_subdir }}</cyclestr></value></envar>
      <envar><name>ENSMEM_INDX</name><value><cyclestr>#{{ ensmem_indx_name }}#</cyclestr></value></envar>

      <dependency>
        <or>
          <taskdep task="&TN_RUN_FCST;{{ uscore_ensmem_name }}"/>
          <and>
            <datadep age="05:00">&DYN_DIR;f#fhr#:#fmn#:00.nc</datadep>
            <datadep age="05:00">&PHY_DIR;f#fhr#:#fmn#:00.nc</datadep>
          </and>
        </or>
      </dependency>

    </task>

  </metatask>
  {%- endif %}
{%- endif %}
{%- if run_task_pre_post_stat %}
<!--
************************************************************************
************************************************************************
-->
  <task name="&TN_PRE_POST_STAT;" cycledefs="forecast" maxtries="{{ maxtries_pre_post_stat }}">
    &RSRV_DEFAULT;
    <command>&LOAD_MODULES_RUN_TASK_FP; "&TN_PRE_POST_STAT;" "&JOBSdir;/JREGIONAL_PRE_POST_STAT"</command>
    <nodes>{{ nnodes_pre_post_stat }}:ppn={{ ppn_pre_post_stat }}</nodes>
    <walltime>{{ wtime_pre_post_stat }}</walltime>
    <nodesize>&NCORES_PER_NODE;</nodesize>
    <jobname>&TN_PRE_POST_STAT;</jobname>
    <join>&LOGDIR;/&TN_PRE_POST_STAT;<cyclestr>_@Y@m@d@H&LOGEXT;</cyclestr></join>

<<<<<<< HEAD
{%- if run_task_run_prdgen %}
<!--
************************************************************************
************************************************************************
-->
<metatask name="&RUN_PRDGEN_TN;{{ uscore_ensmem_name }}">

    <var name="fhr">{% for h in range(0, fcst_len_hrs+1) %}{{ " %03d" % h }}{% endfor %}</var>
    <task name="&RUN_PRDGEN_TN;{{ uscore_ensmem_name }}_f#fhr#" cycledefs="forecast" maxtries="{{ maxtries_run_prdgen }}">

      &RSRV_PRDGEN;
      <command>&LOAD_MODULES_RUN_TASK_FP; "&RUN_PRDGEN_TN;" "&JOBSdir;/JREGIONAL_RUN_PRDGEN"</command>

      <nodes>{{ nnodes_run_prdgen }}:ppn={{ ppn_run_prdgen }}</nodes>
      <walltime>{{ wtime_run_prdgen }}</walltime>
      <nodesize>&NCORES_PER_NODE;</nodesize>
      <native>&SCHED_NATIVE_CMD;</native>

      <jobname>&RUN_PRDGEN_TN;{{ uscore_ensmem_name }}_f#fhr#</jobname>
      <join>&LOGDIR;/&RUN_PRDGEN_TN;{{ uscore_ensmem_name }}_f#fhr#<cyclestr>_@Y@m@d@H</cyclestr>&LOGEXT;</join>

      <envar><name>GLOBAL_VAR_DEFNS_FP</name><value>&GLOBAL_VAR_DEFNS_FP;</value></envar>
      <envar><name>USHdir</name><value>&USHdir;</value></envar>
      <envar><name>PDY</name><value><cyclestr>@Y@m@d</cyclestr></value></envar>
      <envar><name>cyc</name><value><cyclestr>@H</cyclestr></value></envar>
      <envar><name>subcyc</name><value><cyclestr>@M</cyclestr></value></envar>
      <envar><name>LOGDIR</name><value>&LOGDIR;</value></envar>
      <envar><name>SLASH_ENSMEM_SUBDIR</name><value><cyclestr>{{ slash_ensmem_subdir }}</cyclestr></value></envar>
      <envar><name>ENSMEM_INDX</name><value><cyclestr>#{{ ensmem_indx_name }}#</cyclestr></value></envar>

      <envar><name>CYCLE_TYPE</name><value><cyclestr>prod</cyclestr></value></envar>
      <envar><name>CYCLE_SUBTYPE</name><value><cyclestr></cyclestr></value></envar>
      <envar><name>fhr</name><value>#fhr#</value></envar>
      <envar><name>TMMARK</name><value>tm00</value></envar>

      <dependency>
        <taskdep task="&RUN_POST_TN;{{ uscore_ensmem_name }}_f#fhr#"/>
      </dependency>

    </task>
  </metatask>
{%- endif %}

=======
    <envar><name>GLOBAL_VAR_DEFNS_FP</name><value>&GLOBAL_VAR_DEFNS_FP;</value></envar>
    <envar><name>USHdir</name><value>&USHdir;</value></envar>    
    <envar><name>PDY</name><value><cyclestr>@Y@m@d</cyclestr></value></envar>
    <envar><name>cyc</name><value><cyclestr>@H</cyclestr></value></envar>
    <envar><name>subcyc</name><value><cyclestr>@M</cyclestr></value></envar> 
    <envar><name>LOGDIR</name><value>&LOGDIR;</value></envar>    
    <envar><name>SLASH_ENSMEM_SUBDIR</name><value><cyclestr>{{ slash_ensmem_subdir }}</cyclestr></value></envar>

    <dependency>
{%- if run_task_run_post %}
      <metataskdep metatask="&TN_RUN_POST;{{ uscore_ensmem_name }}"/>
{%- else %}
      <taskdep task="&TN_RUN_FCST;{{ uscore_ensmem_name }}"/>
{%- endif %}
    </dependency>
  </task>
{%- endif %}
>>>>>>> e96e1022
{%- if run_task_plot_allvars %}
<!--
************************************************************************
************************************************************************
-->
  <task name="&TN_PLOT_ALLVARS;" cycledefs="forecast" maxtries="{{ maxtries_plot_allvars }}">

    &RSRV_DEFAULT;
    <command>&LOAD_MODULES_RUN_TASK_FP; "&TN_PLOT_ALLVARS;" "&JOBSdir;/JREGIONAL_PLOT_ALLVARS"</command>
    <nodes>{{ nnodes_plot_allvars }}:ppn={{ ppn_plot_allvars }}</nodes>
    <walltime>{{ wtime_plot_allvars }}</walltime>
    <nodesize>&NCORES_PER_NODE;</nodesize>
  {%- if machine not in ["WCOSS2"] %}
    <native>&SCHED_NATIVE_CMD;</native>
  {%- endif %}
    <jobname>&TN_PLOT_ALLVARS;</jobname>
    <join>&LOGDIR;/&TN_PLOT_ALLVARS;<cyclestr>_@Y@m@d@H</cyclestr>&LOGEXT;</join>

    <envar><name>GLOBAL_VAR_DEFNS_FP</name><value>&GLOBAL_VAR_DEFNS_FP;</value></envar>
    <envar><name>USHdir</name><value>&USHdir;</value></envar>
    <envar><name>PDY</name><value><cyclestr>@Y@m@d</cyclestr></value></envar>
    <envar><name>cyc</name><value><cyclestr>@H</cyclestr></value></envar>
    <envar><name>subcyc</name><value><cyclestr>@M</cyclestr></value></envar>
    <envar><name>LOGDIR</name><value>&LOGDIR;</value></envar>
    <envar><name>SLASH_ENSMEM_SUBDIR</name><value><cyclestr>{{ slash_ensmem_subdir }}</cyclestr></value></envar>
    <envar><name>ENSMEM_INDX</name><value><cyclestr>#{{ ensmem_indx_name }}#</cyclestr></value></envar>

    <dependency>
      <and>
{#- Redundant dependency to simplify jinja code.
This dependency will always evaluate to true.  It is included because
rocoto does not allow empty <dependency>, <and>, and other tags.  Without
it, we'd have to include more jinja if-statements here.
#}
        <streq><left>TRUE</left><right>TRUE</right></streq>
        {%- if write_dopost %}
        <taskdep task="&TN_RUN_FCST;{{ uscore_ensmem_name }}"/>
        {%- elif run_task_run_post %}
        <metataskdep metatask="&TN_RUN_POST;{{ uscore_ensmem_name }}"/>
        {%- endif %}
      </and>
    </dependency>

  </task>
{%- endif %}
{%- if run_task_post_stat_o3 %}
<!--
************************************************************************
************************************************************************
-->
  <task name="&TN_POST_STAT_O3;" cycledefs="forecast" maxtries="{{ maxtries_post_stat_o3 }}">
    &RSRV_DEFAULT;
    <command>&LOAD_MODULES_RUN_TASK_FP; "&TN_POST_STAT_O3;" "&JOBSdir;/JREGIONAL_POST_STAT_O3"</command>
    <nodes>{{ nnodes_post_stat_o3 }}:ppn={{ ppn_post_stat_o3 }}</nodes>
{%- if machine not in ["GAEA"]  %}
    <memory>{{ mem_post_stat_o3 }}</memory>
{%- endif %}
    <walltime>{{ wtime_post_stat_o3 }}</walltime>
    <nodesize>&NCORES_PER_NODE;</nodesize>
    <jobname>&TN_POST_STAT_O3;</jobname>
    <join>&LOGDIR;/&TN_POST_STAT_O3;<cyclestr>_@Y@m@d@H&LOGEXT;</cyclestr></join>

    <envar><name>GLOBAL_VAR_DEFNS_FP</name><value>&GLOBAL_VAR_DEFNS_FP;</value></envar>
    <envar><name>USHdir</name><value>&USHdir;</value></envar>    
    <envar><name>PDY</name><value><cyclestr>@Y@m@d</cyclestr></value></envar>
    <envar><name>cyc</name><value><cyclestr>@H</cyclestr></value></envar>
    <envar><name>subcyc</name><value><cyclestr>@M</cyclestr></value></envar> 
    <envar><name>LOGDIR</name><value>&LOGDIR;</value></envar>    
    <envar><name>SLASH_ENSMEM_SUBDIR</name><value><cyclestr>{{ slash_ensmem_subdir }}</cyclestr></value></envar>

    <dependency>
      <taskdep task="&TN_PRE_POST_STAT;"/>
    </dependency>

  </task>
{%- endif %}
{%- if run_task_post_stat_pm25 %}
<!--
************************************************************************
************************************************************************
-->
  <task name="&TN_POST_STAT_PM25;" cycledefs="forecast" maxtries="{{ maxtries_post_stat_pm25 }}">
    &RSRV_DEFAULT;
    <command>&LOAD_MODULES_RUN_TASK_FP; "&TN_POST_STAT_PM25;" "&JOBSdir;/JREGIONAL_POST_STAT_PM25"</command>
    <nodes>{{ nnodes_post_stat_pm25 }}:ppn={{ ppn_post_stat_pm25 }}</nodes>
{%- if machine not in ["GAEA"]  %}
    <memory>{{ mem_post_stat_pm25 }}</memory>
{%- endif %}    
    <walltime>{{ wtime_post_stat_pm25 }}</walltime>
    <nodesize>&NCORES_PER_NODE;</nodesize>
    <jobname>&TN_POST_STAT_PM25;</jobname>
    <join>&LOGDIR;/&TN_POST_STAT_PM25;<cyclestr>_@Y@m@d@H&LOGEXT;</cyclestr></join>

    <envar><name>GLOBAL_VAR_DEFNS_FP</name><value>&GLOBAL_VAR_DEFNS_FP;</value></envar>
    <envar><name>USHdir</name><value>&USHdir;</value></envar>    
    <envar><name>PDY</name><value><cyclestr>@Y@m@d</cyclestr></value></envar>
    <envar><name>cyc</name><value><cyclestr>@H</cyclestr></value></envar>
    <envar><name>subcyc</name><value><cyclestr>@M</cyclestr></value></envar> 
    <envar><name>LOGDIR</name><value>&LOGDIR;</value></envar>    
    <envar><name>SLASH_ENSMEM_SUBDIR</name><value><cyclestr>{{ slash_ensmem_subdir }}</cyclestr></value></envar>

    <dependency>
      <taskdep task="&TN_PRE_POST_STAT;"/>
    </dependency>

  </task>
{%- endif %}
{%- if run_task_bias_correction_o3 %}
<!--
************************************************************************
************************************************************************
-->
  <task name="&TN_BIAS_CORRECTION_O3;" cycledefs="forecast" maxtries="{{ maxtries_bias_correction_o3 }}">
    &RSRV_DEFAULT;
    <command>&LOAD_MODULES_RUN_TASK_FP; "&TN_BIAS_CORRECTION_O3;" "&JOBSdir;/JREGIONAL_BIAS_CORRECTION_O3"</command>
    <nodes>{{ nnodes_bias_correction_o3 }}:ppn={{ ppn_bias_correction_o3 }}</nodes>
{%- if machine not in ["GAEA"]  %}
    <memory>{{ mem_bias_correction_o3 }}</memory>
{%- endif %}
    <walltime>{{ wtime_bias_correction_o3 }}</walltime>
    <nodesize>&NCORES_PER_NODE;</nodesize>
    <jobname>&TN_BIAS_CORRECTION_O3;</jobname>
    <join>&LOGDIR;/&TN_BIAS_CORRECTION_O3;<cyclestr>_@Y@m@d@H&LOGEXT;</cyclestr></join>

    <envar><name>GLOBAL_VAR_DEFNS_FP</name><value>&GLOBAL_VAR_DEFNS_FP;</value></envar>
    <envar><name>USHdir</name><value>&USHdir;</value></envar>    
    <envar><name>PDY</name><value><cyclestr>@Y@m@d</cyclestr></value></envar>
    <envar><name>cyc</name><value><cyclestr>@H</cyclestr></value></envar>
    <envar><name>subcyc</name><value><cyclestr>@M</cyclestr></value></envar> 
    <envar><name>LOGDIR</name><value>&LOGDIR;</value></envar>    
    <envar><name>SLASH_ENSMEM_SUBDIR</name><value><cyclestr>{{ slash_ensmem_subdir }}</cyclestr></value></envar>

    <dependency>
      <taskdep task="&TN_PRE_POST_STAT;"/>
    </dependency>

  </task>
{%- endif %}
{%- if run_task_bias_correction_pm25 %}
<!--
************************************************************************
************************************************************************
-->
  <task name="&TN_BIAS_CORRECTION_PM25;" cycledefs="forecast" maxtries="{{ maxtries_bias_correction_pm25 }}">
    &RSRV_DEFAULT;
    <command>&LOAD_MODULES_RUN_TASK_FP; "&TN_BIAS_CORRECTION_PM25;" "&JOBSdir;/JREGIONAL_BIAS_CORRECTION_PM25"</command>
    <nodes>{{ nnodes_bias_correction_pm25 }}:ppn={{ ppn_bias_correction_pm25 }}</nodes>
{%- if machine not in ["GAEA"]  %}
    <memory>{{ mem_bias_correction_pm25 }}</memory>
{%- endif %}
    <walltime>{{ wtime_bias_correction_pm25 }}</walltime>
    <nodesize>&NCORES_PER_NODE;</nodesize>
    <jobname>&TN_BIAS_CORRECTION_PM25;</jobname>
    <join>&LOGDIR;/&TN_BIAS_CORRECTION_PM25;<cyclestr>_@Y@m@d@H&LOGEXT;</cyclestr></join>

    <envar><name>GLOBAL_VAR_DEFNS_FP</name><value>&GLOBAL_VAR_DEFNS_FP;</value></envar>
    <envar><name>USHdir</name><value>&USHdir;</value></envar>    
    <envar><name>PDY</name><value><cyclestr>@Y@m@d</cyclestr></value></envar>
    <envar><name>cyc</name><value><cyclestr>@H</cyclestr></value></envar>
    <envar><name>subcyc</name><value><cyclestr>@M</cyclestr></value></envar> 
    <envar><name>LOGDIR</name><value>&LOGDIR;</value></envar>    
    <envar><name>SLASH_ENSMEM_SUBDIR</name><value><cyclestr>{{ slash_ensmem_subdir }}</cyclestr></value></envar>

    <dependency>
      <taskdep task="&TN_PRE_POST_STAT;"/>
    </dependency>

  </task>
{%- endif %}
{%- if run_task_get_obs_ccpa %}
<!--
************************************************************************
************************************************************************
-->
  <task name="&TN_GET_OBS_CCPA;" cycledefs="forecast" maxtries="{{ maxtries_get_obs_ccpa }}">

    &RSRV_HPSS;
    <command>&LOAD_MODULES_RUN_TASK_FP; "&GET_OBS;" "&JOBSdir;/JREGIONAL_GET_OBS_CCPA"</command>
    <nodes>{{ nnodes_get_obs_ccpa }}:ppn={{ ppn_get_obs_ccpa }}</nodes>
  {%- if machine not in ["GAEA", "NOAACLOUD"]  %}
    <memory>{{ mem_get_obs_ccpa }}</memory>
  {%- endif %}
    <walltime>{{ wtime_get_obs_ccpa }}</walltime>
    <nodesize>&NCORES_PER_NODE;</nodesize>
    <native>&SCHED_NATIVE_CMD;</native>
    <jobname>&TN_GET_OBS_CCPA;</jobname>
    <join>&LOGDIR;/&TN_GET_OBS_CCPA;<cyclestr>_@Y@m@d@H</cyclestr>&LOGEXT;</join>

    <envar><name>GLOBAL_VAR_DEFNS_FP</name><value>&GLOBAL_VAR_DEFNS_FP;</value></envar>
    <envar><name>USHdir</name><value>&USHdir;</value></envar>
    <envar><name>OBS_DIR</name><value>&CCPA_OBS_DIR;</value></envar>
    <envar><name>PDY</name><value><cyclestr>@Y@m@d</cyclestr></value></envar>
    <envar><name>cyc</name><value><cyclestr>@H</cyclestr></value></envar>
    <envar><name>subcyc</name><value><cyclestr>@M</cyclestr></value></envar>
    <envar><name>LOGDIR</name><value>&LOGDIR;</value></envar>
    <envar><name>FHR</name><value><cyclestr> {% for h in range(0, fcst_len_hrs+1) %}{{ " %02d" % h  }}{% endfor %} </cyclestr></value></envar>
    <envar><name>ACCUM</name><value>01</value></envar>

  </task>
{%- endif %}

{%- if run_task_get_obs_mrms %}
<!--
************************************************************************
************************************************************************
-->
  <task name="&TN_GET_OBS_MRMS;" cycledefs="forecast" maxtries="{{ maxtries_get_obs_mrms }}">

    &RSRV_HPSS;
    <command>&LOAD_MODULES_RUN_TASK_FP; "&GET_OBS;" "&JOBSdir;/JREGIONAL_GET_OBS_MRMS"</command>
    <nodes>{{ nnodes_get_obs_mrms }}:ppn={{ ppn_get_obs_mrms }}</nodes>
  {%- if machine not in ["GAEA", "NOAACLOUD"]  %}
    <memory>{{ mem_get_obs_mrms }}</memory>
  {%- endif %}
    <walltime>{{ wtime_get_obs_mrms }}</walltime>
    <nodesize>&NCORES_PER_NODE;</nodesize>
    <native>&SCHED_NATIVE_CMD;</native>
    <jobname>&TN_GET_OBS_MRMS;</jobname>
    <join>&LOGDIR;/&TN_GET_OBS_MRMS;<cyclestr>_@Y@m@d@H</cyclestr>&LOGEXT;</join>

    <envar><name>GLOBAL_VAR_DEFNS_FP</name><value>&GLOBAL_VAR_DEFNS_FP;</value></envar>
    <envar><name>USHdir</name><value>&USHdir;</value></envar>
    <envar><name>OBS_DIR</name><value>&MRMS_OBS_DIR;</value></envar>
    <envar><name>PDY</name><value><cyclestr>@Y@m@d</cyclestr></value></envar>
    <envar><name>cyc</name><value><cyclestr>@H</cyclestr></value></envar>
    <envar><name>subcyc</name><value><cyclestr>@M</cyclestr></value></envar>
    <envar><name>LOGDIR</name><value>&LOGDIR;</value></envar>
    <envar><name>FHR</name><value><cyclestr> {% for h in range(0, fcst_len_hrs+1) %}{{ " %02d" % h  }}{% endfor %} </cyclestr></value></envar>
    <envar><name>SCRIPTSdir</name><value>&SCRIPTSdir;</value></envar>
    <envar><name>VAR</name><value>REFC RETOP</value></envar>
 
  </task>
{%- endif %}

{%- if run_task_get_obs_ndas %}
<!--
************************************************************************
************************************************************************
-->
  <task name="&TN_GET_OBS_NDAS;" cycledefs="forecast" maxtries="{{ maxtries_get_obs_ndas }}">

    &RSRV_HPSS;
    <command>&LOAD_MODULES_RUN_TASK_FP; "&GET_OBS;" "&JOBSdir;/JREGIONAL_GET_OBS_NDAS"</command>
    <nodes>{{ nnodes_get_obs_ndas }}:ppn={{ ppn_get_obs_ndas }}</nodes>
  {%- if machine not in ["GAEA", "NOAACLOUD"]  %}
    <memory>{{ mem_get_obs_ndas }}</memory>
  {%- endif %}
    <walltime>{{ wtime_get_obs_ndas }}</walltime>
    <nodesize>&NCORES_PER_NODE;</nodesize>
    <native>&SCHED_NATIVE_CMD;</native>
    <jobname>&TN_GET_OBS_NDAS;</jobname>
    <join>&LOGDIR;/&TN_GET_OBS_NDAS;<cyclestr>_@Y@m@d@H</cyclestr>&LOGEXT;</join>

    <envar><name>GLOBAL_VAR_DEFNS_FP</name><value>&GLOBAL_VAR_DEFNS_FP;</value></envar>
    <envar><name>USHdir</name><value>&USHdir;</value></envar>
    <envar><name>OBS_DIR</name><value>&NDAS_OBS_DIR;</value></envar>
    <envar><name>PDY</name><value><cyclestr>@Y@m@d</cyclestr></value></envar>
    <envar><name>cyc</name><value><cyclestr>@H</cyclestr></value></envar>
    <envar><name>subcyc</name><value><cyclestr>@M</cyclestr></value></envar>
    <envar><name>LOGDIR</name><value>&LOGDIR;</value></envar>
    <envar><name>FHR</name><value><cyclestr> {% for h in range(0, fcst_len_hrs+1) %}{{ " %02d" % h  }}{% endfor %} </cyclestr></value></envar>

  </task>
{%- endif %}

{%- if run_task_vx_gridstat %}
<!--
************************************************************************
************************************************************************
-->
  <task name="&TN_VX_GRIDSTAT;{{ uscore_ensmem_name }}" cycledefs="forecast" maxtries="{{ maxtries_vx_gridstat }}">

    &RSRV_DEFAULT;
    <command>&LOAD_MODULES_RUN_TASK_FP; "&TN_VX;" "&JOBSdir;/JREGIONAL_RUN_VX_GRIDSTAT"</command>
    <nodes>{{ nnodes_vx_gridstat }}:ppn={{ ppn_vx_gridstat }}</nodes>
  {%- if machine not in ["GAEA", "NOAACLOUD"]  %}
    <memory>{{ mem_vx_gridstat }}</memory>
  {%- endif %}
    <walltime>{{ wtime_vx_gridstat }}</walltime>
    <nodesize>&NCORES_PER_NODE;</nodesize>
    <native>&SCHED_NATIVE_CMD;</native>
    <jobname>&TN_VX_GRIDSTAT;</jobname>
    <join>&LOGDIR;/&TN_VX_GRIDSTAT;{{ uscore_ensmem_name }}<cyclestr>_@Y@m@d@H</cyclestr>&LOGEXT;</join>

    <envar><name>GLOBAL_VAR_DEFNS_FP</name><value>&GLOBAL_VAR_DEFNS_FP;</value></envar>
    <envar><name>USHdir</name><value>&USHdir;</value></envar>
    <envar><name>OBS_DIR</name><value>&CCPA_OBS_DIR;</value></envar>
    <envar><name>PDY</name><value><cyclestr>@Y@m@d</cyclestr></value></envar>
    <envar><name>cyc</name><value><cyclestr>@H</cyclestr></value></envar>
    <envar><name>subcyc</name><value><cyclestr>@M</cyclestr></value></envar>
    <envar><name>LOGDIR</name><value>&LOGDIR;</value></envar>
    <envar><name>FHR</name><value><cyclestr> {% for h in range(1, fcst_len_hrs+1) %}{{ " %02d" % h  }}{% endfor %} </cyclestr></value></envar>
    <envar><name>VAR</name><value>APCP</value></envar>
    <envar><name>ACCUM</name><value>01</value></envar>
    {%- if do_ensemble %}
    <envar><name>SLASH_ENSMEM_SUBDIR</name><value><cyclestr>{{ slash_ensmem_subdir }}</cyclestr></value></envar>
    <envar><name>ENSMEM_INDX</name><value><cyclestr>#{{ ensmem_indx_name }}#</cyclestr></value></envar>
    {%- endif %}

    <dependency>
      <and>
{#- Redundant dependency to simplify jinja code. #}
        <streq><left>TRUE</left><right>TRUE</right></streq>
      {%- if run_task_get_obs_ccpa %}
        <taskdep task="&TN_GET_OBS_CCPA;"/>
      {%- endif %}
      {%- if write_dopost %}
        <taskdep task="&TN_RUN_FCST;{{ uscore_ensmem_name }}"/>
      {%- elif run_task_run_post %}
        <metataskdep metatask="&TN_RUN_POST;{{ uscore_ensmem_name }}"/>
      {%- endif %}
      </and>
    </dependency>

  </task>
{%- endif %}

{%- if run_task_vx_gridstat %}
<!--
************************************************************************
************************************************************************
-->
  <task name="&TN_VX_GRIDSTAT_REFC;{{ uscore_ensmem_name }}" cycledefs="forecast" maxtries="{{ maxtries_vx_gridstat_refc }}">

    &RSRV_DEFAULT;
    <command>&LOAD_MODULES_RUN_TASK_FP; "&TN_VX;" "&JOBSdir;/JREGIONAL_RUN_VX_GRIDSTAT"</command>
    <nodes>{{ nnodes_vx_gridstat }}:ppn={{ ppn_vx_gridstat }}</nodes>
  {%- if machine not in ["GAEA", "NOAACLOUD"]  %}
    <memory>{{ mem_vx_gridstat }}</memory>
  {%- endif %}
    <walltime>{{ wtime_vx_gridstat }}</walltime>
    <nodesize>&NCORES_PER_NODE;</nodesize>
    <native>&SCHED_NATIVE_CMD;</native>
    <jobname>&TN_VX_GRIDSTAT_REFC;</jobname>
    <join>&LOGDIR;/&TN_VX_GRIDSTAT_REFC;{{ uscore_ensmem_name }}<cyclestr>_@Y@m@d@H</cyclestr>&LOGEXT;</join>

    <envar><name>GLOBAL_VAR_DEFNS_FP</name><value>&GLOBAL_VAR_DEFNS_FP;</value></envar>
    <envar><name>USHdir</name><value>&USHdir;</value></envar>
    <envar><name>OBS_DIR</name><value>&MRMS_OBS_DIR;</value></envar>
    <envar><name>PDY</name><value><cyclestr>@Y@m@d</cyclestr></value></envar>
    <envar><name>cyc</name><value><cyclestr>@H</cyclestr></value></envar>
    <envar><name>subcyc</name><value><cyclestr>@M</cyclestr></value></envar>
    <envar><name>LOGDIR</name><value>&LOGDIR;</value></envar>
    <envar><name>FHR</name><value><cyclestr> {% for h in range(1, fcst_len_hrs+1) %}{{ " %02d" % h  }}{% endfor %} </cyclestr></value></envar>
    <envar><name>VAR</name><value>REFC</value></envar>
    {%- if do_ensemble %}
    <envar><name>SLASH_ENSMEM_SUBDIR</name><value><cyclestr>{{ slash_ensmem_subdir }}</cyclestr></value></envar>
    <envar><name>ENSMEM_INDX</name><value><cyclestr>#{{ ensmem_indx_name }}#</cyclestr></value></envar>
    {%- endif %}

    <dependency>
      <and>
{#- Redundant dependency to simplify jinja code. #}
        <streq><left>TRUE</left><right>TRUE</right></streq>
      {%- if run_task_get_obs_mrms %}
        <taskdep task="&TN_GET_OBS_MRMS;"/>
      {%- endif %}
      {%- if write_dopost %}
        <taskdep task="&TN_RUN_FCST;{{ uscore_ensmem_name }}"/>
      {%- elif run_task_run_post %}
        <metataskdep metatask="&TN_RUN_POST;{{ uscore_ensmem_name }}"/>
      {%- endif %}
      </and>
    </dependency>

  </task>
{%- endif %}

{%- if run_task_vx_gridstat %}
<!--
************************************************************************
************************************************************************
-->
  <task name="&TN_VX_GRIDSTAT_RETOP;{{ uscore_ensmem_name }}" cycledefs="forecast" maxtries="{{ maxtries_vx_gridstat_retop }}">

    &RSRV_DEFAULT;
    <command>&LOAD_MODULES_RUN_TASK_FP; "&TN_VX;" "&JOBSdir;/JREGIONAL_RUN_VX_GRIDSTAT"</command>
    <nodes>{{ nnodes_vx_gridstat }}:ppn={{ ppn_vx_gridstat }}</nodes>
  {%- if machine not in ["GAEA", "NOAACLOUD"]  %}
    <memory>{{ mem_vx_gridstat }}</memory>
  {%- endif %}
    <walltime>{{ wtime_vx_gridstat }}</walltime>
    <nodesize>&NCORES_PER_NODE;</nodesize>
    <native>&SCHED_NATIVE_CMD;</native>
    <jobname>&TN_VX_GRIDSTAT_RETOP;</jobname>
    <join>&LOGDIR;/&TN_VX_GRIDSTAT_RETOP;{{ uscore_ensmem_name }}<cyclestr>_@Y@m@d@H</cyclestr>&LOGEXT;</join>

    <envar><name>GLOBAL_VAR_DEFNS_FP</name><value>&GLOBAL_VAR_DEFNS_FP;</value></envar>
    <envar><name>USHdir</name><value>&USHdir;</value></envar>
    <envar><name>OBS_DIR</name><value>&MRMS_OBS_DIR;</value></envar>
    <envar><name>PDY</name><value><cyclestr>@Y@m@d</cyclestr></value></envar>
    <envar><name>cyc</name><value><cyclestr>@H</cyclestr></value></envar>
    <envar><name>subcyc</name><value><cyclestr>@M</cyclestr></value></envar>
    <envar><name>LOGDIR</name><value>&LOGDIR;</value></envar>
    <envar><name>FHR</name><value><cyclestr> {% for h in range(1, fcst_len_hrs+1) %}{{ " %02d" % h  }}{% endfor %} </cyclestr></value></envar>
    <envar><name>VAR</name><value>RETOP</value></envar>
    {%- if do_ensemble %}
    <envar><name>SLASH_ENSMEM_SUBDIR</name><value><cyclestr>{{ slash_ensmem_subdir }}</cyclestr></value></envar>
    <envar><name>ENSMEM_INDX</name><value><cyclestr>#{{ ensmem_indx_name }}#</cyclestr></value></envar>
    {%- endif %}

    <dependency>
      <and>
{#- Redundant dependency to simplify jinja code. #}
      <streq><left>TRUE</left><right>TRUE</right></streq>
      {%- if run_task_get_obs_mrms %}
        <taskdep task="&TN_GET_OBS_MRMS;"/>
      {%- endif %}
      {%- if write_dopost %}
        <taskdep task="&TN_RUN_FCST;{{ uscore_ensmem_name }}"/>
      {%- elif run_task_run_post %}
        <metataskdep metatask="&TN_RUN_POST;{{ uscore_ensmem_name }}"/>
      {%- endif %}
      </and>
    </dependency>

  </task>
{%- endif %}

{%- if run_task_vx_gridstat and fcst_len_hrs >= 3 %}
<!--
************************************************************************
************************************************************************
-->
  <task name="&TN_VX_GRIDSTAT_03h;{{ uscore_ensmem_name }}" cycledefs="forecast" maxtries="{{ maxtries_vx_gridstat_03h }}">

    &RSRV_DEFAULT;
    <command>&LOAD_MODULES_RUN_TASK_FP; "&TN_VX;" "&JOBSdir;/JREGIONAL_RUN_VX_GRIDSTAT"</command>
    <nodes>{{ nnodes_vx_gridstat }}:ppn={{ ppn_vx_gridstat }}</nodes>
  {%- if machine not in ["GAEA", "NOAACLOUD"]  %}
    <memory>{{ mem_vx_gridstat }}</memory>
  {%- endif %}
    <walltime>{{ wtime_vx_gridstat }}</walltime>
    <nodesize>&NCORES_PER_NODE;</nodesize>
    <native>&SCHED_NATIVE_CMD;</native>
    <jobname>&TN_VX_GRIDSTAT_03h;</jobname>
    <join>&LOGDIR;/&TN_VX_GRIDSTAT_03h;{{ uscore_ensmem_name }}<cyclestr>_@Y@m@d@H</cyclestr>&LOGEXT;</join>

    <envar><name>GLOBAL_VAR_DEFNS_FP</name><value>&GLOBAL_VAR_DEFNS_FP;</value></envar>
    <envar><name>USHdir</name><value>&USHdir;</value></envar>
    <envar><name>OBS_DIR</name><value>&CCPA_OBS_DIR;</value></envar>
    <envar><name>PDY</name><value><cyclestr>@Y@m@d</cyclestr></value></envar>
    <envar><name>cyc</name><value><cyclestr>@H</cyclestr></value></envar>
    <envar><name>subcyc</name><value><cyclestr>@M</cyclestr></value></envar>
    <envar><name>LOGDIR</name><value>&LOGDIR;</value></envar>
    <envar><name>FHR</name><value><cyclestr> {% for h in range(3, fcst_len_hrs+1, 3) %}{{ " %02d" % h  }}{% endfor %} </cyclestr></value></envar>
    <envar><name>VAR</name><value>APCP</value></envar>
    <envar><name>ACCUM</name><value>03</value></envar>
    {%- if do_ensemble %}
    <envar><name>SLASH_ENSMEM_SUBDIR</name><value><cyclestr>{{ slash_ensmem_subdir }}</cyclestr></value></envar>
    <envar><name>ENSMEM_INDX</name><value><cyclestr>#{{ ensmem_indx_name }}#</cyclestr></value></envar>
    {%- endif %}

    <dependency>
      <taskdep task="&TN_VX_GRIDSTAT;{{ uscore_ensmem_name }}"/>
    </dependency>

  </task>
{%- endif %}

{%- if run_task_vx_gridstat and fcst_len_hrs >= 6 %}
<!--
************************************************************************
************************************************************************
-->
  <task name="&TN_VX_GRIDSTAT_06h;{{ uscore_ensmem_name }}" cycledefs="forecast" maxtries="{{ maxtries_vx_gridstat_06h }}">

    &RSRV_DEFAULT;
    <command>&LOAD_MODULES_RUN_TASK_FP; "&TN_VX;" "&JOBSdir;/JREGIONAL_RUN_VX_GRIDSTAT"</command>
    <nodes>{{ nnodes_vx_gridstat }}:ppn={{ ppn_vx_gridstat }}</nodes>
  {%- if machine not in ["GAEA", "NOAACLOUD"]  %}
    <memory>{{ mem_vx_gridstat }}</memory>
  {%- endif %}
    <walltime>{{ wtime_vx_gridstat }}</walltime>
    <nodesize>&NCORES_PER_NODE;</nodesize>
    <native>&SCHED_NATIVE_CMD;</native>
    <jobname>&TN_VX_GRIDSTAT_06h;</jobname>
    <join>&LOGDIR;/&TN_VX_GRIDSTAT_06h;{{ uscore_ensmem_name }}<cyclestr>_@Y@m@d@H</cyclestr>&LOGEXT;</join>

    <envar><name>GLOBAL_VAR_DEFNS_FP</name><value>&GLOBAL_VAR_DEFNS_FP;</value></envar>
    <envar><name>USHdir</name><value>&USHdir;</value></envar>
    <envar><name>OBS_DIR</name><value>&CCPA_OBS_DIR;</value></envar>
    <envar><name>PDY</name><value><cyclestr>@Y@m@d</cyclestr></value></envar>
    <envar><name>cyc</name><value><cyclestr>@H</cyclestr></value></envar>
    <envar><name>subcyc</name><value><cyclestr>@M</cyclestr></value></envar>
    <envar><name>LOGDIR</name><value>&LOGDIR;</value></envar>
    <envar><name>FHR</name><value><cyclestr> {% for h in range(6, fcst_len_hrs+1, 6) %}{{ " %02d" % h  }}{% endfor %} </cyclestr></value></envar>
    <envar><name>VAR</name><value>APCP</value></envar>
    <envar><name>ACCUM</name><value>06</value></envar>
    {%- if do_ensemble %}
    <envar><name>SLASH_ENSMEM_SUBDIR</name><value><cyclestr>{{ slash_ensmem_subdir }}</cyclestr></value></envar>
    <envar><name>ENSMEM_INDX</name><value><cyclestr>#{{ ensmem_indx_name }}#</cyclestr></value></envar>
    {%- endif %}

    <dependency>
      <taskdep task="&TN_VX_GRIDSTAT;{{ uscore_ensmem_name }}"/>
    </dependency>

  </task>
{%- endif %}

{%- if run_task_vx_gridstat and fcst_len_hrs >= 24 %}
<!--
************************************************************************
************************************************************************
-->
  <task name="&TN_VX_GRIDSTAT_24h;{{ uscore_ensmem_name }}" cycledefs="forecast" maxtries="{{ maxtries_vx_gridstat_24h }}">

    &RSRV_DEFAULT;
    <command>&LOAD_MODULES_RUN_TASK_FP; "&TN_VX;" "&JOBSdir;/JREGIONAL_RUN_VX_GRIDSTAT"</command>
    <nodes>{{ nnodes_vx_gridstat }}:ppn={{ ppn_vx_gridstat }}</nodes>
  {%- if machine not in ["GAEA", "NOAACLOUD"]  %}
    <memory>{{ mem_vx_gridstat }}</memory>
  {%- endif %}
    <walltime>{{ wtime_vx_gridstat }}</walltime>
    <nodesize>&NCORES_PER_NODE;</nodesize>
    <native>&SCHED_NATIVE_CMD;</native>
    <jobname>&TN_VX_GRIDSTAT_24h;</jobname>
    <join>&LOGDIR;/&TN_VX_GRIDSTAT_24h;{{ uscore_ensmem_name }}<cyclestr>_@Y@m@d@H</cyclestr>&LOGEXT;</join>

    <envar><name>GLOBAL_VAR_DEFNS_FP</name><value>&GLOBAL_VAR_DEFNS_FP;</value></envar>
    <envar><name>USHdir</name><value>&USHdir;</value></envar>
    <envar><name>OBS_DIR</name><value>&CCPA_OBS_DIR;</value></envar>
    <envar><name>PDY</name><value><cyclestr>@Y@m@d</cyclestr></value></envar>
    <envar><name>cyc</name><value><cyclestr>@H</cyclestr></value></envar>
    <envar><name>subcyc</name><value><cyclestr>@M</cyclestr></value></envar>
    <envar><name>LOGDIR</name><value>&LOGDIR;</value></envar>
    <envar><name>FHR</name><value><cyclestr> {% for h in range(24, fcst_len_hrs+1, 24) %}{{ " %02d" % h  }}{% endfor %} </cyclestr></value></envar>
    <envar><name>VAR</name><value>APCP</value></envar>
    <envar><name>ACCUM</name><value>24</value></envar>
    {%- if do_ensemble %}
    <envar><name>SLASH_ENSMEM_SUBDIR</name><value><cyclestr>{{ slash_ensmem_subdir }}</cyclestr></value></envar>
    <envar><name>ENSMEM_INDX</name><value><cyclestr>#{{ ensmem_indx_name }}#</cyclestr></value></envar>
    {%- endif %}

    <dependency>
      <taskdep task="&TN_VX_GRIDSTAT;{{ uscore_ensmem_name }}"/>
    </dependency>

  </task>
{%- endif %}

{%- if run_task_vx_pointstat %}
<!--
************************************************************************
************************************************************************
-->
  <task name="&TN_VX_POINTSTAT;{{ uscore_ensmem_name }}" cycledefs="forecast" maxtries="{{ maxtries_vx_pointstat }}">
    &RSRV_DEFAULT;

    <command>&LOAD_MODULES_RUN_TASK_FP; "&TN_VX;" "&JOBSdir;/JREGIONAL_RUN_VX_POINTSTAT"</command>
    <nodes>{{ nnodes_vx_pointstat }}:ppn={{ ppn_vx_pointstat }}</nodes>
  {%- if machine not in ["GAEA", "NOAACLOUD"]  %}
    <memory>{{ mem_vx_pointstat }}</memory>
  {%- endif %}
    <walltime>{{ wtime_vx_pointstat }}</walltime>
    <nodesize>&NCORES_PER_NODE;</nodesize>
    <native>&SCHED_NATIVE_CMD;</native>
    <jobname>&TN_VX_POINTSTAT;</jobname>
    <join>&LOGDIR;/&TN_VX_POINTSTAT;{{ uscore_ensmem_name }}<cyclestr>_@Y@m@d@H</cyclestr>&LOGEXT;</join>

    <envar><name>GLOBAL_VAR_DEFNS_FP</name><value>&GLOBAL_VAR_DEFNS_FP;</value></envar>
    <envar><name>USHdir</name><value>&USHdir;</value></envar>
    <envar><name>OBS_DIR</name><value>&NDAS_OBS_DIR;</value></envar>
    <envar><name>PDY</name><value><cyclestr>@Y@m@d</cyclestr></value></envar>
    <envar><name>cyc</name><value><cyclestr>@H</cyclestr></value></envar>
    <envar><name>subcyc</name><value><cyclestr>@M</cyclestr></value></envar>
    <envar><name>LOGDIR</name><value>&LOGDIR;</value></envar>
    <envar><name>FHR</name><value><cyclestr> {% for h in range(0, fcst_len_hrs+1) %}{{ " %02d" % h  }}{% endfor %} </cyclestr></value></envar>
    {%- if do_ensemble %}
    <envar><name>SLASH_ENSMEM_SUBDIR</name><value><cyclestr>{{ slash_ensmem_subdir }}</cyclestr></value></envar>
    <envar><name>ENSMEM_INDX</name><value><cyclestr>#{{ ensmem_indx_name }}#</cyclestr></value></envar>
    {%- endif %}

    <dependency>
      <and>
{#- Redundant dependency to simplify jinja code. #}
      <streq><left>TRUE</left><right>TRUE</right></streq>
      {%- if run_task_get_obs_ndas %}
        <taskdep task="&TN_GET_OBS_NDAS;"/>
      {%- endif %}
      {%- if write_dopost %}
        <taskdep task="&TN_RUN_FCST;{{ uscore_ensmem_name }}"/>
      {%- elif run_task_run_post %}
        <metataskdep metatask="&TN_RUN_POST;{{ uscore_ensmem_name }}"/>
      {%- endif %}
      </and>
    </dependency>

  </task>
{%- endif %}

{%- if do_ensemble %}
  </metatask>
{%- endif %}

{%- if run_task_vx_ensgrid %}
<!--
************************************************************************
************************************************************************
-->
  <task name="&TN_VX_ENSGRID;" cycledefs="forecast" maxtries="{{ maxtries_vx_ensgrid }}">

    &RSRV_DEFAULT;
    <command>&LOAD_MODULES_RUN_TASK_FP; "&TN_VX;" "&JOBSdir;/JREGIONAL_RUN_VX_ENSGRID"</command>
    <nodes>{{ nnodes_vx_ensgrid }}:ppn={{ ppn_vx_ensgrid }}</nodes>
  {%- if machine not in ["GAEA", "NOAACLOUD"]  %}
    <memory>{{ mem_vx_ensgrid }}</memory>
  {%- endif %}
    <walltime>{{ wtime_vx_ensgrid }}</walltime>
    <nodesize>&NCORES_PER_NODE;</nodesize>
    <native>&SCHED_NATIVE_CMD;</native>
    <jobname>&TN_VX_ENSGRID;</jobname>
    <join>&LOGDIR;/&TN_VX_ENSGRID;<cyclestr>_@Y@m@d@H</cyclestr>&LOGEXT;</join>

    <envar><name>GLOBAL_VAR_DEFNS_FP</name><value>&GLOBAL_VAR_DEFNS_FP;</value></envar>
    <envar><name>USHdir</name><value>&USHdir;</value></envar>
    <envar><name>OBS_DIR</name><value>&CCPA_OBS_DIR;</value></envar>
    <envar><name>PDY</name><value><cyclestr>@Y@m@d</cyclestr></value></envar>
    <envar><name>cyc</name><value><cyclestr>@H</cyclestr></value></envar>
    <envar><name>subcyc</name><value><cyclestr>@M</cyclestr></value></envar>
    <envar><name>LOGDIR</name><value>&LOGDIR;</value></envar>
    <envar><name>FHR</name><value><cyclestr> {% for h in range(1, fcst_len_hrs+1) %}{{ " %02d" % h  }}{% endfor %} </cyclestr></value></envar>
    <envar><name>VAR</name><value>APCP</value></envar>
    <envar><name>ACCUM</name><value>01</value></envar>

    <dependency>
      <metataskdep metatask="run_ensemble"/>
    </dependency>

  </task>

{%- if fcst_len_hrs >= 3 %}
<!--
************************************************************************
************************************************************************
-->

  <task name="&TN_VX_ENSGRID_03h;" cycledefs="forecast" maxtries="{{ maxtries_vx_ensgrid_03h }}">

    &RSRV_DEFAULT;
    <command>&LOAD_MODULES_RUN_TASK_FP; "&TN_VX;" "&JOBSdir;/JREGIONAL_RUN_VX_ENSGRID"</command>
    <nodes>{{ nnodes_vx_ensgrid }}:ppn={{ ppn_vx_ensgrid }}</nodes>
  {%- if machine not in ["GAEA", "NOAACLOUD"]  %}
    <memory>{{ mem_vx_ensgrid }}</memory>
  {%- endif %}
    <walltime>{{ wtime_vx_ensgrid }}</walltime>
    <nodesize>&NCORES_PER_NODE;</nodesize>
    <native>&SCHED_NATIVE_CMD;</native>
    <jobname>&TN_VX_ENSGRID_03h;</jobname>
    <join>&LOGDIR;/&TN_VX_ENSGRID_03h;<cyclestr>_@Y@m@d@H</cyclestr>&LOGEXT;</join>

    <envar><name>GLOBAL_VAR_DEFNS_FP</name><value>&GLOBAL_VAR_DEFNS_FP;</value></envar>
    <envar><name>USHdir</name><value>&USHdir;</value></envar>
    <envar><name>OBS_DIR</name><value>&CCPA_OBS_DIR;</value></envar>
    <envar><name>PDY</name><value><cyclestr>@Y@m@d</cyclestr></value></envar>
    <envar><name>cyc</name><value><cyclestr>@H</cyclestr></value></envar>
    <envar><name>subcyc</name><value><cyclestr>@M</cyclestr></value></envar>
    <envar><name>LOGDIR</name><value>&LOGDIR;</value></envar>
    <envar><name>FHR</name><value><cyclestr> {% for h in range(3, fcst_len_hrs+1, 3) %}{{ " %02d" % h  }}{% endfor %} </cyclestr></value></envar>
    <envar><name>VAR</name><value>APCP</value></envar>
    <envar><name>ACCUM</name><value>03</value></envar>

    <dependency>
      <taskdep task="&TN_VX_ENSGRID;"/>
    </dependency>

  </task>
{%- endif %}
{%- if fcst_len_hrs >= 6 %}   
<!--
************************************************************************
************************************************************************
-->

  <task name="&TN_VX_ENSGRID_06h;" cycledefs="forecast" maxtries="{{ maxtries_vx_ensgrid_06h }}">

    &RSRV_DEFAULT;
    <command>&LOAD_MODULES_RUN_TASK_FP; "&TN_VX;" "&JOBSdir;/JREGIONAL_RUN_VX_ENSGRID"</command>
    <nodes>{{ nnodes_vx_ensgrid }}:ppn={{ ppn_vx_ensgrid }}</nodes>
  {%- if machine not in ["GAEA", "NOAACLOUD"]  %}
    <memory>{{ mem_vx_ensgrid }}</memory>
  {%- endif %}
    <walltime>{{ wtime_vx_ensgrid }}</walltime>
    <nodesize>&NCORES_PER_NODE;</nodesize>
    <native>&SCHED_NATIVE_CMD;</native>
    <jobname>&TN_VX_ENSGRID_06h;</jobname>
    <join>&LOGDIR;/&TN_VX_ENSGRID_06h;<cyclestr>_@Y@m@d@H</cyclestr>&LOGEXT;</join>

    <envar><name>GLOBAL_VAR_DEFNS_FP</name><value>&GLOBAL_VAR_DEFNS_FP;</value></envar>
    <envar><name>USHdir</name><value>&USHdir;</value></envar>
    <envar><name>OBS_DIR</name><value>&CCPA_OBS_DIR;</value></envar>
    <envar><name>PDY</name><value><cyclestr>@Y@m@d</cyclestr></value></envar>
    <envar><name>cyc</name><value><cyclestr>@H</cyclestr></value></envar>
    <envar><name>subcyc</name><value><cyclestr>@M</cyclestr></value></envar>
    <envar><name>LOGDIR</name><value>&LOGDIR;</value></envar>
    <envar><name>FHR</name><value><cyclestr> {% for h in range(6, fcst_len_hrs+1, 6) %}{{ " %02d" % h  }}{% endfor %} </cyclestr></value></envar>
    <envar><name>VAR</name><value>APCP</value></envar>
    <envar><name>ACCUM</name><value>06</value></envar>

    <dependency>
      <taskdep task="&TN_VX_ENSGRID;"/>
    </dependency>

  </task>
{%- endif %}
{%- if fcst_len_hrs >= 24 %}
<!--
************************************************************************
************************************************************************
-->

  <task name="&TN_VX_ENSGRID_24h;" cycledefs="forecast" maxtries="{{ maxtries_vx_ensgrid_24h }}">

    &RSRV_DEFAULT;
    <command>&LOAD_MODULES_RUN_TASK_FP; "&TN_VX;" "&JOBSdir;/JREGIONAL_RUN_VX_ENSGRID"</command>
    <nodes>{{ nnodes_vx_ensgrid }}:ppn={{ ppn_vx_ensgrid }}</nodes>
  {%- if machine not in ["GAEA", "NOAACLOUD"]  %}
    <memory>{{ mem_vx_ensgrid }}</memory>
  {%- endif %}
    <walltime>{{ wtime_vx_ensgrid }}</walltime>
    <nodesize>&NCORES_PER_NODE;</nodesize>
    <native>&SCHED_NATIVE_CMD;</native>
    <jobname>&TN_VX_ENSGRID_24h;</jobname>
    <join>&LOGDIR;/&TN_VX_ENSGRID_24h;<cyclestr>_@Y@m@d@H</cyclestr>&LOGEXT;</join>

    <envar><name>GLOBAL_VAR_DEFNS_FP</name><value>&GLOBAL_VAR_DEFNS_FP;</value></envar>
    <envar><name>USHdir</name><value>&USHdir;</value></envar>
    <envar><name>OBS_DIR</name><value>&CCPA_OBS_DIR;</value></envar>
    <envar><name>PDY</name><value><cyclestr>@Y@m@d</cyclestr></value></envar>
    <envar><name>cyc</name><value><cyclestr>@H</cyclestr></value></envar>
    <envar><name>subcyc</name><value><cyclestr>@M</cyclestr></value></envar>
    <envar><name>LOGDIR</name><value>&LOGDIR;</value></envar>
    <envar><name>FHR</name><value><cyclestr> {% for h in range(24, fcst_len_hrs+1, 24) %}{{ " %02d" % h  }}{% endfor %} </cyclestr></value></envar>
    <envar><name>VAR</name><value>APCP</value></envar>
    <envar><name>ACCUM</name><value>24</value></envar>

    <dependency>
      <taskdep task="&TN_VX_ENSGRID;"/>
    </dependency>

  </task>
{%- endif %}
<!--
************************************************************************
************************************************************************
-->

<task name="&TN_VX_ENSGRID_REFC;" cycledefs="forecast" maxtries="{{ maxtries_vx_ensgrid_refc }}">

    &RSRV_DEFAULT;
    <command>&LOAD_MODULES_RUN_TASK_FP; "&TN_VX;" "&JOBSdir;/JREGIONAL_RUN_VX_ENSGRID"</command>
    <nodes>{{ nnodes_vx_ensgrid }}:ppn={{ ppn_vx_ensgrid }}</nodes>
  {%- if machine not in ["GAEA", "NOAACLOUD"]  %}
    <memory>{{ mem_vx_ensgrid }}</memory>
  {%- endif %}
    <walltime>{{ wtime_vx_ensgrid }}</walltime>
    <nodesize>&NCORES_PER_NODE;</nodesize>
    <native>&SCHED_NATIVE_CMD;</native>
    <jobname>&TN_VX_ENSGRID_REFC;</jobname>
    <join>&LOGDIR;/&TN_VX_ENSGRID_REFC;<cyclestr>_@Y@m@d@H</cyclestr>&LOGEXT;</join>

    <envar><name>GLOBAL_VAR_DEFNS_FP</name><value>&GLOBAL_VAR_DEFNS_FP;</value></envar>
    <envar><name>USHdir</name><value>&USHdir;</value></envar>
    <envar><name>OBS_DIR</name><value>&MRMS_OBS_DIR;</value></envar>
    <envar><name>PDY</name><value><cyclestr>@Y@m@d</cyclestr></value></envar>
    <envar><name>cyc</name><value><cyclestr>@H</cyclestr></value></envar>
    <envar><name>subcyc</name><value><cyclestr>@M</cyclestr></value></envar>
    <envar><name>LOGDIR</name><value>&LOGDIR;</value></envar>
    <envar><name>FHR</name><value><cyclestr> {% for h in range(1, fcst_len_hrs+1) %}{{ " %02d" % h  }}{% endfor %} </cyclestr></value></envar>
    <envar><name>VAR</name><value>REFC</value></envar>

    <dependency>
      <metataskdep metatask="run_ensemble"/>
    </dependency>

  </task>

<!--
************************************************************************
************************************************************************
-->

<task name="&TN_VX_ENSGRID_RETOP;" cycledefs="forecast" maxtries="{{ maxtries_vx_ensgrid_retop }}">

    &RSRV_DEFAULT;
    <command>&LOAD_MODULES_RUN_TASK_FP; "&TN_VX;" "&JOBSdir;/JREGIONAL_RUN_VX_ENSGRID"</command>
    <nodes>{{ nnodes_vx_ensgrid }}:ppn={{ ppn_vx_ensgrid }}</nodes>
  {%- if machine not in ["GAEA", "NOAACLOUD"]  %}
    <memory>{{ mem_vx_ensgrid }}</memory>
  {%- endif %}
    <walltime>{{ wtime_vx_ensgrid }}</walltime>
    <nodesize>&NCORES_PER_NODE;</nodesize>
    <native>&SCHED_NATIVE_CMD;</native>
    <jobname>&TN_VX_ENSGRID_RETOP;</jobname>
    <join>&LOGDIR;/&TN_VX_ENSGRID_RETOP;<cyclestr>_@Y@m@d@H</cyclestr>&LOGEXT;</join>

    <envar><name>GLOBAL_VAR_DEFNS_FP</name><value>&GLOBAL_VAR_DEFNS_FP;</value></envar>
    <envar><name>USHdir</name><value>&USHdir;</value></envar>
    <envar><name>OBS_DIR</name><value>&MRMS_OBS_DIR;</value></envar>
    <envar><name>PDY</name><value><cyclestr>@Y@m@d</cyclestr></value></envar>
    <envar><name>cyc</name><value><cyclestr>@H</cyclestr></value></envar>
    <envar><name>subcyc</name><value><cyclestr>@M</cyclestr></value></envar>
    <envar><name>LOGDIR</name><value>&LOGDIR;</value></envar>
    <envar><name>FHR</name><value><cyclestr> {% for h in range(1, fcst_len_hrs+1) %}{{ " %02d" % h  }}{% endfor %} </cyclestr></value></envar>
    <envar><name>VAR</name><value>RETOP</value></envar>

    <dependency>
      <metataskdep metatask="run_ensemble"/>
    </dependency>

  </task>

<!--
************************************************************************
************************************************************************
-->
  <task name="&TN_VX_ENSGRID_MEAN;" cycledefs="forecast" maxtries="{{ maxtries_vx_ensgrid_mean }}">

    &RSRV_DEFAULT;
    <command>&LOAD_MODULES_RUN_TASK_FP; "&TN_VX;" "&JOBSdir;/JREGIONAL_RUN_VX_ENSGRID_MEAN"</command>
    <nodes>{{ nnodes_vx_ensgrid_mean }}:ppn={{ ppn_vx_ensgrid_mean }}</nodes>
  {%- if machine not in ["GAEA", "NOAACLOUD"]  %}
    <memory>{{ mem_vx_ensgrid_mean }}</memory>
  {%- endif %}
    <walltime>{{ wtime_vx_ensgrid_mean }}</walltime>
    <nodesize>&NCORES_PER_NODE;</nodesize>
    <native>&SCHED_NATIVE_CMD;</native>
    <jobname>&TN_VX_ENSGRID_MEAN;</jobname>
    <join>&LOGDIR;/&TN_VX_ENSGRID_MEAN;<cyclestr>_@Y@m@d@H</cyclestr>&LOGEXT;</join>

    <envar><name>GLOBAL_VAR_DEFNS_FP</name><value>&GLOBAL_VAR_DEFNS_FP;</value></envar>
    <envar><name>USHdir</name><value>&USHdir;</value></envar>
    <envar><name>OBS_DIR</name><value>&CCPA_OBS_DIR;</value></envar>
    <envar><name>PDY</name><value><cyclestr>@Y@m@d</cyclestr></value></envar>
    <envar><name>cyc</name><value><cyclestr>@H</cyclestr></value></envar>
    <envar><name>subcyc</name><value><cyclestr>@M</cyclestr></value></envar>
    <envar><name>LOGDIR</name><value>&LOGDIR;</value></envar>
    <envar><name>FHR</name><value><cyclestr> {% for h in range(1, fcst_len_hrs+1) %}{{ " %02d" % h  }}{% endfor %} </cyclestr></value></envar>
    <envar><name>VAR</name><value>APCP</value></envar>
    <envar><name>ACCUM</name><value>01</value></envar>

    <dependency>
      <taskdep task="&TN_VX_ENSGRID;"/>
    </dependency>

  </task>

<!--
************************************************************************
************************************************************************
-->

  <task name="&TN_VX_ENSGRID_PROB;" cycledefs="forecast" maxtries="{{ maxtries_vx_ensgrid_prob }}">

    &RSRV_DEFAULT;
    <command>&LOAD_MODULES_RUN_TASK_FP; "&TN_VX;" "&JOBSdir;/JREGIONAL_RUN_VX_ENSGRID_PROB"</command>
    <nodes>{{ nnodes_vx_ensgrid_prob }}:ppn={{ ppn_vx_ensgrid_prob }}</nodes>
  {%- if machine not in ["GAEA", "NOAACLOUD"]  %}
    <memory>{{ mem_vx_ensgrid_prob }}</memory>
  {%- endif %}
    <walltime>{{ wtime_vx_ensgrid_prob }}</walltime>
    <nodesize>&NCORES_PER_NODE;</nodesize>
    <native>&SCHED_NATIVE_CMD;</native>
    <jobname>&TN_VX_ENSGRID_PROB;</jobname>
    <join>&LOGDIR;/&TN_VX_ENSGRID_PROB;<cyclestr>_@Y@m@d@H</cyclestr>&LOGEXT;</join>

    <envar><name>GLOBAL_VAR_DEFNS_FP</name><value>&GLOBAL_VAR_DEFNS_FP;</value></envar>
    <envar><name>USHdir</name><value>&USHdir;</value></envar>
    <envar><name>OBS_DIR</name><value>&CCPA_OBS_DIR;</value></envar>
    <envar><name>PDY</name><value><cyclestr>@Y@m@d</cyclestr></value></envar>
    <envar><name>cyc</name><value><cyclestr>@H</cyclestr></value></envar>
    <envar><name>subcyc</name><value><cyclestr>@M</cyclestr></value></envar>
    <envar><name>LOGDIR</name><value>&LOGDIR;</value></envar>
    <envar><name>FHR</name><value><cyclestr> {% for h in range(1, fcst_len_hrs+1) %}{{ " %02d" % h  }}{% endfor %} </cyclestr></value></envar>
    <envar><name>VAR</name><value>APCP</value></envar>
    <envar><name>ACCUM</name><value>01</value></envar>

    <dependency>
      <taskdep task="&TN_VX_ENSGRID;"/>
    </dependency>

  </task>
{%- if fcst_len_hrs >= 3 %}
<!--
************************************************************************
************************************************************************
-->

  <task name="&TN_VX_ENSGRID_MEAN_03h;" cycledefs="forecast" maxtries="{{ maxtries_vx_ensgrid_mean_03h }}">

    &RSRV_DEFAULT;
    <command>&LOAD_MODULES_RUN_TASK_FP; "&TN_VX;" "&JOBSdir;/JREGIONAL_RUN_VX_ENSGRID_MEAN"</command>
    <nodes>{{ nnodes_vx_ensgrid_mean }}:ppn={{ ppn_vx_ensgrid_mean }}</nodes>
  {%- if machine not in ["GAEA", "NOAACLOUD"]  %}
    <memory>{{ mem_vx_ensgrid_mean }}</memory>
  {%- endif %}
    <walltime>{{ wtime_vx_ensgrid_mean }}</walltime>
    <nodesize>&NCORES_PER_NODE;</nodesize>
    <native>&SCHED_NATIVE_CMD;</native>
    <jobname>&TN_VX_ENSGRID_MEAN_03h;</jobname>
    <join>&LOGDIR;/&TN_VX_ENSGRID_MEAN_03h;<cyclestr>_@Y@m@d@H</cyclestr>&LOGEXT;</join>

    <envar><name>GLOBAL_VAR_DEFNS_FP</name><value>&GLOBAL_VAR_DEFNS_FP;</value></envar>
    <envar><name>USHdir</name><value>&USHdir;</value></envar>
    <envar><name>OBS_DIR</name><value>&CCPA_OBS_DIR;</value></envar>
    <envar><name>PDY</name><value><cyclestr>@Y@m@d</cyclestr></value></envar>
    <envar><name>cyc</name><value><cyclestr>@H</cyclestr></value></envar>
    <envar><name>subcyc</name><value><cyclestr>@M</cyclestr></value></envar>
    <envar><name>LOGDIR</name><value>&LOGDIR;</value></envar>
    <envar><name>FHR</name><value><cyclestr> {% for h in range(3, fcst_len_hrs+1, 3) %}{{ " %02d" % h  }}{% endfor %} </cyclestr></value></envar>
    <envar><name>VAR</name><value>APCP</value></envar>
    <envar><name>ACCUM</name><value>03</value></envar>

    <dependency>
      <taskdep task="&TN_VX_ENSGRID_03h;"/>
    </dependency>

  </task>

<!--
************************************************************************
************************************************************************
-->

  <task name="&TN_VX_ENSGRID_PROB_03h;" cycledefs="forecast" maxtries="{{ maxtries_vx_ensgrid_prob_03h }}">

    &RSRV_DEFAULT;
    <command>&LOAD_MODULES_RUN_TASK_FP; "&TN_VX;" "&JOBSdir;/JREGIONAL_RUN_VX_ENSGRID_PROB"</command>
    <nodes>{{ nnodes_vx_ensgrid_prob }}:ppn={{ ppn_vx_ensgrid_prob }}</nodes>
  {%- if machine not in ["GAEA", "NOAACLOUD"]  %}
    <memory>{{ mem_vx_ensgrid_prob }}</memory>
  {%- endif %}
    <walltime>{{ wtime_vx_ensgrid_prob }}</walltime>
    <nodesize>&NCORES_PER_NODE;</nodesize>
    <native>&SCHED_NATIVE_CMD;</native>
    <jobname>&TN_VX_ENSGRID_PROB_03h;</jobname>
    <join>&LOGDIR;/&TN_VX_ENSGRID_PROB_03h;<cyclestr>_@Y@m@d@H</cyclestr>&LOGEXT;</join>

    <envar><name>GLOBAL_VAR_DEFNS_FP</name><value>&GLOBAL_VAR_DEFNS_FP;</value></envar>
    <envar><name>USHdir</name><value>&USHdir;</value></envar>
    <envar><name>OBS_DIR</name><value>&CCPA_OBS_DIR;</value></envar>
    <envar><name>PDY</name><value><cyclestr>@Y@m@d</cyclestr></value></envar>
    <envar><name>cyc</name><value><cyclestr>@H</cyclestr></value></envar>
    <envar><name>subcyc</name><value><cyclestr>@M</cyclestr></value></envar>
    <envar><name>LOGDIR</name><value>&LOGDIR;</value></envar>
    <envar><name>FHR</name><value><cyclestr> {% for h in range(3, fcst_len_hrs+1, 3) %}{{ " %02d" % h  }}{% endfor %} </cyclestr></value></envar>
    <envar><name>VAR</name><value>APCP</value></envar>
    <envar><name>ACCUM</name><value>03</value></envar>

    <dependency>
      <taskdep task="&TN_VX_ENSGRID_03h;"/>
    </dependency>

  </task>
{%- endif %}
{%- if fcst_len_hrs >= 6 %}
<!--
************************************************************************
************************************************************************
-->

  <task name="&TN_VX_ENSGRID_MEAN_06h;" cycledefs="forecast" maxtries="{{ maxtries_vx_ensgrid_mean_06h }}">

    &RSRV_DEFAULT;
    <command>&LOAD_MODULES_RUN_TASK_FP; "&TN_VX;" "&JOBSdir;/JREGIONAL_RUN_VX_ENSGRID_MEAN"</command>
    <nodes>{{ nnodes_vx_ensgrid_mean }}:ppn={{ ppn_vx_ensgrid_mean }}</nodes>
  {%- if machine not in ["GAEA", "NOAACLOUD"]  %}
    <memory>{{ mem_vx_ensgrid_mean }}</memory>
  {%- endif %}
    <walltime>{{ wtime_vx_ensgrid_mean }}</walltime>
    <nodesize>&NCORES_PER_NODE;</nodesize>
    <native>&SCHED_NATIVE_CMD;</native>
    <jobname>&TN_VX_ENSGRID_MEAN_06h;</jobname>
    <join>&LOGDIR;/&TN_VX_ENSGRID_MEAN_06h;<cyclestr>_@Y@m@d@H</cyclestr>&LOGEXT;</join>

    <envar><name>GLOBAL_VAR_DEFNS_FP</name><value>&GLOBAL_VAR_DEFNS_FP;</value></envar>
    <envar><name>USHdir</name><value>&USHdir;</value></envar>
    <envar><name>OBS_DIR</name><value>&CCPA_OBS_DIR;</value></envar>
    <envar><name>PDY</name><value><cyclestr>@Y@m@d</cyclestr></value></envar>
    <envar><name>cyc</name><value><cyclestr>@H</cyclestr></value></envar>
    <envar><name>subcyc</name><value><cyclestr>@M</cyclestr></value></envar>
    <envar><name>LOGDIR</name><value>&LOGDIR;</value></envar>
    <envar><name>FHR</name><value><cyclestr> {% for h in range(6, fcst_len_hrs+1, 6) %}{{ " %02d" % h  }}{% endfor %} </cyclestr></value></envar>
    <envar><name>VAR</name><value>APCP</value></envar>
    <envar><name>ACCUM</name><value>06</value></envar>

    <dependency>
      <taskdep task="&TN_VX_ENSGRID_06h;"/>
    </dependency>

  </task>

<!--
************************************************************************
************************************************************************
-->

  <task name="&TN_VX_ENSGRID_PROB_06h;" cycledefs="forecast" maxtries="{{ maxtries_vx_ensgrid_prob_06h }}">

    &RSRV_DEFAULT;
    <command>&LOAD_MODULES_RUN_TASK_FP; "&TN_VX;" "&JOBSdir;/JREGIONAL_RUN_VX_ENSGRID_PROB"</command>
    <nodes>{{ nnodes_vx_ensgrid_prob }}:ppn={{ ppn_vx_ensgrid_prob }}</nodes>
  {%- if machine not in ["GAEA", "NOAACLOUD"]  %}
    <memory>{{ mem_vx_ensgrid_prob }}</memory>
  {%- endif %}
    <walltime>{{ wtime_vx_ensgrid_prob }}</walltime>
    <nodesize>&NCORES_PER_NODE;</nodesize>
    <native>&SCHED_NATIVE_CMD;</native>
    <jobname>&TN_VX_ENSGRID_PROB_06h;</jobname>
    <join>&LOGDIR;/&TN_VX_ENSGRID_PROB_06h;<cyclestr>_@Y@m@d@H</cyclestr>&LOGEXT;</join>

    <envar><name>GLOBAL_VAR_DEFNS_FP</name><value>&GLOBAL_VAR_DEFNS_FP;</value></envar>
    <envar><name>USHdir</name><value>&USHdir;</value></envar>
    <envar><name>OBS_DIR</name><value>&CCPA_OBS_DIR;</value></envar>
    <envar><name>PDY</name><value><cyclestr>@Y@m@d</cyclestr></value></envar>
    <envar><name>cyc</name><value><cyclestr>@H</cyclestr></value></envar>
    <envar><name>subcyc</name><value><cyclestr>@M</cyclestr></value></envar>
    <envar><name>LOGDIR</name><value>&LOGDIR;</value></envar>
    <envar><name>FHR</name><value><cyclestr> {% for h in range(6, fcst_len_hrs+1, 6) %}{{ " %02d" % h  }}{% endfor %} </cyclestr></value></envar>
    <envar><name>VAR</name><value>APCP</value></envar>
    <envar><name>ACCUM</name><value>06</value></envar>

    <dependency>
      <taskdep task="&TN_VX_ENSGRID_06h;"/>
    </dependency>

  </task>
{%- endif %}
{%- if fcst_len_hrs >= 24 %}
<!--
************************************************************************
************************************************************************
-->

  <task name="&TN_VX_ENSGRID_MEAN_24h;" cycledefs="forecast" maxtries="{{ maxtries_vx_ensgrid_mean_24h }}">

    &RSRV_DEFAULT;
    <command>&LOAD_MODULES_RUN_TASK_FP; "&TN_VX;" "&JOBSdir;/JREGIONAL_RUN_VX_ENSGRID_MEAN"</command>
    <nodes>{{ nnodes_vx_ensgrid_mean }}:ppn={{ ppn_vx_ensgrid_mean }}</nodes>
  {%- if machine not in ["GAEA", "NOAACLOUD"]  %}
    <memory>{{ mem_vx_ensgrid_mean }}</memory>
  {%- endif %}
    <walltime>{{ wtime_vx_ensgrid_mean }}</walltime>
    <nodesize>&NCORES_PER_NODE;</nodesize>
    <native>&SCHED_NATIVE_CMD;</native>
    <jobname>&TN_VX_ENSGRID_MEAN_24h;</jobname>
    <join>&LOGDIR;/&TN_VX_ENSGRID_MEAN_24h;<cyclestr>_@Y@m@d@H</cyclestr>&LOGEXT;</join>

    <envar><name>GLOBAL_VAR_DEFNS_FP</name><value>&GLOBAL_VAR_DEFNS_FP;</value></envar>
    <envar><name>USHdir</name><value>&USHdir;</value></envar>
    <envar><name>OBS_DIR</name><value>&CCPA_OBS_DIR;</value></envar>
    <envar><name>PDY</name><value><cyclestr>@Y@m@d</cyclestr></value></envar>
    <envar><name>cyc</name><value><cyclestr>@H</cyclestr></value></envar>
    <envar><name>subcyc</name><value><cyclestr>@M</cyclestr></value></envar>
    <envar><name>LOGDIR</name><value>&LOGDIR;</value></envar>
    <envar><name>FHR</name><value><cyclestr> {% for h in range(24, fcst_len_hrs+1, 24) %}{{ " %02d" % h  }}{% endfor %} </cyclestr></value></envar>
    <envar><name>VAR</name><value>APCP</value></envar>
    <envar><name>ACCUM</name><value>24</value></envar>

    <dependency>
      <taskdep task="&TN_VX_ENSGRID_24h;"/>
    </dependency>

  </task>

<!--
************************************************************************
************************************************************************
-->

  <task name="&TN_VX_ENSGRID_PROB_24h;" cycledefs="forecast" maxtries="{{ maxtries_vx_ensgrid_prob_24h }}">

    &RSRV_DEFAULT;
    <command>&LOAD_MODULES_RUN_TASK_FP; "&TN_VX;" "&JOBSdir;/JREGIONAL_RUN_VX_ENSGRID_PROB"</command>
    <nodes>{{ nnodes_vx_ensgrid_prob }}:ppn={{ ppn_vx_ensgrid_prob }}</nodes>
  {%- if machine not in ["GAEA", "NOAACLOUD"]  %}
    <memory>{{ mem_vx_ensgrid_prob }}</memory>
  {%- endif %}
    <walltime>{{ wtime_vx_ensgrid_prob }}</walltime>
    <nodesize>&NCORES_PER_NODE;</nodesize>
    <native>&SCHED_NATIVE_CMD;</native>
    <jobname>&TN_VX_ENSGRID_PROB_24h;</jobname>
    <join>&LOGDIR;/&TN_VX_ENSGRID_PROB_24h;<cyclestr>_@Y@m@d@H</cyclestr>&LOGEXT;</join>

    <envar><name>GLOBAL_VAR_DEFNS_FP</name><value>&GLOBAL_VAR_DEFNS_FP;</value></envar>
    <envar><name>USHdir</name><value>&USHdir;</value></envar>
    <envar><name>OBS_DIR</name><value>&CCPA_OBS_DIR;</value></envar>
    <envar><name>PDY</name><value><cyclestr>@Y@m@d</cyclestr></value></envar>
    <envar><name>cyc</name><value><cyclestr>@H</cyclestr></value></envar>
    <envar><name>subcyc</name><value><cyclestr>@M</cyclestr></value></envar>
    <envar><name>LOGDIR</name><value>&LOGDIR;</value></envar>
    <envar><name>FHR</name><value><cyclestr> {% for h in range(24, fcst_len_hrs+1, 24) %}{{ " %02d" % h  }}{% endfor %} </cyclestr></value></envar>
    <envar><name>VAR</name><value>APCP</value></envar>
    <envar><name>ACCUM</name><value>24</value></envar>

    <dependency>
      <taskdep task="&TN_VX_ENSGRID_24h;"/>
    </dependency>

  </task>
{%- endif %}
<!--
************************************************************************
************************************************************************
-->

  <task name="&TN_VX_ENSGRID_PROB_REFC;" cycledefs="forecast" maxtries="{{ maxtries_vx_ensgrid_prob_refc }}">

    &RSRV_DEFAULT;
    <command>&LOAD_MODULES_RUN_TASK_FP; "&TN_VX;" "&JOBSdir;/JREGIONAL_RUN_VX_ENSGRID_PROB"</command>
    <nodes>{{ nnodes_vx_ensgrid_prob }}:ppn={{ ppn_vx_ensgrid_prob }}</nodes>
  {%- if machine not in ["GAEA", "NOAACLOUD"]  %}
    <memory>{{ mem_vx_ensgrid_prob }}</memory>
  {%- endif %}
    <walltime>{{ wtime_vx_ensgrid_prob }}</walltime>
    <nodesize>&NCORES_PER_NODE;</nodesize>
    <native>&SCHED_NATIVE_CMD;</native>
    <jobname>&TN_VX_ENSGRID_PROB_REFC;</jobname>
    <join>&LOGDIR;/&TN_VX_ENSGRID_PROB_REFC;<cyclestr>_@Y@m@d@H</cyclestr>&LOGEXT;</join>

    <envar><name>GLOBAL_VAR_DEFNS_FP</name><value>&GLOBAL_VAR_DEFNS_FP;</value></envar>
    <envar><name>USHdir</name><value>&USHdir;</value></envar>
    <envar><name>OBS_DIR</name><value>&MRMS_OBS_DIR;</value></envar>
    <envar><name>PDY</name><value><cyclestr>@Y@m@d</cyclestr></value></envar>
    <envar><name>cyc</name><value><cyclestr>@H</cyclestr></value></envar>
    <envar><name>subcyc</name><value><cyclestr>@M</cyclestr></value></envar>
    <envar><name>LOGDIR</name><value>&LOGDIR;</value></envar>
    <envar><name>FHR</name><value><cyclestr> {% for h in range(1, fcst_len_hrs+1) %}{{ " %02d" % h  }}{% endfor %} </cyclestr></value></envar>
    <envar><name>VAR</name><value>REFC</value></envar>

    <dependency>
      <taskdep task="&TN_VX_ENSGRID_REFC;"/>
    </dependency>

  </task>

<!--
************************************************************************
************************************************************************
-->

  <task name="&TN_VX_ENSGRID_PROB_RETOP;" cycledefs="forecast" maxtries="{{ maxtries_vx_ensgrid_prob_retop }}">

    &RSRV_DEFAULT;
    <command>&LOAD_MODULES_RUN_TASK_FP; "&TN_VX;" "&JOBSdir;/JREGIONAL_RUN_VX_ENSGRID_PROB"</command>
    <nodes>{{ nnodes_vx_ensgrid_prob }}:ppn={{ ppn_vx_ensgrid_prob }}</nodes>
  {%- if machine not in ["GAEA", "NOAACLOUD"]  %}
    <memory>{{ mem_vx_ensgrid_prob }}</memory>
  {%- endif %}
    <walltime>{{ wtime_vx_ensgrid_prob }}</walltime>
    <nodesize>&NCORES_PER_NODE;</nodesize>
    <native>&SCHED_NATIVE_CMD;</native>
    <jobname>&TN_VX_ENSGRID_PROB_RETOP;</jobname>
    <join>&LOGDIR;/&TN_VX_ENSGRID_PROB_RETOP;<cyclestr>_@Y@m@d@H</cyclestr>&LOGEXT;</join>

    <envar><name>GLOBAL_VAR_DEFNS_FP</name><value>&GLOBAL_VAR_DEFNS_FP;</value></envar>
    <envar><name>USHdir</name><value>&USHdir;</value></envar>
    <envar><name>OBS_DIR</name><value>&MRMS_OBS_DIR;</value></envar>
    <envar><name>PDY</name><value><cyclestr>@Y@m@d</cyclestr></value></envar>
    <envar><name>cyc</name><value><cyclestr>@H</cyclestr></value></envar>
    <envar><name>subcyc</name><value><cyclestr>@M</cyclestr></value></envar>
    <envar><name>LOGDIR</name><value>&LOGDIR;</value></envar>
    <envar><name>FHR</name><value><cyclestr> {% for h in range(1, fcst_len_hrs+1) %}{{ " %02d" % h  }}{% endfor %} </cyclestr></value></envar>
    <envar><name>VAR</name><value>RETOP</value></envar>

    <dependency>
      <taskdep task="&TN_VX_ENSGRID_RETOP;"/>
    </dependency>

  </task>
{%- endif %}

{%- if run_task_vx_enspoint %}
<!--
************************************************************************
************************************************************************
-->
  <task name="&TN_VX_ENSPOINT;" cycledefs="forecast" maxtries="{{ maxtries_vx_enspoint }}">

    &RSRV_DEFAULT;
    <command>&LOAD_MODULES_RUN_TASK_FP; "&TN_VX;" "&JOBSdir;/JREGIONAL_RUN_VX_ENSPOINT"</command>
    <nodes>{{ nnodes_vx_enspoint }}:ppn={{ ppn_vx_enspoint }}</nodes>
  {%- if machine not in ["GAEA", "NOAACLOUD"]  %}
    <memory>{{ mem_vx_enspoint }}</memory>
  {%- endif %}
    <walltime>{{ wtime_vx_enspoint }}</walltime>
    <nodesize>&NCORES_PER_NODE;</nodesize>
    <native>&SCHED_NATIVE_CMD;</native>
    <jobname>&TN_VX_ENSPOINT;</jobname>
    <join>&LOGDIR;/&TN_VX_ENSPOINT;<cyclestr>_@Y@m@d@H</cyclestr>&LOGEXT;</join>

    <envar><name>GLOBAL_VAR_DEFNS_FP</name><value>&GLOBAL_VAR_DEFNS_FP;</value></envar>
    <envar><name>USHdir</name><value>&USHdir;</value></envar>
    <envar><name>OBS_DIR</name><value>&NDAS_OBS_DIR;</value></envar>
    <envar><name>PDY</name><value><cyclestr>@Y@m@d</cyclestr></value></envar>
    <envar><name>cyc</name><value><cyclestr>@H</cyclestr></value></envar>
    <envar><name>subcyc</name><value><cyclestr>@M</cyclestr></value></envar>
    <envar><name>LOGDIR</name><value>&LOGDIR;</value></envar>
    <envar><name>FHR</name><value><cyclestr> {% for h in range(0, fcst_len_hrs+1) %}{{ " %02d" % h  }}{% endfor %} </cyclestr></value></envar>

    <dependency>
      <metataskdep metatask="run_ensemble"/>
    </dependency>

  </task>

<!--
************************************************************************
************************************************************************
-->
  <task name="&TN_VX_ENSPOINT_MEAN;" cycledefs="forecast" maxtries="{{ maxtries_vx_enspoint_mean }}">

    &RSRV_DEFAULT;
    <command>&LOAD_MODULES_RUN_TASK_FP; "&TN_VX;" "&JOBSdir;/JREGIONAL_RUN_VX_ENSPOINT_MEAN"</command>
    <nodes>{{ nnodes_vx_enspoint_mean }}:ppn={{ ppn_vx_enspoint_mean }}</nodes>
  {%- if machine not in ["GAEA", "NOAACLOUD"]  %}
    <memory>{{ mem_vx_enspoint_mean }}</memory>
  {%- endif %}
    <walltime>{{ wtime_vx_enspoint_mean }}</walltime>
    <nodesize>&NCORES_PER_NODE;</nodesize>
    <native>&SCHED_NATIVE_CMD;</native>
    <jobname>&TN_VX_ENSPOINT_MEAN;</jobname>
    <join>&LOGDIR;/&TN_VX_ENSPOINT_MEAN;<cyclestr>_@Y@m@d@H</cyclestr>&LOGEXT;</join>

    <envar><name>GLOBAL_VAR_DEFNS_FP</name><value>&GLOBAL_VAR_DEFNS_FP;</value></envar>
    <envar><name>USHdir</name><value>&USHdir;</value></envar>
    <envar><name>OBS_DIR</name><value>&NDAS_OBS_DIR;</value></envar>
    <envar><name>PDY</name><value><cyclestr>@Y@m@d</cyclestr></value></envar>
    <envar><name>cyc</name><value><cyclestr>@H</cyclestr></value></envar>
    <envar><name>subcyc</name><value><cyclestr>@M</cyclestr></value></envar>
    <envar><name>LOGDIR</name><value>&LOGDIR;</value></envar>
    <envar><name>FHR</name><value><cyclestr> {% for h in range(0, fcst_len_hrs+1) %}{{ " %02d" % h  }}{% endfor %} </cyclestr></value></envar>

    <dependency>
      <taskdep task="&TN_VX_ENSPOINT;"/>
    </dependency>

  </task>

<!--
************************************************************************
************************************************************************
-->
  <task name="&TN_VX_ENSPOINT_PROB;" cycledefs="forecast" maxtries="{{ maxtries_vx_enspoint_prob }}">

    &RSRV_DEFAULT;
    <command>&LOAD_MODULES_RUN_TASK_FP; "&TN_VX;" "&JOBSdir;/JREGIONAL_RUN_VX_ENSPOINT_PROB"</command>
    <nodes>{{ nnodes_vx_enspoint_prob }}:ppn={{ ppn_vx_enspoint_prob }}</nodes>
  {%- if machine not in ["GAEA", "NOAACLOUD"]  %}
    <memory>{{ mem_vx_enspoint_prob }}</memory>
  {%- endif %}
    <walltime>{{ wtime_vx_enspoint_prob }}</walltime>
    <nodesize>&NCORES_PER_NODE;</nodesize>
    <native>&SCHED_NATIVE_CMD;</native>
    <jobname>&TN_VX_ENSPOINT_PROB;</jobname>
    <join>&LOGDIR;/&TN_VX_ENSPOINT_PROB;<cyclestr>_@Y@m@d@H</cyclestr>&LOGEXT;</join>

    <envar><name>GLOBAL_VAR_DEFNS_FP</name><value>&GLOBAL_VAR_DEFNS_FP;</value></envar>
    <envar><name>USHdir</name><value>&USHdir;</value></envar>
    <envar><name>OBS_DIR</name><value>&NDAS_OBS_DIR;</value></envar>
    <envar><name>PDY</name><value><cyclestr>@Y@m@d</cyclestr></value></envar>
    <envar><name>cyc</name><value><cyclestr>@H</cyclestr></value></envar>
    <envar><name>subcyc</name><value><cyclestr>@M</cyclestr></value></envar>
    <envar><name>LOGDIR</name><value>&LOGDIR;</value></envar>
    <envar><name>FHR</name><value><cyclestr> {% for h in range(0, fcst_len_hrs+1) %}{{ " %02d" % h  }}{% endfor %} </cyclestr></value></envar>

    <dependency>
      <taskdep task="&TN_VX_ENSPOINT;"/>
    </dependency>

  </task>

{%- endif %}
</workflow><|MERGE_RESOLUTION|>--- conflicted
+++ resolved
@@ -18,7 +18,6 @@
 <!ENTITY QUEUE_DEFAULT      "{{ queue_default }}">
 <!ENTITY QUEUE_HPSS         "{{ queue_hpss }}">
 <!ENTITY QUEUE_FCST    	    "{{ queue_fcst }}">
-<!ENTITY QUEUE_PRDGEN       "{{ queue_prdgen }}">
 
 <!--
 Workflow task names.
@@ -28,18 +27,6 @@
 {%- else %}
 <!ENTITY SCHED_NATIVE_CMD          "">
 {%- endif %}
-<<<<<<< HEAD
-<!ENTITY MAKE_GRID_TN              "{{ make_grid_tn }}">
-<!ENTITY MAKE_OROG_TN              "{{ make_orog_tn }}">
-<!ENTITY MAKE_SFC_CLIMO_TN         "{{ make_sfc_climo_tn }}">
-<!ENTITY GET_EXTRN_ICS_TN          "{{ get_extrn_ics_tn }}">
-<!ENTITY GET_EXTRN_LBCS_TN         "{{ get_extrn_lbcs_tn }}">
-<!ENTITY MAKE_ICS_TN               "{{ make_ics_tn }}">
-<!ENTITY MAKE_LBCS_TN              "{{ make_lbcs_tn }}">
-<!ENTITY RUN_FCST_TN               "{{ run_fcst_tn }}">
-<!ENTITY RUN_POST_TN               "{{ run_post_tn }}">
-<!ENTITY RUN_PRDGEN_TN             "{{ run_prdgen_tn }}">
-=======
 <!ENTITY TN_MAKE_GRID              "{{ tn_make_grid }}">
 <!ENTITY TN_MAKE_OROG              "{{ tn_make_orog }}">
 <!ENTITY TN_MAKE_SFC_CLIMO         "{{ tn_make_sfc_climo }}">
@@ -49,7 +36,7 @@
 <!ENTITY TN_MAKE_LBCS              "{{ tn_make_lbcs }}">
 <!ENTITY TN_RUN_FCST               "{{ tn_run_fcst }}">
 <!ENTITY TN_RUN_POST               "{{ tn_run_post }}">
->>>>>>> e96e1022
+<!ENTITY TN_RUN_PRDGEN             "{{ tn_run_prdgen }}">
 <!ENTITY GET_OBS                   "{{ get_obs }}">
 <!ENTITY TN_GET_OBS_CCPA           "{{ tn_get_obs_ccpa }}">
 <!ENTITY TN_GET_OBS_NDAS           "{{ tn_get_obs_ndas }}">
@@ -206,11 +193,6 @@
 {%- else %}
 <!ENTITY RSRV_FCST    "<account>&ACCOUNT;</account><queue>&QUEUE_FCST;</queue>">
 {%- endif %}
-{%- if partition_prdgen is not none %}
-<!ENTITY RSRV_PRDGEN    "<account>&ACCOUNT;</account><queue>&QUEUE_PRDGEN;</queue><partition>{{ partition_prdgen }}</partition>">
-{%- else %}
-<!ENTITY RSRV_PRDGEN    "<account>&ACCOUNT;</account><queue>&QUEUE_PRDGEN;</queue>">
-{%- endif %}
 
 ]>
 
@@ -1142,7 +1124,23 @@
     <jobname>&TN_PRE_POST_STAT;</jobname>
     <join>&LOGDIR;/&TN_PRE_POST_STAT;<cyclestr>_@Y@m@d@H&LOGEXT;</cyclestr></join>
 
-<<<<<<< HEAD
+    <envar><name>GLOBAL_VAR_DEFNS_FP</name><value>&GLOBAL_VAR_DEFNS_FP;</value></envar>
+    <envar><name>USHdir</name><value>&USHdir;</value></envar>
+    <envar><name>PDY</name><value><cyclestr>@Y@m@d</cyclestr></value></envar>
+    <envar><name>cyc</name><value><cyclestr>@H</cyclestr></value></envar>
+    <envar><name>subcyc</name><value><cyclestr>@M</cyclestr></value></envar>
+    <envar><name>LOGDIR</name><value>&LOGDIR;</value></envar>
+    <envar><name>SLASH_ENSMEM_SUBDIR</name><value><cyclestr>{{ slash_ensmem_subdir }}</cyclestr></value></envar>
+
+    <dependency>
+{%- if run_task_run_post %}
+      <metataskdep metatask="&TN_RUN_POST;{{ uscore_ensmem_name }}"/>
+{%- else %}
+      <taskdep task="&TN_RUN_FCST;{{ uscore_ensmem_name }}"/>
+{%- endif %}
+    </dependency>
+  </task>
+{%- endif %}
 {%- if run_task_run_prdgen %}
 <!--
 ************************************************************************
@@ -1186,25 +1184,6 @@
   </metatask>
 {%- endif %}
 
-=======
-    <envar><name>GLOBAL_VAR_DEFNS_FP</name><value>&GLOBAL_VAR_DEFNS_FP;</value></envar>
-    <envar><name>USHdir</name><value>&USHdir;</value></envar>    
-    <envar><name>PDY</name><value><cyclestr>@Y@m@d</cyclestr></value></envar>
-    <envar><name>cyc</name><value><cyclestr>@H</cyclestr></value></envar>
-    <envar><name>subcyc</name><value><cyclestr>@M</cyclestr></value></envar> 
-    <envar><name>LOGDIR</name><value>&LOGDIR;</value></envar>    
-    <envar><name>SLASH_ENSMEM_SUBDIR</name><value><cyclestr>{{ slash_ensmem_subdir }}</cyclestr></value></envar>
-
-    <dependency>
-{%- if run_task_run_post %}
-      <metataskdep metatask="&TN_RUN_POST;{{ uscore_ensmem_name }}"/>
-{%- else %}
-      <taskdep task="&TN_RUN_FCST;{{ uscore_ensmem_name }}"/>
-{%- endif %}
-    </dependency>
-  </task>
-{%- endif %}
->>>>>>> e96e1022
 {%- if run_task_plot_allvars %}
 <!--
 ************************************************************************
