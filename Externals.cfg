[ufs_utils]
protocol = git
repo_url = https://github.com/ufs-community/UFS_UTILS
# Specify either a branch name or a hash but not both.
#branch = develop
hash = 4d2768c
local_path = sorc/UFS_UTILS
required = True

[ufs-weather-model]
protocol = git
repo_url = https://github.com/ufs-community/ufs-weather-model
# Specify either a branch name or a hash but not both.
#branch = develop
hash = e403bb4
local_path = sorc/ufs-weather-model
required = True

[UPP]
protocol = git
repo_url = https://github.com/NOAA-EMC/UPP
# Specify either a branch name or a hash but not both.
#branch = develop
hash = dccb321
local_path = sorc/UPP
required = True

[GSI]
protocol = git
repo_url = https://github.com/NOAA-EMC/GSI.git
# Specify either a branch name or a hash but not both.
#branch = develop
hash = 4afe6ed
local_path = sorc/gsi
externals = None
required = True

[rrfs_utl]
protocol = git
repo_url = https://github.com/NOAA-GSL/rrfs_utl.git
# Specify either a branch name or a hash but not both.
#branch = develop
hash = 6cacff5
local_path = sorc/rrfs_utl
required = True

[arl_nexus]
protocol = git
repo_url = https://github.com/noaa-oar-arl/NEXUS
# Specify either a branch name or a hash but not both.
#branch = develop
hash = 6a7a994
local_path = sorc/arl_nexus
required = True

[aqm-utils]
protocol = git
repo_url = https://github.com/NOAA-EMC/AQM-utils
# Specify either a branch name or a hash but not both.
#branch = develop
<<<<<<< HEAD
hash = 17c7957
=======
hash = 694a139
>>>>>>> 9b9942f9
local_path = sorc/AQM-utils
required = True

[workflow-tools]
protocol = git
repo_url = https://github.com/ufs-community/workflow-tools
# Specify either a branch name or a hash but not both.
# branch = develop
hash = e1b3b6f
local_path = ush/python_utils/workflow-tools
required = True

[externals_description]
schema_version = 1.0.0<|MERGE_RESOLUTION|>--- conflicted
+++ resolved
@@ -58,11 +58,7 @@
 repo_url = https://github.com/NOAA-EMC/AQM-utils
 # Specify either a branch name or a hash but not both.
 #branch = develop
-<<<<<<< HEAD
-hash = 17c7957
-=======
 hash = 694a139
->>>>>>> 9b9942f9
 local_path = sorc/AQM-utils
 required = True
 
