[regional_workflow]
protocol = git
#repo_url = https://github.com/NOAA-EMC/regional_workflow
repo_url = https://github.com/chan-hoo/regional_workflow
# Specify either a branch name or a hash but not both.
#branch = release/public-v1
<<<<<<< HEAD
branch = feature/readme_env
#hash = bed5c87
=======
hash = bed5c87
>>>>>>> e8042a1d
local_path = regional_workflow
required = True

[ufs_utils]
protocol = git
repo_url = https://github.com/NOAA-EMC/UFS_UTILS
#branch = release/public-v2
hash = 0b68195
local_path = src/UFS_UTILS
required = True

[ufs_weather_model]
protocol = git
repo_url = https://github.com/ufs-community/ufs-weather-model
# Specify either a branch name or a hash but not both.
#branch = release/public-v2
hash = 0ad7487
local_path = src/ufs_weather_model
required = True

[EMC_post]
protocol = git
repo_url = https://github.com/NOAA-EMC/EMC_post
# Specify either a branch name or a hash but not both.
#branch = release/public-v2
hash = cbcca75
local_path = src/EMC_post
required = True

[externals_description]
schema_version = 1.0.0<|MERGE_RESOLUTION|>--- conflicted
+++ resolved
@@ -1,15 +1,9 @@
 [regional_workflow]
 protocol = git
-#repo_url = https://github.com/NOAA-EMC/regional_workflow
-repo_url = https://github.com/chan-hoo/regional_workflow
+repo_url = https://github.com/NOAA-EMC/regional_workflow
 # Specify either a branch name or a hash but not both.
 #branch = release/public-v1
-<<<<<<< HEAD
-branch = feature/readme_env
-#hash = bed5c87
-=======
 hash = bed5c87
->>>>>>> e8042a1d
 local_path = regional_workflow
 required = True
 
