--- conflicted
+++ resolved
@@ -1,13 +1,8 @@
 [regional_workflow]
 protocol = git
-repo_url = https://github.com/JeffBeck-NOAA/regional_workflow
+repo_url = https://github.com/NOAA-EMC/regional_workflow
 # Specify either a branch name or a hash but not both.
-<<<<<<< HEAD
-branch = feature/chgres_cube
-#hash = b2b7e959
-=======
 branch = develop
->>>>>>> d6f712bf
 local_path = regional_workflow
 required = True
 
@@ -15,37 +10,17 @@
 protocol = git
 repo_url = https://github.com/LarissaReames-NOAA/UFS_UTILS
 # Specify either a branch name or a hash but not both.
-<<<<<<< HEAD
 branch = feature/regional_release
 #hash = 6c9db728
 local_path = src/UFS_UTILS
-=======
-#branch = dtc/develop
-hash = 6c9db728
-local_path = src/UFS_UTILS_develop
-required = True
-
-[ufs_utils_chgres]
-protocol = git
-repo_url = https://github.com/NCAR/UFS_UTILS
-# Specify either a branch name or a hash but not both.
-#branch = feature/chgres_grib2
-hash = 53193694
-local_path = src/UFS_UTILS_chgres_grib2
->>>>>>> d6f712bf
 required = True
 
 [ufs_weather_model]
 protocol = git
 repo_url = https://github.com/ufs-community/ufs-weather-model
 # Specify either a branch name or a hash but not both.
-<<<<<<< HEAD
-#branch = develop
-hash = 43ce0c4
-=======
 branch = release/public-v2
 #hash = 8165575
->>>>>>> d6f712bf
 local_path = src/ufs_weather_model
 required = True
 
