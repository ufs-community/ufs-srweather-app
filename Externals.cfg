--- conflicted
+++ resolved
@@ -11,13 +11,8 @@
 protocol = git
 repo_url = https://github.com/ufs-community/ufs-weather-model
 # Specify either a branch name or a hash but not both.
-<<<<<<< HEAD
 # branch = RRFS_dev
 hash = 84b28ec
-=======
-#branch = develop
-hash = e051e0e
->>>>>>> 967186f2
 local_path = sorc/ufs-weather-model
 required = True
 
@@ -49,13 +44,12 @@
 local_path = sorc/rrfs_utl
 required = True
 
-<<<<<<< HEAD
 [python_graphics]
 protocol = git
 repo_url = https://github.com/NOAA-GSL/pygraf
 hash = da304b0
 local_path = python_graphics
-=======
+
 [arl_nexus]
 protocol = git
 repo_url = https://github.com/noaa-oar-arl/NEXUS
@@ -72,7 +66,6 @@
 #branch = develop
 hash = 5ee63d2
 local_path = sorc/AQM-utils
->>>>>>> 967186f2
 required = True
 
 [externals_description]
