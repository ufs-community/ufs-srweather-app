# .readthedocs.yaml
# Read the Docs configuration file
# See https://docs.readthedocs.io/en/stable/config-file/v2.html for details

# Required
version: 2

# Set the version of Python and other tools you might need
build:
  os: ubuntu-20.04
  tools:
    python: "3.9"
    # You can also specify other tool versions:
    # nodejs: "16"
    # rust: "1.55"
    # golang: "1.17"

# Build documentation in the docs/ directory with Sphinx
sphinx:
<<<<<<< HEAD
   configuration: docs/conf.py
=======
   configuration: doc/UsersGuide/source/conf.py
>>>>>>> 6d3ebfb9

# If using Sphinx, optionally build your docs in additional formats such as PDF
# formats:
#    - pdf

# Optionally declare the Python requirements required to build your docs
python:
   install:
<<<<<<< HEAD
   - requirements: docs/requirements.txt
=======
   - requirements: doc/UsersGuide/requirements.txt
>>>>>>> 6d3ebfb9

submodules:
   include:
   - hpc-stack-mod
   recursive: true
<|MERGE_RESOLUTION|>--- conflicted
+++ resolved
@@ -17,11 +17,7 @@
 
 # Build documentation in the docs/ directory with Sphinx
 sphinx:
-<<<<<<< HEAD
-   configuration: docs/conf.py
-=======
-   configuration: doc/UsersGuide/source/conf.py
->>>>>>> 6d3ebfb9
+   configuration: doc/conf.py
 
 # If using Sphinx, optionally build your docs in additional formats such as PDF
 # formats:
@@ -30,11 +26,7 @@
 # Optionally declare the Python requirements required to build your docs
 python:
    install:
-<<<<<<< HEAD
-   - requirements: docs/requirements.txt
-=======
-   - requirements: doc/UsersGuide/requirements.txt
->>>>>>> 6d3ebfb9
+   - requirements: doc/requirements.txt
 
 submodules:
    include:
