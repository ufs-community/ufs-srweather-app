--- conflicted
+++ resolved
@@ -17,11 +17,7 @@
 
 # Build documentation in the docs/ directory with Sphinx
 sphinx:
-<<<<<<< HEAD
-   configuration: docs/conf.py
-=======
    configuration: doc/conf.py
->>>>>>> d4043cef
 
 # If using Sphinx, optionally build your docs in additional formats such as PDF
 # formats:
@@ -30,11 +26,7 @@
 # Optionally declare the Python requirements required to build your docs
 python:
    install:
-<<<<<<< HEAD
-   - requirements: docs/requirements.txt
-=======
    - requirements: doc/requirements.txt
->>>>>>> d4043cef
 
 # submodules:
 #   include:
